--- conflicted
+++ resolved
@@ -678,11 +678,6 @@
             "fruit": self.fruit,
             "direction_index": self.direction_index,
             "pending_growth": self.pending_growth,
-<<<<<<< HEAD
-            "reward_breakdown": dict(self.reward_breakdown),
-            "total_reward": self.total_reward,
-=======
->>>>>>> 8ec36758
         }
 
 
