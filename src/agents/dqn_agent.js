import * as tf from '@tensorflow/tfjs-node';
import { NStepAccumulator } from '../replay/n_step.js';
import { PrioritizedReplayBuffer } from '../replay/prioritized_buffer.js';
import { RingBuffer, mean, std, percentile } from '../utils/ring_buffer.js';

const DEFAULT_LAYERS = [256, 256, 128];
const LARGE_BOARD_LAYERS = [512, 384, 256, 128];

export class DQNAgent {
  constructor({
    stateDim,
    actionDim,
    envCount = 1,
    gamma = 0.98,
    lr = 5e-4,
    batchSize = 128,
    bufferSize = 500000,
    priorityAlpha = 0.6,
    priorityBeta = 0.4,
    priorityBetaIncrement = 0.000002,
    priorityEps = 0.001,
    epsStart = 1.0,
    epsEnd = 0.12,
    epsDecay = 80000,
    targetSync = 2000,
    nStep = 3,
    dueling = true,
    double = true,
    layers = DEFAULT_LAYERS,
    gradientClip = 10,
    warmupSteps = 5000,
    boardSize,
    boardCols,
    boardRows,
    lambdaReturn,
    lambda: configLambda,
    tau = 0.005,
  }) {
    this.kind = 'dqn';
    this.stateDim = stateDim;
    this.actionDim = actionDim;
    this.envCount = envCount;
    this.gamma = gamma;
    this.lr = lr;
    this.batchSize = batchSize;
    this.targetSync = targetSync;
    this.gradientClip = gradientClip;
    this.warmupSteps = warmupSteps;

    this.epsStart = epsStart;
    this.epsEnd = epsEnd;
    this.epsDecay = epsDecay;
    this.epsilon = epsStart;

    this.trainStep = 0;
    this.globalStep = 0;

    this.buffer = new PrioritizedReplayBuffer(bufferSize, {
      alpha: priorityAlpha,
      beta: priorityBeta,
      betaIncrement: priorityBetaIncrement,
      priorityEps,
    });

    this.priorityAlpha = priorityAlpha;
    this.priorityBeta = priorityBeta;
    this.priorityBetaIncrement = priorityBetaIncrement;
    this.priorityEps = priorityEps;

    this.dueling = dueling;
    this.double = double;
    this.boardCols = boardCols ?? boardSize ?? null;
    this.boardRows = boardRows ?? boardSize ?? null;
    const inferredMaxDim = Math.max(this.boardCols ?? 0, this.boardRows ?? 0);
    const providedLayers = Array.isArray(layers) ? layers.slice() : null;
    if (providedLayers && providedLayers.length) {
      this.layers = providedLayers;
    } else if (inferredMaxDim >= 20) {
      this.layers = LARGE_BOARD_LAYERS.slice();
    } else {
      this.layers = DEFAULT_LAYERS.slice();
    }

    this.nStep = nStep;
    this.lambda = lambdaReturn ?? configLambda;
    if (this.lambda === undefined || this.lambda === null) this.lambda = 0.95;
    this.tau = tau ?? 0.005;
    this.nStepBuffers = Array.from({ length: envCount }, () => new NStepAccumulator(nStep, this.gamma, this.lambda));

    this.optimizer = tf.train.adam(this.lr);
    this.online = this.buildModel();
    this.target = this.buildModel();
    this.syncTarget(true);

    this.lossHistory = new RingBuffer(2000);
    this.tdHistory = new RingBuffer(4000);
  }

  buildModel() {
    const input = tf.input({ shape: [this.stateDim] });
    let x = input;
    this.layers.forEach((units) => {
      x = tf.layers
        .dense({
          units,
          activation: 'relu',
          kernelInitializer: 'heNormal',
          kernelRegularizer: tf.regularizers.l2({ l2: 0.0001 }),
        })
        .apply(x);
      x = tf.layers.batchNormalization().apply(x);
    });
    let output;
    if (this.dueling) {
      const advantageHidden = tf.layers
        .dense({
          units: 128,
          activation: 'relu',
          kernelInitializer: 'heNormal',
          kernelRegularizer: tf.regularizers.l2({ l2: 0.0001 }),
        })
        .apply(x);
      const advantage = tf.layers.batchNormalization().apply(advantageHidden);
      const advOut = tf.layers
        .dense({
          units: this.actionDim,
          activation: 'linear',
          kernelRegularizer: tf.regularizers.l2({ l2: 0.0001 }),
        })
        .apply(advantage);
      const valueHidden = tf.layers
        .dense({
          units: 128,
          activation: 'relu',
          kernelInitializer: 'heNormal',
          kernelRegularizer: tf.regularizers.l2({ l2: 0.0001 }),
        })
        .apply(x);
      const value = tf.layers.batchNormalization().apply(valueHidden);
      const valOut = tf.layers
        .dense({ units: 1, activation: 'linear', kernelRegularizer: tf.regularizers.l2({ l2: 0.0001 }) })
        .apply(value);
      output = tf.layers.add().apply([advOut, valOut]);
    } else {
      output = tf.layers
        .dense({ units: this.actionDim, activation: 'linear', kernelRegularizer: tf.regularizers.l2({ l2: 0.0001 }) })
        .apply(x);
    }
    return tf.model({ inputs: input, outputs: output });
  }

  dispose() {
    this.online?.dispose();
    this.target?.dispose();
    this.optimizer?.dispose?.();
  }

  setEnvCount(count) {
    if (count === this.envCount) return;
    this.envCount = count;
    this.nStepBuffers = Array.from({ length: this.envCount }, () => new NStepAccumulator(this.nStep, this.gamma, this.lambda));
  }

  setGamma(value) {
    this.gamma = value;
    this.nStepBuffers.forEach((buf) => buf.setConfig(this.nStep, this.gamma, this.lambda));
  }

  setLearningRate(value) {
    if (value === this.lr) return;
    this.lr = value;
    this.optimizer.dispose?.();
    this.optimizer = tf.train.adam(this.lr);
  }

  setNStep(value) {
    const n = Math.max(1, value | 0);
    if (n === this.nStep) return;
    this.nStep = n;
    this.nStepBuffers.forEach((buf) => buf.setConfig(this.nStep, this.gamma, this.lambda));
  }

  setBatchSize(size) {
    this.batchSize = Math.max(1, size | 0);
  }

  setBufferSize(size) {
    this.buffer.setCapacity(size);
  }

  setTargetSync(steps) {
    this.targetSync = Math.max(1, steps | 0);
  }

  setPriorityAlpha(alpha) {
    this.priorityAlpha = alpha;
    this.buffer.setAlpha(alpha);
  }

  setPriorityBeta(beta) {
    this.priorityBeta = beta;
    this.buffer.setBeta(beta);
  }

  setPriorityBetaIncrement(inc) {
    this.priorityBetaIncrement = inc;
    this.buffer.setBetaIncrement(inc);
  }

  setPriorityEps(eps) {
    this.priorityEps = eps;
    this.buffer.setPriorityEps(eps);
  }

  setEpsilonSchedule({ start, end, decay }) {
    if (start !== undefined) this.epsStart = start;
    if (end !== undefined) this.epsEnd = end;
    if (decay !== undefined) this.epsDecay = decay;
    this.updateEpsilon(this.globalStep);
  }

  setGlobalStep(step) {
    this.globalStep = step;
    this.updateEpsilon(step);
  }

  updateEpsilon(step = this.globalStep) {
    const t = Math.min(1, step / this.epsDecay);
    this.epsilon = this.epsStart * (1 - t) + this.epsEnd * t;
    return this.epsilon;
  }

  syncTarget(hard = false) {
    const onlineWeights = this.online.getWeights();
    if (hard) {
      this.target.setWeights(onlineWeights);
      onlineWeights.forEach((w) => w.dispose());
      return;
    }
    const tau = this.tau;
    const targetWeights = this.target.getWeights();
    const updated = onlineWeights.map((onlineWeight, idx) => {
      const targetWeight = targetWeights[idx];
      const blended = tf.add(onlineWeight.mul(tau), targetWeight.mul(1 - tau));
      onlineWeight.dispose();
      targetWeight.dispose();
      return blended;
    });
    this.target.setWeights(updated);
    updated.forEach((tensor) => tensor.dispose());
  }

  act(state) {
    if (Math.random() < this.epsilon) {
      return (Math.random() * this.actionDim) | 0;
    }
    return tf.tidy(() => {
      const tensor = tf.tensor2d([state], [1, this.stateDim]);
      const action = this.online.predict(tensor).argMax(1).dataSync()[0];
      tensor.dispose();
      return action;
    });
  }

  greedyAction(state) {
    return tf.tidy(() => {
      const tensor = tf.tensor2d([state], [1, this.stateDim]);
      const action = this.online.predict(tensor).argMax(1).dataSync()[0];
      tensor.dispose();
      return action;
    });
  }

  recordTransition(envIndex, state, action, reward, nextState, done, weight = 1) {
    const buffer = this.nStepBuffers[envIndex];
    if (!buffer) return;
    const ready = buffer.push({ s: state, a: action, r: reward, ns: nextState, d: done });
    ready.forEach((sample) => this.buffer.push({ ...sample, w: weight }));
    if (done) {
      const tail = buffer.flush();
      tail.forEach((sample) => this.buffer.push({ ...sample, w: weight }));
    }
  }

  flushTransitions() {
    this.nStepBuffers.forEach((buffer) => {
      const tail = buffer.flush();
      tail.forEach((sample) => this.buffer.push(sample));
    });
  }

  async learn(repeats = 1) {
    if (this.buffer.size() < Math.max(this.batchSize, this.warmupSteps)) {
      return null;
    }
    let result = null;
    for (let i = 0; i < repeats; i++) {
      result = await this._learnOnce();
    }
    return result;
  }

  async _learnOnce() {
    const sample = this.buffer.sample(this.batchSize);
    if (!sample) return null;
    const { batch, indices, weights } = sample;

    const states = tf.tensor2d(batch.map((item) => Array.from(item.s)), [batch.length, this.stateDim]);
    const nextStates = tf.tensor2d(batch.map((item) => Array.from(item.ns)), [batch.length, this.stateDim]);
    const actions = tf.tensor1d(batch.map((item) => item.a), 'int32');
    const rewards = tf.tensor1d(batch.map((item) => item.r));
    const dones = tf.tensor1d(batch.map((item) => (item.d ? 1 : 0)));
    const isWeights = tf.tensor1d(weights.length ? weights : new Array(batch.length).fill(1));

    let tdTensor;
    const trainableVars = this.online.trainableWeights.map((weight) => weight.val);
    const { value: lossTensor, grads } = tf.variableGrads(() => {
      const qPredAll = this.online.apply(states);
      const actionMask = tf.oneHot(actions, this.actionDim);
      const qPred = qPredAll.mul(actionMask).sum(1);

      const nextQOnline = this.online.apply(nextStates);
      const nextActions = this.double ? nextQOnline.argMax(1) : null;
      const nextQTargetAll = this.target.apply(nextStates);
      let nextQ;
      if (this.double) {
        const nextMask = tf.oneHot(nextActions, this.actionDim);
        nextQ = nextQTargetAll.mul(nextMask).sum(1);
      } else {
        nextQ = nextQTargetAll.max(1);
      }
      const targets = rewards.add(nextQ.mul(tf.scalar(1).sub(dones)).mul(this.gamma));
      tdTensor = targets.sub(qPred);
      const loss = tdTensor.square().mul(isWeights).mean();
      return loss;
<<<<<<< HEAD
    }, trainableVars);

    const gradList = this.online.trainableWeights.map((weight) => grads[weight.val.name]);
    const clipLimit = this.gradientClip ?? 10;
    const clipped = gradList.map((grad) => {
      const clippedGrad = tf.clipByValue(grad, -clipLimit, clipLimit);
=======
    }, this.online.trainableWeights);

    const gradList = this.online.trainableWeights.map((weight) => grads[weight.name]);
    const clipped = gradList.map((grad) => {
      const clippedGrad = tf.clipByValue(grad, -10, 10);
>>>>>>> 479a17bd
      grad.dispose();
      return clippedGrad;
    });
    const gradMap = {};
    this.online.trainableWeights.forEach((weight, idx) => {
      gradMap[weight.name] = clipped[idx];
    });
    this.optimizer.applyGradients(gradMap);

    const lossValue = (await lossTensor.data())[0];
    const tdErrors = Array.from(await tdTensor.abs().data());
    this.buffer.updatePriorities(indices, tdErrors);
    tdErrors.forEach((err) => this.tdHistory.push(err));

    const qTensor = this.online.predict(states);
    const qValues = Array.from(await qTensor.data());
    qTensor.dispose();
    let qSum = 0;
    let qMax = -Infinity;
    for (const val of qValues) {
      qSum += val;
      if (val > qMax) qMax = val;
    }
    const qMean = qValues.length ? qSum / qValues.length : 0;
    let tdSum = 0;
    let tdMax = -Infinity;
    for (const val of tdErrors) {
      tdSum += val;
      if (val > tdMax) tdMax = val;
    }
    const tdMean = tdErrors.length ? tdSum / tdErrors.length : 0;

    this.trainStep += 1;
    if (this.targetSync > 0 && this.trainStep % this.targetSync === 0) {
      this.syncTarget();
    }

    if (this.trainStep % 50 === 0) {
      console.log(
        `[DQN] step ${this.trainStep}: Q mean=${qMean.toFixed(4)} max=${qMax.toFixed(4)} ` +
          `TD mean=${tdMean.toFixed(4)} max=${tdMax.toFixed(4)}`,
      );
    }

    this.lossHistory.push(lossValue);

    // Clean up tensors
    lossTensor.dispose();
    tdTensor.dispose();
    states.dispose();
    nextStates.dispose();
    actions.dispose();
    rewards.dispose();
    dones.dispose();
    isWeights.dispose();
    clipped.forEach((grad) => grad.dispose());

    return { loss: lossValue, tdErrors };
  }

  getLossStats(window = 500) {
    const values = this.lossHistory.toArray().slice(-window);
    return {
      mean: mean(values),
      std: std(values),
    };
  }

  getTdErrorStats(window = 1000) {
    const values = this.tdHistory.toArray().slice(-window).filter(Number.isFinite);
    if (!values.length) return { p50: 0, p95: 0 };
    return {
      p50: percentile(values, 50),
      p95: percentile(values, 95),
    };
  }

  pruneReplay(fraction = 0.5) {
    this.buffer.dropOldest(fraction);
  }

  async exportState() {
    const weights = await Promise.all(
      this.online.getWeights().map(async (tensor) => ({
        shape: tensor.shape,
        dtype: tensor.dtype,
        data: Buffer.from(await tensor.data()).toString('base64'),
      })),
    );
    return {
      version: 5,
      kind: 'dqn',
      stateDim: this.stateDim,
      actionDim: this.actionDim,
      config: {
        gamma: this.gamma,
        lr: this.lr,
        batchSize: this.batchSize,
        bufferSize: this.buffer.capacity,
        priorityAlpha: this.priorityAlpha,
        priorityBeta: this.priorityBeta,
        priorityBetaIncrement: this.priorityBetaIncrement,
        priorityEps: this.priorityEps,
        epsStart: this.epsStart,
        epsEnd: this.epsEnd,
        epsDecay: this.epsDecay,
        targetSync: this.targetSync,
        nStep: this.nStep,
        dueling: this.dueling,
        double: this.double,
        layers: this.layers,
        lambda: this.lambda,
        tau: this.tau,
      },
      weights,
    };
  }

  async importState(state) {
    if (!state) throw new Error('Invalid state');
    if (state.stateDim && state.stateDim !== this.stateDim) {
      throw new Error('State dimension mismatch');
    }
    if (state.actionDim && state.actionDim !== this.actionDim) {
      throw new Error('Action dimension mismatch');
    }
    const cfg = state.config ?? {};
    this.setGamma(cfg.gamma ?? this.gamma);
    this.setLearningRate(cfg.lr ?? this.lr);
    this.setBatchSize(cfg.batchSize ?? this.batchSize);
    this.setBufferSize(cfg.bufferSize ?? this.buffer.capacity);
    this.setPriorityAlpha(cfg.priorityAlpha ?? this.priorityAlpha);
    this.setPriorityBeta(cfg.priorityBeta ?? this.priorityBeta);
    this.setPriorityBetaIncrement(cfg.priorityBetaIncrement ?? this.priorityBetaIncrement);
    this.setPriorityEps(cfg.priorityEps ?? this.priorityEps);
    this.setEpsilonSchedule({
      start: cfg.epsStart ?? this.epsStart,
      end: cfg.epsEnd ?? this.epsEnd,
      decay: cfg.epsDecay ?? this.epsDecay,
    });
    this.setTargetSync(cfg.targetSync ?? this.targetSync);
    this.setNStep(cfg.nStep ?? this.nStep);
    const lambdaValue = cfg.lambdaReturn ?? cfg.lambda;
    this.lambda = lambdaValue ?? this.lambda ?? 0.95;
    this.tau = cfg.tau ?? this.tau ?? 0.005;
    this.nStepBuffers = Array.from({ length: this.envCount }, () => new NStepAccumulator(this.nStep, this.gamma, this.lambda));
    this.trainStep = state.trainStep ?? 0;
    this.dueling = cfg.dueling ?? this.dueling;
    this.double = cfg.double ?? this.double;
    this.layers = Array.isArray(cfg.layers) ? cfg.layers.slice() : this.layers;
    this.online.dispose();
    this.target.dispose();
    this.online = this.buildModel();
    this.target = this.buildModel();
    this.syncTarget(true);
    if (Array.isArray(state.weights)) {
      const tensors = state.weights.map((w) =>
        tf.tensor(Buffer.from(w.data, 'base64'), w.shape, w.dtype),
      );
      this.online.setWeights(tensors);
      this.target.setWeights(tensors);
      tensors.forEach((t) => t.dispose());
    }
    this.syncTarget(true);
    this.updateEpsilon(this.trainStep);
  }

  getHyperparams() {
    return {
      gamma: this.gamma,
      lr: this.lr,
      batchSize: this.batchSize,
      bufferSize: this.buffer.capacity,
      priorityAlpha: this.priorityAlpha,
      priorityBeta: this.priorityBeta,
      priorityBetaIncrement: this.priorityBetaIncrement,
      priorityEps: this.priorityEps,
      epsStart: this.epsStart,
      epsEnd: this.epsEnd,
      epsDecay: this.epsDecay,
      targetSync: this.targetSync,
      nStep: this.nStep,
      dueling: this.dueling,
      double: this.double,
      layers: this.layers.slice(),
      epsilon: this.epsilon,
      lambda: this.lambda,
      tau: this.tau,
    };
  }
}<|MERGE_RESOLUTION|>--- conflicted
+++ resolved
@@ -333,20 +333,14 @@
       tdTensor = targets.sub(qPred);
       const loss = tdTensor.square().mul(isWeights).mean();
       return loss;
-<<<<<<< HEAD
+
     }, trainableVars);
 
     const gradList = this.online.trainableWeights.map((weight) => grads[weight.val.name]);
     const clipLimit = this.gradientClip ?? 10;
     const clipped = gradList.map((grad) => {
       const clippedGrad = tf.clipByValue(grad, -clipLimit, clipLimit);
-=======
-    }, this.online.trainableWeights);
-
-    const gradList = this.online.trainableWeights.map((weight) => grads[weight.name]);
-    const clipped = gradList.map((grad) => {
-      const clippedGrad = tf.clipByValue(grad, -10, 10);
->>>>>>> 479a17bd
+
       grad.dispose();
       return clippedGrad;
     });
