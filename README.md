--- conflicted
+++ resolved
@@ -13,7 +13,7 @@
 
 ## Hugging Face-proxy för AI Auto-Tune
 
-<<<<<<< HEAD
+
 AI Auto-Tune går via en liten Express-server (`api/proxy.js`) som körs som en Render Web Service. Den exponerar `POST /api/proxy`, accepterar ett JSON-objekt `{ "telemetry": ..., "instruction": ... }`, läser din Hugging Face-token från miljövariabeln `HF_TOKEN` och returnerar svar från Inference API:t utan att tokenen någonsin lämnar backend.
 
 ### Deploya på Render
@@ -41,51 +41,6 @@
   ```
 
   `hf-tuner.js` fogar automatiskt på `/api/proxy` så att alla anrop går via Render-backenden.
-=======
-AI Auto-Tune körs nu genom en serverless proxy (`api/proxy.js`) så att Hugging Face-tokenen aldrig laddas i webbläsaren. Funktionen accepterar `POST /api/proxy` med ett JSON-objekt `{ "telemetry": ... }`, läser tokenen från miljövariabeln `HF_TOKEN`, och returnerar oförändrat JSON-svar från Inference API:t.
-
-### Sätt `HF_TOKEN` som hemlighet
-
-- Skapa ett lästoken i [Hugging Face → Settings → Access Tokens](https://huggingface.co/settings/tokens) om du inte redan har ett.
-- **Render** – öppna din tjänst, gå till **Environment**, välj **Add Secret File or Environment Variable** och skapa ny variabel `HF_TOKEN` med ditt lästoken från Hugging Face. Render använder Node 18+ vilket ger inbyggt `fetch`-stöd.
-- **Netlify** – i projektets **Site configuration → Environment variables** lägger du till `HF_TOKEN`. Deploys får automatiskt åtkomst till värdet.
-- **Vercel** – under **Settings → Environment Variables** för projektet lägger du till `HF_TOKEN` (typ `Encrypted`). Kör en ny deploy för att exponera värdet för funktionen.
-
-### Deploya proxyn
-
-- **Netlify Functions** – ställ in **Functions directory** till `api` (eller kopiera filen dit), låt Node-versionen vara ≥ 18 och deploya. Netlify serverar funktionen som `/.netlify/functions/proxy`, eller `/api/proxy` om du använder edge/Next runtime.
-- **Vercel** – katalogen `api/` tolkas som serverless functions. Importera repot, sätt `HF_TOKEN` och deploya; funktionen exponeras som `https://<ditt-projekt>.vercel.app/api/proxy`.
-- **Render** – skapa en minimal Node-tjänst som använder filen:
-
-  ```js
-  import express from 'express';
-  import handler from './api/proxy.js';
-
-  const app = express();
-  app.use(express.json());
-  app.post('/api/proxy', handler);
-
-  const port = process.env.PORT || 3000;
-  app.listen(port, () => console.log(`Proxy listening on ${port}`));
-  ```
-
-  Lägg filen som `server.js`, kör `npm install express`, sätt startkommandot till `node server.js` och lägg till `HF_TOKEN` under **Environment** i Render.
-
-### Koppla frontend till proxyn
-
-- Om frontend och proxy hostas på samma domän (t.ex. Vercel för både UI och funktion) fungerar standardvägen `fetch('/api/proxy', ...)` utan ändringar.
-- För GitHub Pages eller andra separata domäner, sätt `window.API_BASE_URL` till basadressen för proxyn innan `hf-tuner.js` laddas. Ett enkelt sätt är att lägga till ett inline-script precis före modulimporten:
-  - Netlify Functions använder sökvägen `/.netlify/functions`. Sätt `window.API_BASE_URL = 'https://ditt-projekt.netlify.app/.netlify/functions'` så pekar proxyn automatiskt på `/.netlify/functions/proxy`.
-
-  ```html
-  <script>
-    window.API_BASE_URL = 'https://ditt-backend.exempel.com';
-  </script>
-  <script type="module" src="hf-tuner.js"></script>
-  ```
-
-  Värdet sparas inte i repot och kan ändras mellan miljöer. Funktionen hanterar även CORS och svarar på `OPTIONS` för preflight-anrop.
->>>>>>> 2b2a026d
 
 
 ## CLI usage
