# Snake-ML

Refactored reinforcement learning playground for the Snake environment with support for automated multi-day training and disk-aware checkpointing.

## Highlights

- **Vectorised environments** – `VecSnakeEnv` runs multiple `SnakeEnv` instances in parallel and feeds a shared replay buffer.
- **AutoTrain mode** – adaptive scheduler tunes ε-greedy exploration, learning rate, PER hyperparameters, and reward weights within UI slider bounds. Curriculum automatically scales the board from 10×10 up to 20×20 as performance improves.
- **Manual mode** – keeps fixed hyperparameters but allows selecting the number of parallel environments.
- **Disk guardrails** – checkpoints and logs honour interval, cooldown, retention and disk size caps with atomic writes and automatic pruning.
- **Evaluations & rollback** – lightweight greedy evaluations every 2000 episodes, best-model retention, and rollback on catastrophic regression.

<<<<<<< HEAD
## Hugging Face token for AI Auto-Tune

The browser AI Auto-Tune integration now calls the Hugging Face Inference API with the model `mistralai/Mistral-7B-Instruct-v0.3`. The module reads a browser global named `window.__HF_KEY` from the checked-in `__hf_key.js` bootstrap script.

### Skaffa ett lästoken

1. Logga in på [huggingface.co](https://huggingface.co) och öppna **Settings → Access Tokens**.
2. Skapa ett nytt token med typ **Read** (räcker för Inference API).

### Konfigurera projektet

1. Öppna `__hf_key.js` och ersätt `hf_YOUR_TOKEN_HERE` med ditt Hugging Face-token.
2. Filen laddas före `hf-tuner.js`, vilket gör att token exponeras som `window.__HF_KEY` i webbläsaren.
3. Token distribueras tillsammans med statiska filer (GitHub Pages, lokal hosting). Den räknas därför som publik – använd ett separat lästoken för demo/test.

Workflowen `deploy.yml` kopierar `__hf_key.js` in i `dist/` utan att läsa hemligheter från GitHub Actions. Kontrollera in filen efter att du uppdaterat den så att rätt token följer med byggsteget.
=======
## AI Auto-Tune API key

The browser-side AI Auto-Tune module calls OpenAI's GPT-4o-mini endpoint. It requires `OPENAI_API_KEY` to be present at runtime.

### Local development

1. Create a `.env` file in the project root containing your key:
   ```env
   OPENAI_API_KEY=sk-your-key
   ```
2. Export the variables before starting a dev server or static file host, for example:
   ```bash
   set -a
   source .env
   set +a
   npx http-server .
   ```
   Any tooling (`vite`, `webpack-dev-server`, etc.) works as long as it is launched from the same shell session so that `process.env.OPENAI_API_KEY` is populated.

### GitHub Pages / Actions

1. In your repository settings, add a secret named `OPENAI_API_KEY` containing the key.
>>>>>>> 7e80e937

## CLI usage

Training is handled through `train.js`. Install dependencies with `npm install` and start training, for example:

```bash
node train.js --mode auto   --envCount 12 --saveDir models/auto
node train.js --mode manual --envCount 1  --saveDir models/manual
```

### Common flags

| Flag | Description | Default |
| ---- | ----------- | ------- |
| `--mode auto\|manual` | Selects AutoTrain or Manual mode. | `auto` |
| `--envCount` | Number of parallel environments. | auto: `12`, manual: `1` |
| `--saveDir` | Directory for checkpoints/logs. | `models/<mode>` |
| `--checkpoint-interval-episodes` | Minimum episodes between periodic checkpoints. | `5000` |
| `--checkpoint-interval-minutes` | Minimum minutes between periodic checkpoints. | `60` |
| `--retain-checkpoints` | Number of periodic checkpoints to keep (latest & best are always kept). | `5` |
| `--save-cap-mb` | Maximum total size for `saveDir`. | `1024` |
| `--log-cap-mb` | Maximum total size for log directory. | `200` |
| `--retain-logs` | Number of rotated log archives to keep. | `3` |
| `--log-interval-episodes` | Episode interval for JSONL summaries. | `500` |
| `--console-interval-episodes` | Episode interval for console summaries. | `200` |
| `--min-save-cooldown-minutes` | Cooldown for extra checkpoints (board changes, best eval). | `10` |

Additional knobs map directly to hyperparameters: `--batchSize`, `--bufferSize`, `--gamma`, `--lr`, `--n-step`, `--target-sync`, `--priority-alpha`, `--priority-beta`, `--priority-beta-increment`, `--eps-start`, `--eps-end`, `--eps-decay`, `--board-size` (manual mode).

### AutoTrain specifics

- Curriculum upgrades board sizes at `maFruit500` > 60 (→14×14), > 120 (→18×18), and > 200 (→20×20). A checkpoint is triggered on each upgrade subject to cooldown.
- Adaptive scheduler reacts to plateaus/regressions by adjusting ε schedule, cosine-annealed learning rate, PER α/β, n-step horizon, γ, and reward weights while respecting UI slider bounds.
- Replay buffer is truncated by 50% of the oldest transitions when the board size increases to promote rapid adaptation.
- Evaluations run every 2000 episodes; new best models require at least +5 fruits and +2 % improvement with a 10 minute cooldown.
- If `maFruit100` drops 25 % beneath the best evaluation for ≥5000 episodes the trainer reloads the best checkpoint.

### Manual mode

Manual mode keeps all hyperparameters fixed but can still run multiple environments in parallel (`--envCount`). No auto-adjustments are performed; checkpoints/logging follow the same disk constraints as Auto mode.

## Disk and log policy

- **Atomic saves** – checkpoints are written to a temporary directory and renamed into place. Pointers `latest/` and `best/` are updated with atomic renames.
- **Intervals & cooldowns** – periodic checkpoints require both the episode and time thresholds; extra checkpoints (board change/best eval) respect the 10 minute cooldown. Shutdown checkpoints honour the same constraints.
- **Retention** – keep `latest/`, `best/`, and the most recent `--retain-checkpoints` periodic checkpoints while pruning the oldest ones or any exceeding `--save-cap-mb`.
- **Log rotation** – `training_log.jsonl` is appended every `--log-interval-episodes`. Files rotate at 10 MB, compress with gzip, and obey `--retain-logs` plus the `--log-cap-mb` budget.

## Watching the latest model

In browsers that support the File System Access API, the “Titta” button can load the latest checkpoint (`saveDir/latest/checkpoint.json`). When prompted, choose the directory containing your checkpoints (e.g. `models/auto`). The UI imports the model weights and renders a smooth evaluation run.

## Development

- Source is written in modern ES modules (`package.json` sets `"type": "module"`).
- TensorFlow.js Node bindings (`@tensorflow/tfjs-node`) are used for training.
- All heavy file operations (checkpoint pruning, log rotation) run through the shared `DiskGuard` helper which rate-limits work to once every 30 seconds.

## Example workflows

```bash
# Auto mode with 16 parallel environments and larger replay buffer
node train.js --mode auto --envCount 16 --bufferSize 750000 --saveDir models/auto-exp

# Manual mode, 4 environments, custom gamma and epsilon schedule
node train.js --mode manual --envCount 4 --gamma 0.985 --eps-end 0.1 --saveDir models/manual-finetune
```

Logs and checkpoints are available inside the configured `saveDir`. `latest/checkpoint.json` always reflects the most recent successful save, while `best/checkpoint.json` tracks the best evaluation result.<|MERGE_RESOLUTION|>--- conflicted
+++ resolved
@@ -10,7 +10,7 @@
 - **Disk guardrails** – checkpoints and logs honour interval, cooldown, retention and disk size caps with atomic writes and automatic pruning.
 - **Evaluations & rollback** – lightweight greedy evaluations every 2000 episodes, best-model retention, and rollback on catastrophic regression.
 
-<<<<<<< HEAD
+
 ## Hugging Face token for AI Auto-Tune
 
 The browser AI Auto-Tune integration now calls the Hugging Face Inference API with the model `mistralai/Mistral-7B-Instruct-v0.3`. The module reads a browser global named `window.__HF_KEY` from the checked-in `__hf_key.js` bootstrap script.
@@ -27,30 +27,7 @@
 3. Token distribueras tillsammans med statiska filer (GitHub Pages, lokal hosting). Den räknas därför som publik – använd ett separat lästoken för demo/test.
 
 Workflowen `deploy.yml` kopierar `__hf_key.js` in i `dist/` utan att läsa hemligheter från GitHub Actions. Kontrollera in filen efter att du uppdaterat den så att rätt token följer med byggsteget.
-=======
-## AI Auto-Tune API key
 
-The browser-side AI Auto-Tune module calls OpenAI's GPT-4o-mini endpoint. It requires `OPENAI_API_KEY` to be present at runtime.
-
-### Local development
-
-1. Create a `.env` file in the project root containing your key:
-   ```env
-   OPENAI_API_KEY=sk-your-key
-   ```
-2. Export the variables before starting a dev server or static file host, for example:
-   ```bash
-   set -a
-   source .env
-   set +a
-   npx http-server .
-   ```
-   Any tooling (`vite`, `webpack-dev-server`, etc.) works as long as it is launched from the same shell session so that `process.env.OPENAI_API_KEY` is populated.
-
-### GitHub Pages / Actions
-
-1. In your repository settings, add a secret named `OPENAI_API_KEY` containing the key.
->>>>>>> 7e80e937
 
 ## CLI usage
 
