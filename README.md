# Snake-ML

Refactored reinforcement learning playground for the Snake environment with support for automated multi-day training and disk-aware checkpointing.

## Highlights

- **Vectorised environments** – `VecSnakeEnv` runs multiple `SnakeEnv` instances in parallel and feeds a shared replay buffer.
- **AutoTrain mode** – adaptive scheduler tunes ε-greedy exploration, learning rate, PER hyperparameters, and reward weights within UI slider bounds. Curriculum automatically scales the board from 10×10 up to 20×20 as performance improves.
- **Manual mode** – keeps fixed hyperparameters but allows selecting the number of parallel environments.
- **Disk guardrails** – checkpoints and logs honour interval, cooldown, retention and disk size caps with atomic writes and automatic pruning.
- **Evaluations & rollback** – lightweight greedy evaluations every 2000 episodes, best-model retention, and rollback on catastrophic regression.

## CLI usage

Training is handled through `train.js`. Install dependencies with `npm install` and start training, for example:

```bash
node train.js --mode auto   --envCount 12 --saveDir models/auto
node train.js --mode manual --envCount 1  --saveDir models/manual
```

### Common flags

| Flag | Description | Default |
| ---- | ----------- | ------- |
| `--mode auto\|manual` | Selects AutoTrain or Manual mode. | `auto` |
| `--envCount` | Number of parallel environments. | auto: `12`, manual: `1` |
| `--saveDir` | Directory for checkpoints/logs. | `models/<mode>` |
| `--checkpoint-interval-episodes` | Minimum episodes between periodic checkpoints. | `5000` |
| `--checkpoint-interval-minutes` | Minimum minutes between periodic checkpoints. | `60` |
| `--retain-checkpoints` | Number of periodic checkpoints to keep (latest & best are always kept). | `5` |
| `--save-cap-mb` | Maximum total size for `saveDir`. | `1024` |
| `--log-cap-mb` | Maximum total size for log directory. | `200` |
| `--retain-logs` | Number of rotated log archives to keep. | `3` |
| `--log-interval-episodes` | Episode interval for JSONL summaries. | `500` |
| `--console-interval-episodes` | Episode interval for console summaries. | `200` |
| `--min-save-cooldown-minutes` | Cooldown for extra checkpoints (board changes, best eval). | `10` |

Additional knobs map directly to hyperparameters: `--batchSize`, `--bufferSize`, `--gamma`, `--lr`, `--n-step`, `--target-sync`, `--priority-alpha`, `--priority-beta`, `--priority-beta-increment`, `--eps-start`, `--eps-end`, `--eps-decay`, `--board-size` (manual mode).

### AutoTrain specifics

- Curriculum upgrades board sizes at `maFruit500` > 60 (→14×14), > 120 (→18×18), and > 200 (→20×20). A checkpoint is triggered on each upgrade subject to cooldown.
- Adaptive scheduler reacts to plateaus/regressions by adjusting ε schedule, cosine-annealed learning rate, PER α/β, n-step horizon, γ, and reward weights while respecting UI slider bounds.
- Replay buffer is truncated by 50% of the oldest transitions when the board size increases to promote rapid adaptation.
- Evaluations run every 2000 episodes; new best models require at least +5 fruits and +2 % improvement with a 10 minute cooldown.
- If `maFruit100` drops 25 % beneath the best evaluation for ≥5000 episodes the trainer reloads the best checkpoint.

### Manual mode

Manual mode keeps all hyperparameters fixed but can still run multiple environments in parallel (`--envCount`). No auto-adjustments are performed; checkpoints/logging follow the same disk constraints as Auto mode.

<<<<<<< HEAD
## Browser training studio

The in-browser playground exposes the same Auto/Manual split and vectorised environments without needing the Node.js CLI.

### Modes & parallel environments

- **Mode toggle** – the "Manuell"/"Auto" pill group switches between fixed and adaptive training. Auto mode is only available for DQN-based agents; attempting to enable it with other algorithms keeps the UI in manual mode and shows a warning.
- **envCount slider** – when a DQN agent is active in manual mode you can set 1–24 concurrent environments. Auto mode clamps the count to ≥12 and disables the slider so the curriculum can drive the simulation. Non-DQN agents always operate with a single environment.
- **Step control guardrails** – the "Steg 1 runda" button is automatically disabled when Auto mode is active or more than one environment is running to avoid inconsistent single-step playback.

### Loading checkpoints in the browser

- **Load model** lets you import the lightweight `checkpoint.json` written by the Node trainer (e.g. from `models/<mode>/latest/`). Training pauses while the model is swapped in, the environment is reconfigured to the saved board size/envCount, and resumes automatically when finished.
- **Load** continues to restore the richer browser save file that includes charts and hyperparameter sliders.
- **Titta** still opens the latest checkpoint folder via the File System Access API and performs a greedy evaluation run.

### Manual verification checklist

1. With the default DQN agent active, raise `envCount` above 1 and start training – the live board should animate one environment while others run headlessly, and the step button remains disabled.
2. Toggle to Auto mode – the slider should lock, `envCount` snaps to at least 12, and the board resets to the 10×10 curriculum entry stage before training continues.
3. Use **Load model** to import a recent `checkpoint.json`; confirm statistics, reward sliders and mode/envCount metadata refresh, then resume training automatically.
4. Switch to a non-DQN algorithm – the UI should fall back to manual mode, enforce `envCount = 1`, and keep the Auto button available but guarded.

=======
>>>>>>> 439aec4f
## Disk and log policy

- **Atomic saves** – checkpoints are written to a temporary directory and renamed into place. Pointers `latest/` and `best/` are updated with atomic renames.
- **Intervals & cooldowns** – periodic checkpoints require both the episode and time thresholds; extra checkpoints (board change/best eval) respect the 10 minute cooldown. Shutdown checkpoints honour the same constraints.
- **Retention** – keep `latest/`, `best/`, and the most recent `--retain-checkpoints` periodic checkpoints while pruning the oldest ones or any exceeding `--save-cap-mb`.
- **Log rotation** – `training_log.jsonl` is appended every `--log-interval-episodes`. Files rotate at 10 MB, compress with gzip, and obey `--retain-logs` plus the `--log-cap-mb` budget.

## Watching the latest model

In browsers that support the File System Access API, the “Titta” button can load the latest checkpoint (`saveDir/latest/checkpoint.json`). When prompted, choose the directory containing your checkpoints (e.g. `models/auto`). The UI imports the model weights and renders a smooth evaluation run.

## Development

- Source is written in modern ES modules (`package.json` sets `"type": "module"`).
- TensorFlow.js Node bindings (`@tensorflow/tfjs-node`) are used for training.
- All heavy file operations (checkpoint pruning, log rotation) run through the shared `DiskGuard` helper which rate-limits work to once every 30 seconds.

## Example workflows

```bash
# Auto mode with 16 parallel environments and larger replay buffer
node train.js --mode auto --envCount 16 --bufferSize 750000 --saveDir models/auto-exp

# Manual mode, 4 environments, custom gamma and epsilon schedule
node train.js --mode manual --envCount 4 --gamma 0.985 --eps-end 0.1 --saveDir models/manual-finetune
```

Logs and checkpoints are available inside the configured `saveDir`. `latest/checkpoint.json` always reflects the most recent successful save, while `best/checkpoint.json` tracks the best evaluation result.<|MERGE_RESOLUTION|>--- conflicted
+++ resolved
@@ -50,32 +50,6 @@
 
 Manual mode keeps all hyperparameters fixed but can still run multiple environments in parallel (`--envCount`). No auto-adjustments are performed; checkpoints/logging follow the same disk constraints as Auto mode.
 
-<<<<<<< HEAD
-## Browser training studio
-
-The in-browser playground exposes the same Auto/Manual split and vectorised environments without needing the Node.js CLI.
-
-### Modes & parallel environments
-
-- **Mode toggle** – the "Manuell"/"Auto" pill group switches between fixed and adaptive training. Auto mode is only available for DQN-based agents; attempting to enable it with other algorithms keeps the UI in manual mode and shows a warning.
-- **envCount slider** – when a DQN agent is active in manual mode you can set 1–24 concurrent environments. Auto mode clamps the count to ≥12 and disables the slider so the curriculum can drive the simulation. Non-DQN agents always operate with a single environment.
-- **Step control guardrails** – the "Steg 1 runda" button is automatically disabled when Auto mode is active or more than one environment is running to avoid inconsistent single-step playback.
-
-### Loading checkpoints in the browser
-
-- **Load model** lets you import the lightweight `checkpoint.json` written by the Node trainer (e.g. from `models/<mode>/latest/`). Training pauses while the model is swapped in, the environment is reconfigured to the saved board size/envCount, and resumes automatically when finished.
-- **Load** continues to restore the richer browser save file that includes charts and hyperparameter sliders.
-- **Titta** still opens the latest checkpoint folder via the File System Access API and performs a greedy evaluation run.
-
-### Manual verification checklist
-
-1. With the default DQN agent active, raise `envCount` above 1 and start training – the live board should animate one environment while others run headlessly, and the step button remains disabled.
-2. Toggle to Auto mode – the slider should lock, `envCount` snaps to at least 12, and the board resets to the 10×10 curriculum entry stage before training continues.
-3. Use **Load model** to import a recent `checkpoint.json`; confirm statistics, reward sliders and mode/envCount metadata refresh, then resume training automatically.
-4. Switch to a non-DQN algorithm – the UI should fall back to manual mode, enforce `envCount = 1`, and keep the Auto button available but guarded.
-
-=======
->>>>>>> 439aec4f
 ## Disk and log policy
 
 - **Atomic saves** – checkpoints are written to a temporary directory and renamed into place. Pointers `latest/` and `best/` are updated with atomic renames.
