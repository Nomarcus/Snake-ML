--- conflicted
+++ resolved
@@ -32,12 +32,7 @@
 ### GitHub Pages / Actions
 
 1. In your repository settings, add a secret named `OPENAI_API_KEY` containing the key.
-<<<<<<< HEAD
-2. The `deploy.yml` workflow writes `public/__key.js` before the build runs, injecting the key via `window.__OPENAI_KEY = '${{ secrets.OPENAI_API_KEY }}';` so the browser can read it.
-3. Because the bootstrap script ships with the published HTML, the secret is exposed to clients — treat it as a public token scoped only for this project.
-=======
 
->>>>>>> ff6abed1
 
 ## CLI usage
 
