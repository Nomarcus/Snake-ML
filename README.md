# Snake-ML

Refactored reinforcement learning playground for the Snake environment with support for automated multi-day training and disk-aware checkpointing.

## Highlights

- **Vectorised environments** – `VecSnakeEnv` runs multiple `SnakeEnv` instances in parallel and feeds a shared replay buffer.
- **AutoTrain mode** – adaptive scheduler tunes ε-greedy exploration, learning rate, PER hyperparameters, and reward weights within UI slider bounds. Curriculum automatically scales the board from 10×10 up to 20×20 as performance improves.
- **Manual mode** – keeps fixed hyperparameters but allows selecting the number of parallel environments.
- **Disk guardrails** – checkpoints and logs honour interval, cooldown, retention and disk size caps with atomic writes and automatic pruning.
- **Evaluations & rollback** – lightweight greedy evaluations every 2000 episodes, best-model retention, and rollback on catastrophic regression.

<<<<<<< HEAD
=======

>>>>>>> 96570ef6
## Hugging Face token for AI Auto-Tune

The browser AI Auto-Tune integration now calls the Hugging Face Inference API with the model `mistralai/Mistral-7B-Instruct-v0.3`. The module reads a browser global named `window.__HF_KEY` from the checked-in `__hf_key.js` bootstrap script.

### Skaffa ett lästoken

1. Logga in på [huggingface.co](https://huggingface.co) och öppna **Settings → Access Tokens**.
2. Skapa ett nytt token med typ **Read** (räcker för Inference API).

### Konfigurera projektet

1. Öppna `__hf_key.js` och ersätt `hf_YOUR_TOKEN_HERE` med ditt Hugging Face-token.
2. Filen laddas före `hf-tuner.js`, vilket gör att token exponeras som `window.__HF_KEY` i webbläsaren.
3. Token distribueras tillsammans med statiska filer (GitHub Pages, lokal hosting). Den räknas därför som publik – använd ett separat lästoken för demo/test.

<<<<<<< HEAD
Workflowen `deploy.yml` kopierar `__hf_key.js` in i `dist/` utan att läsa hemligheter från GitHub Actions. Kontrollera in filen efter att du uppdaterat den så att rätt token följer med byggsteget. Distributionen innehåller även en `.nojekyll`-markör så att GitHub Pages serverar filer som börjar med understreck, exempelvis `__hf_key.js`.
=======
Workflowen `deploy.yml` kopierar `__hf_key.js` in i `dist/` utan att läsa hemligheter från GitHub Actions. Kontrollera in filen efter att du uppdaterat den så att rätt token följer med byggsteget.

>>>>>>> 96570ef6

## CLI usage

Training is handled through `train.js`. Install dependencies with `npm install` and start training, for example:

```bash
node train.js --mode auto   --envCount 12 --saveDir models/auto
node train.js --mode manual --envCount 1  --saveDir models/manual
```

### Common flags

| Flag | Description | Default |
| ---- | ----------- | ------- |
| `--mode auto\|manual` | Selects AutoTrain or Manual mode. | `auto` |
| `--envCount` | Number of parallel environments. | auto: `12`, manual: `1` |
| `--saveDir` | Directory for checkpoints/logs. | `models/<mode>` |
| `--checkpoint-interval-episodes` | Minimum episodes between periodic checkpoints. | `5000` |
| `--checkpoint-interval-minutes` | Minimum minutes between periodic checkpoints. | `60` |
| `--retain-checkpoints` | Number of periodic checkpoints to keep (latest & best are always kept). | `5` |
| `--save-cap-mb` | Maximum total size for `saveDir`. | `1024` |
| `--log-cap-mb` | Maximum total size for log directory. | `200` |
| `--retain-logs` | Number of rotated log archives to keep. | `3` |
| `--log-interval-episodes` | Episode interval for JSONL summaries. | `500` |
| `--console-interval-episodes` | Episode interval for console summaries. | `200` |
| `--min-save-cooldown-minutes` | Cooldown for extra checkpoints (board changes, best eval). | `10` |

Additional knobs map directly to hyperparameters: `--batchSize`, `--bufferSize`, `--gamma`, `--lr`, `--n-step`, `--target-sync`, `--priority-alpha`, `--priority-beta`, `--priority-beta-increment`, `--eps-start`, `--eps-end`, `--eps-decay`, `--board-size` (manual mode).

### AutoTrain specifics

- Curriculum upgrades board sizes at `maFruit500` > 60 (→14×14), > 120 (→18×18), and > 200 (→20×20). A checkpoint is triggered on each upgrade subject to cooldown.
- Adaptive scheduler reacts to plateaus/regressions by adjusting ε schedule, cosine-annealed learning rate, PER α/β, n-step horizon, γ, and reward weights while respecting UI slider bounds.
- Replay buffer is truncated by 50% of the oldest transitions when the board size increases to promote rapid adaptation.
- Evaluations run every 2000 episodes; new best models require at least +5 fruits and +2 % improvement with a 10 minute cooldown.
- If `maFruit100` drops 25 % beneath the best evaluation for ≥5000 episodes the trainer reloads the best checkpoint.

### Manual mode

Manual mode keeps all hyperparameters fixed but can still run multiple environments in parallel (`--envCount`). No auto-adjustments are performed; checkpoints/logging follow the same disk constraints as Auto mode.

## Disk and log policy

- **Atomic saves** – checkpoints are written to a temporary directory and renamed into place. Pointers `latest/` and `best/` are updated with atomic renames.
- **Intervals & cooldowns** – periodic checkpoints require both the episode and time thresholds; extra checkpoints (board change/best eval) respect the 10 minute cooldown. Shutdown checkpoints honour the same constraints.
- **Retention** – keep `latest/`, `best/`, and the most recent `--retain-checkpoints` periodic checkpoints while pruning the oldest ones or any exceeding `--save-cap-mb`.
- **Log rotation** – `training_log.jsonl` is appended every `--log-interval-episodes`. Files rotate at 10 MB, compress with gzip, and obey `--retain-logs` plus the `--log-cap-mb` budget.

## Watching the latest model

In browsers that support the File System Access API, the “Titta” button can load the latest checkpoint (`saveDir/latest/checkpoint.json`). When prompted, choose the directory containing your checkpoints (e.g. `models/auto`). The UI imports the model weights and renders a smooth evaluation run.

## Development

- Source is written in modern ES modules (`package.json` sets `"type": "module"`).
- TensorFlow.js Node bindings (`@tensorflow/tfjs-node`) are used for training.
- All heavy file operations (checkpoint pruning, log rotation) run through the shared `DiskGuard` helper which rate-limits work to once every 30 seconds.

## Example workflows

```bash
# Auto mode with 16 parallel environments and larger replay buffer
node train.js --mode auto --envCount 16 --bufferSize 750000 --saveDir models/auto-exp

# Manual mode, 4 environments, custom gamma and epsilon schedule
node train.js --mode manual --envCount 4 --gamma 0.985 --eps-end 0.1 --saveDir models/manual-finetune
```

Logs and checkpoints are available inside the configured `saveDir`. `latest/checkpoint.json` always reflects the most recent successful save, while `best/checkpoint.json` tracks the best evaluation result.<|MERGE_RESOLUTION|>--- conflicted
+++ resolved
@@ -10,10 +10,7 @@
 - **Disk guardrails** – checkpoints and logs honour interval, cooldown, retention and disk size caps with atomic writes and automatic pruning.
 - **Evaluations & rollback** – lightweight greedy evaluations every 2000 episodes, best-model retention, and rollback on catastrophic regression.
 
-<<<<<<< HEAD
-=======
 
->>>>>>> 96570ef6
 ## Hugging Face token for AI Auto-Tune
 
 The browser AI Auto-Tune integration now calls the Hugging Face Inference API with the model `mistralai/Mistral-7B-Instruct-v0.3`. The module reads a browser global named `window.__HF_KEY` from the checked-in `__hf_key.js` bootstrap script.
@@ -29,12 +26,9 @@
 2. Filen laddas före `hf-tuner.js`, vilket gör att token exponeras som `window.__HF_KEY` i webbläsaren.
 3. Token distribueras tillsammans med statiska filer (GitHub Pages, lokal hosting). Den räknas därför som publik – använd ett separat lästoken för demo/test.
 
-<<<<<<< HEAD
+
 Workflowen `deploy.yml` kopierar `__hf_key.js` in i `dist/` utan att läsa hemligheter från GitHub Actions. Kontrollera in filen efter att du uppdaterat den så att rätt token följer med byggsteget. Distributionen innehåller även en `.nojekyll`-markör så att GitHub Pages serverar filer som börjar med understreck, exempelvis `__hf_key.js`.
-=======
-Workflowen `deploy.yml` kopierar `__hf_key.js` in i `dist/` utan att läsa hemligheter från GitHub Actions. Kontrollera in filen efter att du uppdaterat den så att rätt token följer med byggsteget.
 
->>>>>>> 96570ef6
 
 ## CLI usage
 
