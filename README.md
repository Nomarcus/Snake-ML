--- conflicted
+++ resolved
@@ -13,34 +13,6 @@
 
 ## Hugging Face-proxy för AI Auto-Tune
 
-<<<<<<< HEAD
-AI Auto-Tune går via en liten Express-server (`api/proxy.js`) som körs som en Render Web Service. Den exponerar `POST /api/proxy`, accepterar ett JSON-objekt `{ "telemetry": ..., "instruction": ... }`, läser din Hugging Face-token från miljövariabeln `HF_TOKEN` och returnerar svar från Inference API:t utan att tokenen någonsin lämnar backend.
-
-### Deploya på Render
-
-1. Skapa ett lästoken i [Hugging Face → Settings → Access Tokens](https://huggingface.co/settings/tokens) om du inte redan har ett.
-2. På [Render](https://dashboard.render.com/) väljer du **New → Web Service** och kopplar ditt Snake-ML-repo.
-3. Ställ in:
-   - **Environment**: Node
-   - **Region**: valfri
-   - **Build Command**: `npm install`
-   - **Start Command**: `node api/proxy.js`
-4. Under **Environment → Add Environment Variable** lägger du till `HF_TOKEN` med ditt Hugging Face-lästoken.
-5. Deploya tjänsten. Render tilldelar en publik URL, exempelvis `https://snake-ml-backend.onrender.com`.
-
-### Koppla frontend till proxyn
-
-- Om backend och frontend ligger på samma host (t.ex. du proxar via ett eget domännamn) kan frontend fortsätta anropa `fetch('/api/proxy', ...)` utan ändringar.
-- För fristående frontend (GitHub Pages, Netlify, etc.) sätter du `window.API_BASE_URL` till basadressen för Render-tjänsten innan `hf-tuner.js` laddas:
-
-  ```html
-  <script>
-    window.API_BASE_URL = 'https://snake-ml-backend.onrender.com';
-  </script>
-  <script type="module" src="hf-tuner.js"></script>
-  ```
-
-=======
 
 AI Auto-Tune går via en liten Express-server (`api/proxy.js`) som körs som en Render Web Service. Den exponerar `POST /api/proxy`, accepterar ett JSON-objekt `{ "telemetry": ..., "instruction": ... }`, läser din Hugging Face-token från miljövariabeln `HF_TOKEN` och returnerar svar från Inference API:t utan att tokenen någonsin lämnar backend.
 
@@ -68,7 +40,6 @@
   <script type="module" src="hf-tuner.js"></script>
   ```
 
->>>>>>> 6c91ce49
   `hf-tuner.js` fogar automatiskt på `/api/proxy` så att alla anrop går via Render-backenden.
 
 
