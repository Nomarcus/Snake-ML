--- conflicted
+++ resolved
@@ -739,11 +739,9 @@
     instruction,
     getInstruction,
     isCheckpointEnabled,
-<<<<<<< HEAD
+
     handleGroqResponse: handleGroqResponseOption,
-=======
-    handleGroqResponse,
->>>>>>> 76adce43
+
   } = options;
 
   if (typeof fetchTelemetry !== 'function') {
@@ -924,61 +922,8 @@
     }
 
     const responseJson = await groqResponse.json();
-<<<<<<< HEAD
-=======
-
-    if (typeof handleGroqResponse === 'function') {
-      await handleGroqResponse(responseJson);
-      return;
-    }
-
-    const payload = responseJson;
-    if (payload?.error) {
-      const baseMessage = payload.error;
-      const rawDetails = typeof payload.raw === 'string' && payload.raw ? payload.raw : '';
-      if (rawDetails) {
-        console.error('[hf-tuner] Proxy råsvar (fel):', rawDetails);
-      }
-      const enriched = [
-        `Proxy error: ${baseMessage}`,
-        payload?.model ? `modell: ${payload.model}` : null,
-        payload?.url ? `endpoint: ${payload.url}` : null,
-        rawDetails ? `HF: ${rawDetails}` : null,
-      ]
-        .filter(Boolean)
-        .join(' | ');
-      throw new Error(enriched);
-    }
-
-    const rawText = typeof payload?.raw === 'string' ? payload.raw : '';
-    if (rawText) {
-      console.log('[hf-tuner] Hugging Face råsvar:', rawText);
-    }
-
-    if (payload?.contentType) {
-      console.log('[hf-tuner] Hugging Face content-type:', payload.contentType);
-    }
-
-    if (payload?.model) {
-      console.log('[hf-tuner] Modell som användes:', payload.model);
-    }
-
-    if (payload?.url) {
-      console.log('[hf-tuner] Hugging Face-endpoint:', payload.url);
-    }
-
-    const data = payload?.data ?? payload;
-    const parsed = extractTuningPayload(data, rawText);
-
-    if (!parsed || typeof parsed !== 'object') {
-      const snippet = rawText ? ` Rådata: ${rawText.slice(0, 200)}` : '';
-      throw new Error(`Saknar giltigt JSON-svar från modellen.${snippet}`);
-    }
-
-    const rewardTarget = fillMissingKeys(parsed.rewardConfig || parsed.reward || {}, currentConfig.reward);
-    const hyperTarget = fillMissingKeys(parsed.hyper || parsed.hyperparameters || {}, currentConfig.hyper);
-    const shouldLogPrompt = typeof isCheckpointEnabled === 'function' ? !!isCheckpointEnabled() : false;
->>>>>>> 76adce43
+
+
 
     if (!groqResponseHandler) {
       console.warn('[hf-tuner] handleGroqResponse saknas – kan inte tolka Groq-svar.');
