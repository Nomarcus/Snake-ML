--- conflicted
+++ resolved
@@ -151,7 +151,7 @@
 
     if (!response.ok) {
       const text = await response.text();
-<<<<<<< HEAD
+
       let parsedError = null;
       try {
         parsedError = JSON.parse(text);
@@ -165,24 +165,13 @@
         console.error('[hf-tuner] Proxy råsvar (fel):', rawPayload);
       }
       throw new Error(`Proxy ${response.status}: ${baseMessage}`);
-=======
-      try {
-        const parsedError = JSON.parse(text);
-        const baseMessage = parsedError?.error || text;
-        const rawDetails = typeof parsedError?.raw === 'string' && parsedError.raw
-          ? ` Råsvar: ${parsedError.raw.slice(0, 200)}`
-          : '';
-        throw new Error(`Proxy ${response.status}: ${baseMessage}${rawDetails}`);
-      } catch (parseErr) {
-        throw new Error(`Proxy ${response.status}: ${text.slice(0, 200)}`);
-      }
->>>>>>> d9b304b4
+
     }
 
     const payload = await response.json();
     if (payload?.error) {
       const baseMessage = payload.error;
-<<<<<<< HEAD
+
       const rawDetails = typeof payload.raw === 'string' && payload.raw ? payload.raw : '';
       if (rawDetails) {
         console.error('[hf-tuner] Proxy råsvar (fel):', rawDetails);
@@ -197,15 +186,7 @@
 
     if (payload?.contentType) {
       console.log('[hf-tuner] Hugging Face content-type:', payload.contentType);
-=======
-      const rawDetails = typeof payload.raw === 'string' && payload.raw ? ` Råsvar: ${payload.raw.slice(0, 200)}` : '';
-      throw new Error(`Proxy error: ${baseMessage}${rawDetails}`);
-    }
-
-    const rawText = typeof payload?.raw === 'string' ? payload.raw : '';
-    if (rawText) {
-      console.log('[hf-tuner] Hugging Face råsvar:', rawText);
->>>>>>> d9b304b4
+
     }
 
     const data = payload?.data ?? payload;
