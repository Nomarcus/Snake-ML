
import express from 'express';
import cors from 'cors';
import fetch from 'node-fetch';


const HF_API_URL = 'https://api-inference.huggingface.co/models/mistralai/Mistral-7B-Instruct-v0.3';

const SYSTEM_PROMPT = `Du är en expert på reinforcement learning.
Ditt mål är att justera Snake-MLs belöningsparametrar och centrala
hyperparametrar så att ormen klarar spelet konsekvent.
Returnera ENDAST minifierad JSON med nya värden för alla parametrar
du vill uppdatera, t.ex.
{
  "rewardConfig": {stepPenalty:0.008, fruitReward:12, ...},
  "hyper": {gamma:0.985, lr:0.0004, epsDecay:90000, ...}
}
Svara **endast** med en enda rad giltig JSON utan någon extra text eller förklaring.`;

const app = express();


app.use(cors({ origin: 'https://nomarcus.github.io' }));
app.use(express.json({ limit: '1mb' }));


app.post('/api/proxy', async (req, res) => {
  try {
    const { telemetry, instruction } = req.body ?? {};

    if (!telemetry) {
      return res.status(400).json({ error: 'Fältet "telemetry" saknas.' });
    }

    const token = process.env.HF_TOKEN;
    if (!token) {
      return res.status(500).json({ error: 'HF_TOKEN saknas i miljön.' });
    }

    const payload = {
      inputs: `${
        typeof instruction === 'string' && instruction.trim()
          ? instruction
          : SYSTEM_PROMPT
      }\n\n${JSON.stringify(telemetry)}`,
      parameters: {
        temperature: 0.2,
        max_new_tokens: 300,
      },
    };

    const response = await fetch(HF_API_URL, {
      method: 'POST',
      headers: {
        Authorization: `Bearer ${token}`,
        'Content-Type': 'application/json',
      },
      body: JSON.stringify(payload),
    });

    const text = await response.text();
    console.log('HF raw response:', text);
    let content = null;
    let parseError = null;
<<<<<<< HEAD
    const contentType = response.headers.get('content-type') || '';
=======
>>>>>>> d9b304b4

    if (text) {
      try {
        content = safeJsonParse(text);
      } catch (err) {
        parseError = err;
<<<<<<< HEAD
        const recovered = tryRecoverInlineJson(text);
        if (recovered !== null) {
          content = recovered;
          parseError = null;
        }
      }
    }

    const rawText = typeof text === 'string' ? text : '';

    if (!response.ok) {
=======
      }
    }

    if (!response.ok) {
      const rawText = typeof text === 'string' ? text : '';
>>>>>>> d9b304b4
      const upstreamError =
        (content && typeof content.error === 'string' && content.error.trim())
          ? content.error.trim()
          : rawText.trim();

      let message;
      if (response.status === 401) {
        message = 'Ogiltig eller saknad Hugging Face-token.';
      } else if (response.status === 403) {
        message = 'Behörighet saknas för den valda Hugging Face-modellen.';
      } else if (response.status === 404) {
        message = 'Hugging Face rapporterade 404 (Not Found). Kontrollera modellnamnet.';
      } else if (upstreamError) {
        message = upstreamError;
      } else {
        message = `Hugging Face svarade ${response.status}`;
      }

      return res.status(response.status).json({
        error: typeof message === 'string' ? message.slice(0, 500) : 'Fel från Hugging Face.',
<<<<<<< HEAD
=======

>>>>>>> d9b304b4
        raw: rawText ? rawText.slice(0, 2000) : undefined,
      });
    }

    if (parseError) {
<<<<<<< HEAD
      if (rawText.trim().toLowerCase() === 'not found') {
        return res.status(404).json({
          error: 'Hugging Face svarade "Not Found" – kontrollera modellnamn eller åtkomst.',
          raw: rawText.slice(0, 2000),
        });
      }
      throw parseError;
    }

    return res.status(200).json({
      data: content,
      raw: rawText,
      contentType,
=======
      throw parseError;
    }


    return res.status(200).json({
      data: content,
      raw: typeof text === 'string' ? text : '',
>>>>>>> d9b304b4
    });
  } catch (error) {
    console.error('Proxyfel:', error);
    const statusCode = error instanceof JsonParseError ? 502 : 500;
    const message = error instanceof JsonParseError ? error.message : 'Oväntat fel i proxyn.';
    return res.status(statusCode).json({
      error: message,
      raw: error instanceof JsonParseError && error.raw ? error.raw.slice(0, 2000) : undefined,
    });
  }
});

class JsonParseError extends Error {
  constructor(message, raw) {
    super(message);
    this.name = 'JsonParseError';
    this.raw = raw;
  }
}

function safeJsonParse(text) {
  try {
    return JSON.parse(text);
  } catch (err) {
    const streamed = tryParseEventStream(text);
    if (streamed !== null) {
      return streamed;
    }
    throw new JsonParseError('Kunde inte tolka svaret från Hugging Face.', text);
<<<<<<< HEAD
  }
}

function tryRecoverInlineJson(text) {
  if (typeof text !== 'string') {
    return null;
  }

  const candidates = [];

  const objectStart = text.indexOf('{');
  const objectEnd = text.lastIndexOf('}');
  if (objectStart !== -1 && objectEnd !== -1 && objectEnd > objectStart) {
    candidates.push(text.slice(objectStart, objectEnd + 1));
  }

  const arrayStart = text.indexOf('[');
  const arrayEnd = text.lastIndexOf(']');
  if (arrayStart !== -1 && arrayEnd !== -1 && arrayEnd > arrayStart) {
    candidates.push(text.slice(arrayStart, arrayEnd + 1));
  }

  for (const candidate of candidates) {
    try {
      return JSON.parse(candidate);
    } catch (err) {
      // ignore candidate and keep trying
    }
  }

  return null;
}

function tryParseEventStream(text) {
  if (typeof text !== 'string' || !text.trim()) {
    return null;
  }

=======

  }
}

function tryParseEventStream(text) {
  if (typeof text !== 'string' || !text.trim()) {
    return null;

  }

  const lines = text.split(/\r?\n/);
  const jsonCandidates = [];

  for (const line of lines) {
    const trimmed = line.trim();
    if (!trimmed || trimmed === 'data: [DONE]') {
      continue;
    }
    if (trimmed.startsWith('data:')) {
      const payload = trimmed.slice(5).trim();
      if (payload) {
        jsonCandidates.push(payload);
      }
    }
  }

  for (let i = jsonCandidates.length - 1; i >= 0; i -= 1) {
    const candidate = jsonCandidates[i];
    try {
      return JSON.parse(candidate);
    } catch (err) {
      // Ignorera och prova nästa kandidat
    }
  }

  return null;
}

function tryParseEventStream(text) {
  if (typeof text !== 'string' || !text.trim()) {
    return null;
  }

>>>>>>> d9b304b4
  const lines = text.split(/\r?\n/);
  const jsonCandidates = [];

  for (const line of lines) {
    const trimmed = line.trim();
    if (!trimmed || trimmed === 'data: [DONE]') {
      continue;
    }
    if (trimmed.startsWith('data:')) {
      const payload = trimmed.slice(5).trim();
      if (payload) {
        jsonCandidates.push(payload);
      }
    }
  }

  for (let i = jsonCandidates.length - 1; i >= 0; i -= 1) {
    const candidate = jsonCandidates[i];
    try {
      return JSON.parse(candidate);
    } catch (err) {
      // Ignorera och prova nästa kandidat
    }
  }

  return null;
}

const PORT = process.env.PORT || 3000;
app.listen(PORT, () => console.log(`Server listening on ${PORT}`));<|MERGE_RESOLUTION|>--- conflicted
+++ resolved
@@ -62,17 +62,16 @@
     console.log('HF raw response:', text);
     let content = null;
     let parseError = null;
-<<<<<<< HEAD
+
     const contentType = response.headers.get('content-type') || '';
-=======
->>>>>>> d9b304b4
+
 
     if (text) {
       try {
         content = safeJsonParse(text);
       } catch (err) {
         parseError = err;
-<<<<<<< HEAD
+
         const recovered = tryRecoverInlineJson(text);
         if (recovered !== null) {
           content = recovered;
@@ -84,13 +83,7 @@
     const rawText = typeof text === 'string' ? text : '';
 
     if (!response.ok) {
-=======
-      }
-    }
-
-    if (!response.ok) {
-      const rawText = typeof text === 'string' ? text : '';
->>>>>>> d9b304b4
+
       const upstreamError =
         (content && typeof content.error === 'string' && content.error.trim())
           ? content.error.trim()
@@ -111,16 +104,13 @@
 
       return res.status(response.status).json({
         error: typeof message === 'string' ? message.slice(0, 500) : 'Fel från Hugging Face.',
-<<<<<<< HEAD
-=======
-
->>>>>>> d9b304b4
+
         raw: rawText ? rawText.slice(0, 2000) : undefined,
       });
     }
 
     if (parseError) {
-<<<<<<< HEAD
+
       if (rawText.trim().toLowerCase() === 'not found') {
         return res.status(404).json({
           error: 'Hugging Face svarade "Not Found" – kontrollera modellnamn eller åtkomst.',
@@ -134,15 +124,7 @@
       data: content,
       raw: rawText,
       contentType,
-=======
-      throw parseError;
-    }
-
-
-    return res.status(200).json({
-      data: content,
-      raw: typeof text === 'string' ? text : '',
->>>>>>> d9b304b4
+
     });
   } catch (error) {
     console.error('Proxyfel:', error);
@@ -172,7 +154,7 @@
       return streamed;
     }
     throw new JsonParseError('Kunde inte tolka svaret från Hugging Face.', text);
-<<<<<<< HEAD
+
   }
 }
 
@@ -211,16 +193,6 @@
     return null;
   }
 
-=======
-
-  }
-}
-
-function tryParseEventStream(text) {
-  if (typeof text !== 'string' || !text.trim()) {
-    return null;
-
-  }
 
   const lines = text.split(/\r?\n/);
   const jsonCandidates = [];
@@ -250,39 +222,5 @@
   return null;
 }
 
-function tryParseEventStream(text) {
-  if (typeof text !== 'string' || !text.trim()) {
-    return null;
-  }
-
->>>>>>> d9b304b4
-  const lines = text.split(/\r?\n/);
-  const jsonCandidates = [];
-
-  for (const line of lines) {
-    const trimmed = line.trim();
-    if (!trimmed || trimmed === 'data: [DONE]') {
-      continue;
-    }
-    if (trimmed.startsWith('data:')) {
-      const payload = trimmed.slice(5).trim();
-      if (payload) {
-        jsonCandidates.push(payload);
-      }
-    }
-  }
-
-  for (let i = jsonCandidates.length - 1; i >= 0; i -= 1) {
-    const candidate = jsonCandidates[i];
-    try {
-      return JSON.parse(candidate);
-    } catch (err) {
-      // Ignorera och prova nästa kandidat
-    }
-  }
-
-  return null;
-}
-
 const PORT = process.env.PORT || 3000;
 app.listen(PORT, () => console.log(`Server listening on ${PORT}`));