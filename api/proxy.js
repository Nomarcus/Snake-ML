
import express from 'express';
import cors from 'cors';
import fetch from 'node-fetch';


const HF_API_URL = 'https://api-inference.huggingface.co/models/mistralai/Mistral-7B-Instruct-v0.3';

const SYSTEM_PROMPT = `Du är en expert på reinforcement learning.
Ditt mål är att justera Snake-MLs belöningsparametrar och centrala
hyperparametrar så att ormen klarar spelet konsekvent.
Returnera ENDAST minifierad JSON med nya värden för alla parametrar
du vill uppdatera, t.ex.
{
  "rewardConfig": {stepPenalty:0.008, fruitReward:12, ...},
  "hyper": {gamma:0.985, lr:0.0004, epsDecay:90000, ...}
}
Svara **endast** med en enda rad giltig JSON utan någon extra text eller förklaring.`;

const app = express();


app.use(cors({ origin: 'https://nomarcus.github.io' }));
app.use(express.json({ limit: '1mb' }));


app.post('/api/proxy', async (req, res) => {
  try {
    const { telemetry, instruction } = req.body ?? {};

    if (!telemetry) {
      return res.status(400).json({ error: 'Fältet "telemetry" saknas.' });
    }

    const token = process.env.HF_TOKEN;
    if (!token) {
      return res.status(500).json({ error: 'HF_TOKEN saknas i miljön.' });
    }

    const payload = {
      inputs: `${
        typeof instruction === 'string' && instruction.trim()
          ? instruction
          : SYSTEM_PROMPT
      }\n\n${JSON.stringify(telemetry)}`,
      parameters: {
        temperature: 0.2,
        max_new_tokens: 300,
      },
    };

    const response = await fetch(HF_API_URL, {
      method: 'POST',
      headers: {
        Authorization: `Bearer ${token}`,
        'Content-Type': 'application/json',
      },
      body: JSON.stringify(payload),
    });

    const text = await response.text();
    console.log('HF raw response:', text);
    let content = null;
    let parseError = null;

    if (text) {
      try {
        content = safeJsonParse(text);
      } catch (err) {
        parseError = err;
      }
    }

    if (!response.ok) {
      const rawText = typeof text === 'string' ? text : '';
      const upstreamError =
        (content && typeof content.error === 'string' && content.error.trim())
          ? content.error.trim()
          : rawText.trim();

      let message;
      if (response.status === 401) {
        message = 'Ogiltig eller saknad Hugging Face-token.';
      } else if (response.status === 403) {
        message = 'Behörighet saknas för den valda Hugging Face-modellen.';
      } else if (response.status === 404) {
        message = 'Hugging Face rapporterade 404 (Not Found). Kontrollera modellnamnet.';
      } else if (upstreamError) {
        message = upstreamError;
      } else {
        message = `Hugging Face svarade ${response.status}`;
      }

      return res.status(response.status).json({
        error: typeof message === 'string' ? message.slice(0, 500) : 'Fel från Hugging Face.',
<<<<<<< HEAD
        raw: rawText ? rawText.slice(0, 2000) : undefined,
      });
    }

    if (parseError) {
      throw parseError;
    }

=======
        raw: typeof text === 'string' ? text.slice(0, 2000) : undefined,
      });
    }

>>>>>>> d508cc98
    return res.status(200).json({
      data: content,
      raw: typeof text === 'string' ? text : '',
    });
  } catch (error) {
    console.error('Proxyfel:', error);
    const statusCode = error instanceof JsonParseError ? 502 : 500;
    const message = error instanceof JsonParseError ? error.message : 'Oväntat fel i proxyn.';
    return res.status(statusCode).json({
      error: message,
      raw: error instanceof JsonParseError && error.raw ? error.raw.slice(0, 2000) : undefined,
    });
  }
});

class JsonParseError extends Error {
  constructor(message, raw) {
    super(message);
    this.name = 'JsonParseError';
    this.raw = raw;
  }
}

function safeJsonParse(text) {
  try {
    return JSON.parse(text);
  } catch (err) {
    const streamed = tryParseEventStream(text);
    if (streamed !== null) {
      return streamed;
    }
    throw new JsonParseError('Kunde inte tolka svaret från Hugging Face.', text);
<<<<<<< HEAD
  }
}

function tryParseEventStream(text) {
  if (typeof text !== 'string' || !text.trim()) {
    return null;
=======
>>>>>>> d508cc98
  }

  const lines = text.split(/\r?\n/);
  const jsonCandidates = [];

  for (const line of lines) {
    const trimmed = line.trim();
    if (!trimmed || trimmed === 'data: [DONE]') {
      continue;
    }
    if (trimmed.startsWith('data:')) {
      const payload = trimmed.slice(5).trim();
      if (payload) {
        jsonCandidates.push(payload);
      }
    }
  }

  for (let i = jsonCandidates.length - 1; i >= 0; i -= 1) {
    const candidate = jsonCandidates[i];
    try {
      return JSON.parse(candidate);
    } catch (err) {
      // Ignorera och prova nästa kandidat
    }
  }

  return null;
}

function tryParseEventStream(text) {
  if (typeof text !== 'string' || !text.trim()) {
    return null;
  }

  const lines = text.split(/\r?\n/);
  const jsonCandidates = [];

  for (const line of lines) {
    const trimmed = line.trim();
    if (!trimmed || trimmed === 'data: [DONE]') {
      continue;
    }
    if (trimmed.startsWith('data:')) {
      const payload = trimmed.slice(5).trim();
      if (payload) {
        jsonCandidates.push(payload);
      }
    }
  }

  for (let i = jsonCandidates.length - 1; i >= 0; i -= 1) {
    const candidate = jsonCandidates[i];
    try {
      return JSON.parse(candidate);
    } catch (err) {
      // Ignorera och prova nästa kandidat
    }
  }

  return null;
}

const PORT = process.env.PORT || 3000;
app.listen(PORT, () => console.log(`Server listening on ${PORT}`));<|MERGE_RESOLUTION|>--- conflicted
+++ resolved
@@ -93,7 +93,7 @@
 
       return res.status(response.status).json({
         error: typeof message === 'string' ? message.slice(0, 500) : 'Fel från Hugging Face.',
-<<<<<<< HEAD
+
         raw: rawText ? rawText.slice(0, 2000) : undefined,
       });
     }
@@ -102,12 +102,7 @@
       throw parseError;
     }
 
-=======
-        raw: typeof text === 'string' ? text.slice(0, 2000) : undefined,
-      });
-    }
-
->>>>>>> d508cc98
+
     return res.status(200).json({
       data: content,
       raw: typeof text === 'string' ? text : '',
@@ -140,15 +135,14 @@
       return streamed;
     }
     throw new JsonParseError('Kunde inte tolka svaret från Hugging Face.', text);
-<<<<<<< HEAD
+
   }
 }
 
 function tryParseEventStream(text) {
   if (typeof text !== 'string' || !text.trim()) {
     return null;
-=======
->>>>>>> d508cc98
+
   }
 
   const lines = text.split(/\r?\n/);
