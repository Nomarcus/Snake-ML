--- conflicted
+++ resolved
@@ -23,10 +23,6 @@
 5. Always explain reasoning in 1–2 clear paragraphs.
 
 Output must always be valid JSON:
-<<<<<<< HEAD
-=======
-
->>>>>>> b53d9551
 
 Du får telemetri och aktuell runtime-konfiguration. Svara alltid med giltig JSON på formen:
 {
@@ -41,10 +37,6 @@
 - If agent gets stuck in loops, add explicit penalties for repeated states or circling.
 - Only suggest grid-size increase when performance is stable and improving.
 - Do not remove all rewards/penalties unless clearly justified.`;
-<<<<<<< HEAD
-=======
-
->>>>>>> b53d9551
 
 const DEFAULT_ALLOWED_ORIGINS = [
   'https://nomarcus.github.io',
