
<!DOCTYPE html>
<html lang="en">
<head>
<meta charset="UTF-8" />
<meta name="viewport" content="width=device-width, initial-scale=1.0"/>
<title>Snake — RL studio with smooth rendering</title>
<script defer src="https://cdn.jsdelivr.net/npm/@tensorflow/tfjs@4.20.0/dist/tf.min.js"></script>
<style>
:root {
  --bg:#090d1f;
  --panel:#141936;
  --ink:#eef2ff;
  --muted:#9ba8d6;
  --accent-a:#8b5cf6;
  --accent-b:#ec4899;
  --danger:#f43f5e;
  --stroke:rgba(134,144,214,0.18);
}
*{box-sizing:border-box}
body{
  margin:0;
  min-height:100vh;
  background:radial-gradient(160% 140% at 20% -20%,#202866 0%,#131834 45%,#090d1f 100%);
  color:var(--ink);
  font:14px/1.5 "Inter","Segoe UI",Roboto,sans-serif;
}
header{
  padding:20px 0;
  position:sticky;
  top:0;
  z-index:10;
  background:linear-gradient(135deg,rgba(28,33,72,0.85),rgba(12,16,36,0.88));
  backdrop-filter:blur(18px);
  border-bottom:1px solid var(--stroke);
  box-shadow:0 20px 40px rgba(6,8,20,0.6);
}
header .header-inner{
  margin:0 auto;
  padding:0 32px;
  display:flex;
  align-items:center;
  gap:18px;
}
.logo{
  font-weight:800;
  font-size:20px;
  display:flex;
  align-items:center;
  gap:12px;
  color:var(--ink);
  letter-spacing:0.01em;
}
.logo::before{
  content:"";
  width:24px;
  height:24px;
  border-radius:8px;
  background:linear-gradient(140deg,var(--accent-a),var(--accent-b));
  box-shadow:0 0 24px rgba(236,72,153,0.4);
}
.logo-text{
  background:linear-gradient(140deg,var(--accent-a),var(--accent-b));
  -webkit-background-clip:text;
  -webkit-text-fill-color:transparent;
}
.status-group{
  margin-left:auto;
  display:flex;
  gap:8px;
  align-items:center;
  flex-wrap:wrap;
}
.badge{
  padding:6px 12px;
  border-radius:999px;
  border:1px solid rgba(134,144,214,0.35);
  background:rgba(26,32,74,0.75);
  color:#cfd5ff;
  font-size:12px;
  font-weight:600;
  box-shadow:0 8px 18px rgba(8,12,32,0.35);
}
.badge.soft{
  background:rgba(139,92,246,0.18);
  color:#e9ecff;
  border-color:rgba(139,92,246,0.45);
}
main.layout{
  margin:32px auto 48px;
  padding:0 24px 40px;
  display:grid;
  gap:32px;
}
.card{
  background:linear-gradient(155deg,rgba(34,41,82,0.88) 0%,rgba(18,21,46,0.92) 100%);
  border:1px solid var(--stroke);
  border-radius:24px;
  padding:24px;
  box-shadow:0 24px 50px rgba(6,8,24,0.55);
  display:flex;
  flex-direction:column;
  gap:18px;
  backdrop-filter:blur(18px);
}
.game-card{grid-column:1;}
.control-card{
  grid-column:2;
  align-self:start;
}
.card-head{
  display:flex;
  justify-content:space-between;
  align-items:center;
  gap:12px;
}
.game-card .card-head{
  align-items:flex-start;
  gap:18px;
}
.game-card .card-head .subtitle{
  margin:4px 0 0;
  font-size:13px;
  color:var(--muted);
}
.card-actions{
  display:flex;
  gap:8px;
  flex-wrap:wrap;
}
h2{
  margin:0;
  font-size:20px;
  color:#f0f2ff;
  letter-spacing:0.01em;
}
canvas#board{
  width:100%;
  max-width:560px;
  aspect-ratio:1/1;
  border-radius:26px;
  background:radial-gradient(140% 140% at 30% 20%,#273067 0%,#151a3a 50%,#0d1127 100%);
  border:1px solid rgba(128,140,210,0.25);
  box-shadow:0 40px 80px rgba(8,12,42,0.55);
  align-self:center;
}
.controls{
  display:flex;
  flex-wrap:wrap;
  gap:12px;
  align-items:center;
}
.controls.primary{
  width:100%;
  justify-content:center;
  background:rgba(21,26,60,0.62);
  border-radius:18px;
  padding:14px;
  border:1px solid rgba(128,138,206,0.25);
  box-shadow:0 18px 36px rgba(8,12,34,0.45);
}
.controls.primary button{
  flex:1 1 140px;
  min-width:140px;
}
.controls.secondary{
  width:100%;
  justify-content:space-between;
  background:rgba(19,24,54,0.6);
  border-radius:16px;
  padding:14px 16px;
  border:1px solid rgba(128,138,206,0.2);
  box-shadow:0 16px 34px rgba(6,10,30,0.38);
}
.controls.tertiary{
  width:100%;
  justify-content:space-between;
  align-items:center;
  gap:14px;
  flex-wrap:wrap;
  background:rgba(19,24,54,0.6);
  border-radius:16px;
  padding:14px 16px;
  border:1px solid rgba(128,138,206,0.2);
  box-shadow:0 16px 34px rgba(6,10,30,0.38);
}
.ai-auto-tune{
  display:flex;
  flex-direction:column;
  gap:14px;
  background:rgba(19,24,54,0.6);
  border-radius:16px;
  padding:14px 16px;
  border:1px solid rgba(128,138,206,0.2);
  box-shadow:0 16px 34px rgba(6,10,30,0.38);
}
.ai-auto-tune__header{
  display:flex;
  align-items:center;
  justify-content:space-between;
  gap:16px;
}
.ai-auto-tune__header h3{
  margin:0;
  font-size:14px;
  letter-spacing:0.06em;
  text-transform:uppercase;
  color:#e7ebff;
}
.ai-auto-tune__header .hint{
  margin:4px 0 0;
}
.ai-auto-tune__controls{
  display:flex;
  align-items:center;
  justify-content:space-between;
  gap:18px;
  flex-wrap:wrap;
}
.toggle{
  display:flex;
  align-items:center;
  gap:10px;
  color:#e7ebff;
  font-weight:600;
  cursor:pointer;
}
.toggle input[type="checkbox"]{
  width:18px;
  height:18px;
  accent-color:var(--accent-a);
  cursor:pointer;
}
button{
  appearance:none;
  border:none;
  padding:11px 16px;
  border-radius:12px;
  color:#fff;
  background:linear-gradient(135deg,var(--accent-a),var(--accent-b));
  font-weight:700;
  cursor:pointer;
  transition:.25s transform,.25s box-shadow;
  box-shadow:0 18px 36px rgba(236,72,153,0.35);
  letter-spacing:0.01em;
}
button:hover{transform:translateY(-2px)}
button.secondary{
  background:rgba(32,38,82,0.85);
  box-shadow:none;
  color:#d4dcff;
  border:1px solid rgba(128,138,206,0.35);
}
button.secondary:hover{
  background:rgba(40,48,102,0.9);
  border-color:rgba(155,168,235,0.45);
}
button.danger{
  background:linear-gradient(135deg,#fb7185,#ef4444);
  box-shadow:none;
}
button.danger:hover{
  background:linear-gradient(135deg,#f43f5e,#dc2626);
}
button:disabled{
  opacity:0.6;
  cursor:not-allowed;
  transform:none;
  box-shadow:none;
}
button:focus-visible{
  outline:2px solid rgba(139,92,246,0.6);
  outline-offset:3px;
}
.pill-group{
  display:inline-flex;
  gap:6px;
  background:rgba(26,32,74,0.8);
  padding:6px;
  border-radius:999px;
  border:1px solid rgba(128,138,206,0.35);
  box-shadow:0 14px 30px rgba(8,12,34,0.4);
}
.pill-group .pill{
  appearance:none;
  border:none;
  padding:8px 16px;
  border-radius:999px;
  background:transparent;
  color:#d4dcff;
  font-weight:600;
  cursor:pointer;
  transition:.2s background,.2s color,.2s box-shadow;
}
.pill-group .pill.active{
  background:linear-gradient(135deg,var(--accent-a),var(--accent-b));
  color:#fff;
  box-shadow:0 12px 26px rgba(236,72,153,0.35);
}
.field{
  display:flex;
  flex-direction:column;
  gap:4px;
  font-size:12px;
  color:var(--muted);
}
.field.compact{
  min-width:160px;
}
.field.block select{
  width:100%;
}
.field label{
  color:var(--muted);
  font-size:12px;
  font-weight:600;
}
input[type="range"]{
  width:200px;
  -webkit-appearance:none;
  background:rgba(38,45,92,0.85);
  height:6px;
  border-radius:999px;
  outline:none;
}
input[type="range"]::-webkit-slider-runnable-track{
  height:6px;
  border-radius:999px;
  background:rgba(38,45,92,0.85);
}
input[type="range"]::-webkit-slider-thumb{
  -webkit-appearance:none;
  width:16px;
  height:16px;
  border-radius:50%;
  background:linear-gradient(135deg,var(--accent-a),var(--accent-b));
  box-shadow:0 6px 16px rgba(236,72,153,0.35);
  margin-top:-5px;
  border:none;
}
input[type="range"]::-moz-range-track{
  height:6px;
  border-radius:999px;
  background:rgba(38,45,92,0.85);
}
input[type="range"]::-moz-range-thumb{
  width:16px;
  height:16px;
  border-radius:50%;
  background:linear-gradient(135deg,var(--accent-a),var(--accent-b));
  box-shadow:0 6px 16px rgba(236,72,153,0.35);
  border:none;
}
select{
  background:rgba(20,24,56,0.85);
  border:1px solid rgba(128,138,206,0.35);
  border-radius:12px;
  color:#d4dcff;
  padding:11px 12px;
  font-size:14px;
}
.kpi{
  display:grid;
  grid-template-columns:repeat(4,1fr);
  gap:12px;
}
.kpi .item{
  background:linear-gradient(160deg,rgba(30,36,78,0.9) 0%,rgba(17,20,44,0.92) 100%);
  padding:14px;
  border-radius:16px;
  border:1px solid var(--stroke);
  box-shadow:0 20px 36px rgba(8,12,32,0.45);
}
.kpi .item b{
  display:block;
  font-size:12px;
  color:#9aa3c7;
  font-weight:600;
}
.kpi .item span{
  font-weight:900;
  font-size:20px;
  color:#f6f7ff;
}
.split{
  display:grid;
  gap:16px;
  grid-template-columns:repeat(auto-fit,minmax(240px,1fr));
}
.telemetry-panel{
  background:linear-gradient(160deg,rgba(24,29,66,0.9) 0%,rgba(14,17,40,0.92) 100%);
  border:1px solid var(--stroke);
  border-radius:16px;
  padding:16px 18px;
  display:flex;
  flex-direction:column;
  gap:12px;
  box-shadow:0 22px 40px rgba(6,8,26,0.5);
}
.telemetry-panel__header{
  display:flex;
  align-items:flex-end;
  justify-content:space-between;
  gap:8px;
}
.telemetry-panel__header h2{
  margin:0;
  font-size:14px;
  color:#dfe3ff;
}
.telemetry-panel__header .hint{
  font-size:11px;
  color:#9aa3c7;
}
.telemetry-summary{
  display:flex;
  justify-content:space-between;
  align-items:center;
  font-size:12px;
  color:#9aa3c7;
}
.telemetry-summary .mono{
  color:#c7d2fe;
}
.telemetry-summary .positive{
  color:#5ad1a7;
}
.telemetry-summary .negative{
  color:#ff8da4;
}
.telemetry-table{
  width:100%;
  border-collapse:collapse;
  font-size:12px;
  color:#c3caef;
}
.telemetry-table thead th{
  text-align:left;
  padding-bottom:6px;
  font-size:10px;
  letter-spacing:.08em;
  text-transform:uppercase;
  color:#7d86c6;
}
.telemetry-table tbody td{
  padding:8px 4px;
  border-top:1px solid rgba(45,52,96,0.75);
}
.telemetry-table tbody tr:first-child td{
  border-top:none;
}
.telemetry-table td.mono{
  font-family:ui-monospace,SFMono-Regular,Menlo,Consolas,monospace;
}
.telemetry-table td.positive{
  color:#5ad1a7;
}
.telemetry-table td.negative{
  color:#ff8da4;
}
.telemetry-table td.neutral{
  color:#c7cdef;
}
.telemetry-table td.share{
  color:#9aa3c7;
}
.telemetry-table td.trend{
  color:#9aa3c7;
}
.telemetry-table td.trend.positive{
  color:#5ad1a7;
}
.telemetry-table td.trend.negative{
  color:#ff8da4;
}
.mono{
  font-family:ui-monospace,SFMono-Regular,Menlo,Consolas,monospace;
  color:#c7d2fe;
  font-size:12px;
}
.hint{
  color:#a7b2e8;
  font-size:12px;
}
.game-card .hint{
  font-size:13px;
  line-height:1.6;
  max-width:520px;
}
.tabs{
  margin-left:32px;
  display:flex;
  gap:24px;
  align-items:center;
}
.tabs button{
  appearance:none;
  border:none;
  padding:8px 0;
  background:transparent;
  color:#9fa8db;
  font-weight:600;
  letter-spacing:0.02em;
  cursor:pointer;
  position:relative;
  transition:.2s color ease;
}
.tabs button::after{
  content:"";
  position:absolute;
  left:0;
  bottom:0;
  width:100%;
  height:3px;
  border-radius:999px;
  background:linear-gradient(135deg,var(--accent-a),var(--accent-b));
  opacity:0;
  transform:scaleX(0.3);
  transform-origin:center;
  transition:.25s opacity ease,.25s transform ease;
}
.tabs button.active{
  color:#f0f2ff;
}
.tabs button.active::after{
  opacity:1;
  transform:scaleX(1);
}
.tabs button:hover{
  color:#fff;
}
.tabs button:focus-visible{
  outline:none;
  color:#fff;
  box-shadow:0 8px 20px rgba(139,92,246,0.35);
}
.tabs button:focus-visible::after{
  opacity:1;
  transform:scaleX(1);
}
.auto-log{
  background:linear-gradient(165deg,rgba(24,29,66,0.9) 0%,rgba(14,17,40,0.92) 100%);
  border:1px solid var(--stroke);
  border-radius:16px;
  padding:14px 18px;
  display:flex;
  flex-direction:column;
  gap:12px;
  font-size:12px;
  color:#c7cdef;
  box-shadow:0 20px 38px rgba(8,10,30,0.45);
}
.auto-log__header{
  display:flex;
  align-items:center;
  gap:10px;
}
.auto-log__header h3{
  margin:0;
  font-size:12px;
  color:#dfe3ff;
  letter-spacing:.08em;
  text-transform:uppercase;
}
.auto-log__stream{
  display:flex;
  flex-direction:column;
  gap:8px;
  max-height:160px;
  overflow-y:auto;
  padding-right:4px;
}
.auto-log__entry{
  background:rgba(23,28,68,0.95);
  border:1px solid rgba(58,68,132,0.6);
  border-left:3px solid var(--accent-a);
  border-radius:12px;
  padding:10px 12px;
  display:flex;
  flex-direction:column;
  gap:3px;
  line-height:1.4;
}
.auto-log__entry--board{border-left-color:var(--accent-b);}
.auto-log__entry--epsilon{border-left-color:#5ad1a7;}
.auto-log__entry--lr{border-left-color:#f9c74f;}
.auto-log__entry--reward{border-left-color:#ff8da4;}
.auto-log__entry--summary{border-left-color:#8d99ff;}
.auto-log__entry--info{border-left-color:var(--accent-a);}
.auto-log__entry--ai{border-left-color:#22d3ee;}
.auto-log__entry--error{border-left-color:var(--danger);}
.auto-log__title{
  font-weight:600;
  color:#e5e9ff;
}
.auto-log__detail{color:#c3caef;}
.auto-log__metrics{
  font-family:ui-monospace,SFMono-Regular,Menlo,Consolas,monospace;
  font-size:11px;
  color:#9aa3c7;
}
.auto-log__tag{
  align-self:flex-end;
  font-size:10px;
  color:#a0a8dc;
  background:#1e2450;
  border-radius:999px;
  padding:2px 8px;
  margin-top:4px;
}
button.micro{
  padding:4px 8px;
  font-size:11px;
  border-radius:6px;
  box-shadow:none;
}
details{
  background:linear-gradient(170deg,rgba(24,29,66,0.92) 0%,rgba(14,17,40,0.94) 100%);
  border-radius:18px;
  border:1px solid var(--stroke);
  padding:16px 18px;
  box-shadow:0 20px 38px rgba(6,8,24,0.45);
}
details[open]{
  padding-bottom:16px;
}
details summary{
  cursor:pointer;
  font-weight:700;
  color:#f0f2ff;
  margin:-16px -18px 18px;
  padding:16px 18px;
  border-radius:18px;
  background:rgba(26,32,74,0.35);
}
details summary::-webkit-details-marker{display:none}
.stack{
  display:flex;
  flex-direction:column;
  gap:10px;
  margin-bottom:14px;
}
.stack h3{
  margin:0;
  font-size:13px;
  color:#dfe3ff;
  letter-spacing:.01em;
  text-transform:uppercase;
}
.row{
  display:flex;
  flex-wrap:wrap;
  gap:16px;
  align-items:flex-end;
}
.row label{
  display:flex;
  flex-direction:column;
  gap:4px;
}
.hidden{display:none!important}
#guideView{
  max-width:900px;
  margin:24px auto 60px;
  padding:0 16px;
  display:flex;
  flex-direction:column;
  gap:16px;
}
#guideView .card{
  padding:24px;
}
#guideView h2{
  font-size:20px;
  margin-bottom:12px;
}
#guideView h3{
  margin-top:20px;
  margin-bottom:8px;
  color:#dfe3ff;
}
#guideView p,#guideView li{
  color:#c7cdef;
}
#guideView ul{
  padding-left:20px;
  margin:8px 0;
}
footer{
  opacity:.7;
  text-align:center;
  padding:18px;
  font-size:12px;
}
  main.layout{
    grid-template-columns:minmax(0,560px) minmax(0,1fr);
  }
  .control-card{
    grid-column:2;
  }
  .tuning-card{
    grid-column:2;
    grid-row:2;
  }
}
@media(max-width:1050px){
  main.layout{
    grid-template-columns:1fr;
  }
  .game-card,
  .control-card,
  .tuning-card{
    grid-column:1;
  }
  canvas#board{
    width:100%;
    height:auto;
  }
  .controls.secondary{
    flex-direction:column;
    align-items:flex-start;
    gap:12px;
  }
  .status-group{
    justify-content:flex-end;
  }
}
@media(max-width:640px){
  header .header-inner{
    padding:0 16px;
    flex-wrap:wrap;
    gap:12px;
  }
  .status-group{
    width:100%;
    justify-content:flex-start;
  }
  .tabs{
    margin-left:0;
    width:100%;
    justify-content:flex-start;
  }
  .controls.primary{
    flex-direction:column;
    align-items:stretch;
  }
  .controls.primary button{
    min-width:0;
    width:100%;
  }
  input[type="range"]{
    width:160px;
  }
}
</style>
</head>
<body>
<header>
  <div class="header-inner">
    <div class="logo"><span class="logo-text">Snake Simulation</span></div>
    <div class="status-group">
      <span class="badge" id="trainState">idle</span>
      <span class="badge" id="algoBadge">Dueling DQN</span>
      <span class="badge">ε <span id="epsReadout">1.00</span></span>
      <span class="badge">γ <span id="gammaBadge">0.98</span></span>
      <span class="badge">LR <span id="lrBadge">0.0005</span></span>
    </div>
    <nav class="tabs">
      <button type="button" id="tabTraining" class="active">Training</button>
      <button type="button" id="tabGuide">Guide</button>
    </nav>
  </div>
</header>

<main id="trainingView" class="layout">
  <section class="card game-card">
    <div class="card-head">
      <div>
        <h2>Snake Simulation</h2>
        <p class="subtitle">Smooth rendering for reinforcement learning experiments.</p>
      </div>
      <span class="badge soft" id="playbackLabel">Smooth realtime</span>
    </div>
    <canvas id="board" width="500" height="500"></canvas>
    <div class="controls primary">
      <button id="btnTrain">▶ Start training</button>
      <button id="btnPause" class="secondary">⏸ Pause</button>
      <button id="btnStep" class="secondary">Step one episode</button>
      <button id="btnWatch" class="secondary">Watch</button>
      <button id="btnReset" class="secondary">Reset</button>
    </div>
    <div class="controls secondary">
      <div class="pill-group" id="playbackGroup" role="group" aria-label="Playback mode">
        <button type="button" class="pill active" data-speed="cinematic">Smooth</button>
        <button type="button" class="pill" data-speed="fast">Fast</button>
        <button type="button" class="pill" data-speed="turbo">Turbo</button>
      </div>
      <div class="field compact">
        <label for="gridSize">Board size</label>
        <input type="range" id="gridSize" min="10" max="30" step="2" value="20">
        <span class="mono" id="gridLabel">20×20</span>
      </div>
    </div>
  </section>

  <section class="card control-card">
    <div class="card-head">
      <h2>Learning</h2>
      <div class="card-actions">
        <button id="btnSave" class="secondary">Save</button>
        <button id="btnLoad" class="secondary">Load</button>
        <button id="btnLoadModel" class="secondary">Load model</button>
        <button id="btnClear" class="danger">Clear cache</button>
      </div>
    </div>
    <div class="controls tertiary">
      <div class="pill-group" id="modeGroup" role="group" aria-label="Training mode">
        <button type="button" class="pill active" data-mode="manual">Manual</button>
        <button type="button" class="pill" data-mode="auto">Auto</button>
      </div>
      <span class="hint">Auto handles the curriculum, save logic, and hyperparameters for you.</span>
    </div>
    <div class="field block">
      <label for="algoSelect">Algorithm</label>
      <select id="algoSelect">
        <option value="dueling">Dueling Double DQN</option>
        <option value="vanilla">Classic DQN</option>
        <option value="policy">Policy Gradient (REINFORCE)</option>
        <option value="a2c">Advantage Actor-Critic</option>
        <option value="ppo">Proximal Policy Optimization</option>
      </select>
    </div>
    <p class="hint" id="algoDescription">Prioritized replay, n-step returns, and dueling heads make DQN stable and sample efficient.</p>

    <div class="ai-auto-tune" id="aiAutoTunePanel">
      <div class="ai-auto-tune__header">
        <div>
          <h3>AI Auto-Tune</h3>
          <p class="hint">LLM-analys justerar belöningar och hyperparametrar för att maximera överlevnad och frukt.</p>
        </div>
        <label class="toggle" for="aiAutoTuneToggle">
          <input type="checkbox" id="aiAutoTuneToggle" aria-label="Aktivera AI Auto-Tune">
          <span>Aktivera</span>
        </label>
      </div>
      <div class="ai-auto-tune__controls">
        <span class="hint">Analysera var</span>
        <div class="field compact">
          <label for="aiIntervalSlider">Avslutade episoder</label>
          <input type="range" id="aiIntervalSlider" min="100" max="5000" step="100" value="1000">
          <span class="mono" id="aiIntervalReadout">1000 ep</span>
        </div>
      </div>
    </div>

    <div id="autoLogPanel" class="auto-log hidden">
      <div class="auto-log__header">
        <h3>Auto adjustments</h3>
        <button type="button" id="autoLogClear" class="secondary micro">Clear</button>
      </div>
      <div id="autoLogStream" class="auto-log__stream" role="log" aria-live="polite"></div>
    </div>

    <div class="kpi">
      <div class="item"><b>Episodes</b><span id="kEpisodes">0</span></div>
      <div class="item"><b>Avg reward (100)</b><span id="kAvgRw">0.0</span></div>
      <div class="item"><b>Best length</b><span id="kBest">0</span></div>
      <div class="item"><b>Fruit / ep</b><span id="kFruitRate">0.0</span></div>
    </div>

    <div class="split charts">
      <div class="telemetry-panel" id="rewardTelemetryPanel">
        <div class="telemetry-panel__header">
          <h2>Reward telemetry</h2>
          <span class="hint">Rolling averages per component</span>
        </div>
        <div class="telemetry-summary">
          <span class="hint">Net reward (avg 100)</span>
          <span id="rewardTelemetrySummary" class="mono neutral">0.00 (trend +0.00)</span>
        </div>
        <table class="telemetry-table">
          <thead>
            <tr>
              <th>Component</th>
              <th>Last</th>
              <th>Avg 100</th>
              <th>Avg 500</th>
              <th>Share</th>
              <th>Trend</th>
            </tr>
          </thead>
          <tbody id="rewardTelemetryBody"></tbody>
        </table>
      </div>
    </div>
  </section>

  <section class="card tuning-card">
    <div class="card-head">
      <h2>Reward &amp; tuning</h2>
      <span class="hint">Adjust incentives and hyperparameters.</span>
    </div>

    <details id="rewardPanel" open>
      <summary>Reward model</summary>
      <div class="stack">
        <h3>Tempo &amp; direction</h3>
        <div class="row">
          <label>Step penalty
            <input type="range" id="rewardStep" min="0" max="0.05" step="0.001" value="0.010">
            <span class="mono" id="rewardStepReadout">0.010</span>
          </label>
          <label>Turn penalty
            <input type="range" id="rewardTurn" min="0" max="0.02" step="0.001" value="0.001">
            <span class="mono" id="rewardTurnReadout">0.001</span>
          </label>
          <label>Toward fruit bonus
            <input type="range" id="rewardApproach" min="0" max="0.1" step="0.005" value="0.030">
            <span class="mono" id="rewardApproachReadout">0.030</span>
          </label>
        </div>
        <div class="row">
          <label>Away from fruit penalty
            <input type="range" id="rewardRetreat" min="0" max="0.1" step="0.005" value="0.030">
            <span class="mono" id="rewardRetreatReadout">0.030</span>
          </label>
        </div>
      </div>
      <div class="stack">
        <h3>Loops &amp; revisits</h3>
        <div class="row">
          <label>Loop penalty
            <input type="range" id="rewardLoop" min="0" max="1" step="0.01" value="0.50">
            <span class="mono" id="rewardLoopReadout">0.50</span>
          </label>
          <label>Revisit penalty
            <input type="range" id="rewardRevisit" min="0" max="0.1" step="0.001" value="0.050">
            <span class="mono" id="rewardRevisitReadout">0.050</span>
          </label>
        </div>
      </div>
      <div class="stack">
        <h3>Crashes &amp; stalling</h3>
        <div class="row">
          <label>Wall crash
            <input type="range" id="rewardWall" min="0" max="30" step="0.5" value="10">
            <span class="mono" id="rewardWallReadout">10.0</span>
          </label>
          <label>Self crash
            <input type="range" id="rewardSelf" min="0" max="30" step="0.5" value="25.5">
            <span class="mono" id="rewardSelfReadout">25.5</span>
          </label>
          <label>Timeout penalty
            <input type="range" id="rewardTimeout" min="0" max="20" step="0.5" value="5">
            <span class="mono" id="rewardTimeoutReadout">5.0</span>
          </label>
        </div>
        <div class="row">
          <label>Trap penalty
            <input type="range" id="rewardTrap" min="0" max="2" step="0.05" value="0.50">
            <span class="mono" id="rewardTrapReadout">0.50</span>
          </label>
          <label>Open space bonus
            <input type="range" id="rewardSpace" min="0" max="0.2" step="0.01" value="0.05">
            <span class="mono" id="rewardSpaceReadout">0.05</span>
          </label>
        </div>
      </div>
      <div class="stack">
        <h3>High-impact rewards</h3>
        <div class="row">
          <label>Fruit reward
            <input type="range" id="rewardFruit" min="0" max="30" step="0.5" value="10">
            <span class="mono" id="rewardFruitReadout">10.0</span>
          </label>
          <label>Compactness bonus
            <input type="range" id="rewardCompact" min="0" max="0.1" step="0.001" value="0.000">
            <span class="mono" id="rewardCompactReadout">0.000</span>
          </label>
        </div>
      </div>
    </details>

    <details id="advancedPanel" open>
      <summary>Advanced settings</summary>
      <div class="stack" data-config="shared">
        <h3>Shared</h3>
        <div class="row">
          <label>Parallel environments
            <input type="range" id="envCount" min="1" max="24" step="1" value="1">
            <span class="mono" id="envCountReadout">1</span>
          </label>
          <label>γ (discount)
            <input type="range" id="gamma" min="0.90" max="0.999" step="0.001" value="0.98">
            <span class="mono" id="gammaReadout">0.98</span>
          </label>
          <label>LR
            <input type="range" id="lr" min="0.0001" max="0.005" step="0.0001" value="0.0005">
            <span class="mono" id="lrReadout">0.0005</span>
          </label>
        </div>
      </div>
      <div class="stack" data-config="dqn">
        <h3>DQN family</h3>
        <div class="row">
          <label>ε start
            <input type="range" id="epsStart" min="0.2" max="1.0" step="0.05" value="1.0">
            <span class="mono" id="epsStartReadout">1.00</span>
          </label>
          <label>ε end
            <input type="range" id="epsEnd" min="0.01" max="0.3" step="0.01" value="0.12">
            <span class="mono" id="epsEndReadout">0.12</span>
          </label>
          <label>ε decay (steps)
            <input type="range" id="epsDecay" min="5000" max="200000" step="5000" value="80000">
            <span class="mono" id="epsDecayReadout">80000</span>
          </label>
        </div>
        <div class="row">
          <label>Batch
            <input type="range" id="batchSize" min="32" max="512" step="32" value="128">
            <span class="mono" id="batchReadout">128</span>
          </label>
          <label>Replay size
            <input type="range" id="bufferSize" min="5000" max="200000" step="5000" value="50000">
            <span class="mono" id="bufferReadout">50000</span>
          </label>
          <label>Target sync (steps)
            <input type="range" id="targetSync" min="500" max="10000" step="500" value="2000">
            <span class="mono" id="targetSyncReadout">2000</span>
          </label>
        </div>
        <div class="row">
          <label>n-step
            <input type="range" id="nStep" min="1" max="5" step="1" value="3">
            <span class="mono" id="nStepReadout">3</span>
          </label>
          <label>PER α
            <input type="range" id="priorityAlpha" min="0.1" max="1" step="0.05" value="0.6">
            <span class="mono" id="alphaReadout">0.60</span>
          </label>
          <label>PER β
            <input type="range" id="priorityBeta" min="0.1" max="1" step="0.05" value="0.4">
            <span class="mono" id="betaReadout">0.40</span>
          </label>
        </div>
      </div>
      <div class="stack hidden" data-config="policy">
        <h3>Policy Gradient</h3>
        <div class="row">
          <label>Entropy weight
            <input type="range" id="pgEntropy" min="0" max="0.05" step="0.001" value="0.01">
            <span class="mono" id="pgEntropyReadout">0.010</span>
          </label>
        </div>
      </div>
      <div class="stack hidden" data-config="a2c">
        <h3>Actor-Critic</h3>
        <div class="row">
          <label>Entropy weight
            <input type="range" id="acEntropy" min="0" max="0.05" step="0.001" value="0.005">
            <span class="mono" id="acEntropyReadout">0.005</span>
          </label>
          <label>Value weight
            <input type="range" id="acValueCoef" min="0.1" max="1.0" step="0.05" value="0.5">
            <span class="mono" id="acValueCoefReadout">0.50</span>
          </label>
        </div>
      </div>
      <div class="stack hidden" data-config="ppo">
        <h3>PPO</h3>
        <div class="row">
          <label>Entropy weight
            <input type="range" id="ppoEntropy" min="0" max="0.05" step="0.001" value="0.003">
            <span class="mono" id="ppoEntropyReadout">0.003</span>
          </label>
          <label>Clip factor
            <input type="range" id="ppoClip" min="0.05" max="0.4" step="0.01" value="0.2">
            <span class="mono" id="ppoClipReadout">0.20</span>
          </label>
          <label>GAE λ
            <input type="range" id="ppoLambda" min="0.5" max="1.0" step="0.01" value="0.95">
            <span class="mono" id="ppoLambdaReadout">0.95</span>
          </label>
        </div>
        <div class="row">
          <label>Batch
            <input type="range" id="ppoBatch" min="32" max="512" step="32" value="256">
            <span class="mono" id="ppoBatchReadout">256</span>
          </label>
          <label>Epochs
            <input type="range" id="ppoEpochs" min="1" max="10" step="1" value="4">
            <span class="mono" id="ppoEpochsReadout">4</span>
          </label>
          <label>Value weight
            <input type="range" id="ppoValueCoef" min="0.1" max="1.0" step="0.05" value="0.5">
            <span class="mono" id="ppoValueCoefReadout">0.50</span>
          </label>
        </div>
      </div>
    </details>
  </section>
</main>

<section id="guideView" class="hidden">
  <div class="card">
    <h2>Training primer – overview</h2>
    <p>This primer explains how the training environment works and why the different reinforcement learning strategies in Snake-ML behave the way they do. Keep it alongside the controls so you can make confident tweaks while you experiment.</p>
    <ul>
      <li><strong>Background:</strong> what happens on the board and how rewards are generated.</li>
      <li><strong>Algorithms:</strong> theoretical explanations of DQN, policy gradient, A2C, and PPO.</li>
      <li><strong>Sliders:</strong> practical guidance for every control and how to adjust it.</li>
    </ul>
  </div>

  <div class="card">
    <h2>Quickstart</h2>
    <ol>
      <li>Select a playback mode in the <em>Smooth/Fast/Turbo</em> pill group. Smooth shows every move and is perfect for studying behaviours, while Turbo skips rendering for maximum training speed.</li>
      <li>Press <strong>Start training</strong>. The KPI tiles show how reward and length evolve.</li>
      <li>Adjust one slider at a time. Switch to <strong>Step one episode</strong> to see the effect of a choice without letting the model keep learning.</li>
      <li>Save your parameters with <strong>Save</strong>. The downloaded file can be imported again with <strong>Load</strong>.</li>
    </ol>
    <p>Board size controls how many tiles the snake can work with. Larger boards mean longer distances between fruit and more complex strategies, but they also require more training steps.</p>
  </div>

  <div class="card">
    <h2>Algorithms and why they work</h2>
    <details open>
      <summary>Dueling Double DQN</summary>
      <p>Dueling Double DQN is the default. The network splits the state value V(s) and the advantage A(s,a) and combines them into <code>Q(s,a) = V(s) + A(s,a) - ar{A}(s)</code>. Double updates use the online network to pick the action but the target network to evaluate it, reducing overestimation.</p>
      <ul>
        <li><strong>Dueling architecture:</strong> helpful when some actions barely change the outcome, such as continuing straight in empty corridors.</li>
        <li><strong>Double networks:</strong> the <code>targetSync</code> slider controls how often the target network is copied, keeping learning stable.</li>
        <li><strong>Prioritized replay:</strong> the buffer samples experiences with high TD error more often. The <strong>PER α</strong> and <strong>PER β</strong> sliders tune how strong that priority is.</li>
        <li><strong>n-step returns:</strong> summarise rewards across several moves to deliver faster feedback when the snake is heading toward fruit.</li>
      </ul>
      <p>Recommended starting point: LR 5e-4, γ = 0.98, batch 128, and replay 50&nbsp;000. Increase <strong>ε decay</strong> if you need more exploration in larger worlds.</p>
    </details>
    <details>
      <summary>Classic DQN</summary>
      <p>The classic DQN uses a simpler Q-network without the dueling head. Its update follows Bellman's equation <code>Q(s,a) \leftarrow r + γ · \max_{a'} Q_{target}(s',a')</code>. It is easy to reason about and works well on smaller boards.</p>
      <ul>
        <li><strong>Epsilon-greedy:</strong> uses the same ε start/end/decay sliders. A high start produces more random moves in the beginning.</li>
        <li><strong>Replay buffer:</strong> keep the buffer large enough (≥ 20&nbsp;000) to avoid correlated experiences.</li>
        <li><strong>n-step:</strong> can be reduced to 1 if you want to compare with the original DQN paper.</li>
      </ul>
      <p>If the loss curve oscillates heavily, lower the learning rate or increase the target sync interval.</p>
    </details>
    <details>
      <summary>Policy Gradient (REINFORCE)</summary>
      <p>Policy gradient learns a direct policy π(a|s) and maximises the expected return's log probability: <code>∇θ J(θ) = E[ G_t ∇θ log π_θ(a_t|s_t) ]</code>. The variance is high, so a baseline equal to the average return is subtracted.</p>
      <ul>
        <li><strong>Entropy weight:</strong> higher values encourage more random policies and prevent the model from locking in too early.</li>
        <li>No replay buffer is used; each episode updates the weights directly. Run Turbo mode to gather more episodes.</li>
        <li>Keep the learning rate around 1e-3. If reward swings, lower LR or increase the entropy weight slightly.</li>
      </ul>
    </details>
    <details>
      <summary>Advantage Actor-Critic</summary>
      <p>A2C trains two networks simultaneously: the actor learns π(a|s) while the critic estimates V(s). Updates use the advantage A(s,a) = Q(s,a) − V(s) to reduce variance.</p>
      <ul>
        <li><strong>Entropy weight:</strong> similar effect as in policy gradient but typically lower (0.003–0.01).</li>
        <li><strong>Value weight:</strong> controls how strongly the critic's MSE loss influences the total loss. High weight stabilises learning but can slow the policy.</li>
        <li>The shared γ and LR sliders apply here as well. γ around 0.99 helps the model plan several steps ahead.</li>
      </ul>
      <p>A2C is quick when episodes are short. If the critic loss diverges, reduce the value weight or learning rate.</p>
    </details>
    <details>
      <summary>Proximal Policy Optimization</summary>
      <p>PPO uses a clipped objective: <code>L_{clip}(θ) = E[\min(r_t(θ)A_t, \operatorname{clip}(r_t(θ), 1-ε, 1+ε) A_t)]</code>. This prevents updates from pushing the policy too far in a single step.</p>
      <ul>
        <li><strong>Clip factor:</strong> corresponds to ε in the formula. Lower values (~0.1) yield cautious updates; higher values (~0.3) allow more change.</li>
        <li><strong>GAE λ:</strong> balances bias and variance in generalised advantage estimation. 0.95 is a solid default; lower it for more responsiveness.</li>
        <li><strong>Batch</strong> and <strong>Epochs:</strong> PPO performs several gradient steps per collected batch. Smaller batches with more epochs adapt quickly but risk overfitting the data.</li>
        <li><strong>Value weight</strong> and <strong>Entropy weight:</strong> influence the same components as in A2C but inside PPO's combined loss.</li>
      </ul>
      <p>If the policy becomes unstable, reduce the clip factor or the number of epochs per batch.</p>
    </details>
  </div>

  <div class="card">
    <h2>Reward guide</h2>
    <p>The reward model determines how the snake values every step. Adjust the sliders in the <em>Reward model</em> panel to fine-tune the strategy without retraining from scratch.</p>
    <h3>Tempo &amp; direction</h3>
    <ul>
      <li><strong>Step penalty:</strong> base cost per move (default 0.01). Raise it for shorter, more purposeful routes.</li>
      <li><strong>Turn penalty:</strong> extra cost when the snake turns. Lower it if you want the model to try more small corrections.</li>
      <li><strong>Toward/Away from fruit:</strong> the bonus for closing the distance to the fruit and the penalty for increasing it. Keep the values similar for symmetric feedback.</li>
    </ul>
    <h3>Loops &amp; revisits</h3>
    <ul>
      <li><strong>Loop penalty:</strong> triggers when the history shows left/right loops (pattern 1,2,1,2). Increase it if the snake often gets stuck in figure-eights.</li>
      <li><strong>Revisit penalty:</strong> multiplied by how recently a tile was visited. Higher values push the snake to explore fresh space.</li>
    </ul>
    <h3>Crashes &amp; stalling</h3>
    <ul>
      <li><strong>Wall crash:</strong> penalty when the head leaves the board.</li>
      <li><strong>Self crash:</strong> penalty when the snake bites itself.</li>
      <li><strong>Timeout penalty:</strong> applied if no fruit is collected for two full board areas worth of moves. Prevents endless loops.</li>
    </ul>
    <h3>High-impact rewards</h3>
    <ul>
      <li><strong>Fruit reward:</strong> the main reward when a fruit is eaten. Raise it for more aggressive fruit chasing.</li>
      <li><strong>Compactness bonus:</strong> gives a small bonus when the occupied area becomes denser (lower difference between the bounding box and snake length). Increase it late in training if you want the body packed tightly.</li>
    </ul>
    <h3>Reading the reward telemetry</h3>
    <ul>
      <li><strong>Columns:</strong> <em>Last</em> shows the latest episode, <em>Avg 100</em>/<em>Avg 500</em> are rolling means, <em>Trend</em> compares the most recent 100 episodes with the previous 100, and <em>Share</em> normalises each component against the absolute total so you can spot dominant contributors.</li>
      <li><strong>Net reward row:</strong> sums every component; a positive trend confirms that training is heading in the right direction.</li>
      <li><strong>Component labels:</strong> bonuses tagged as positive (fruit, approach, open space) should stay ≥ 0, whereas penalties (step, loop, revisit, crashes) normally sit ≤ 0. Large negative shares mean the snake spends much of its time incurring that cost.</li>
      <li><strong>Healthy patterns:</strong> rising fruit/approach bonuses combined with shrinking loop/revisit penalties signal better navigation. Persistent step penalties dominating the share column indicate wandering without progress.</li>
      <li><strong>Warning signs:</strong> a falling fruit trend or growing crash penalties hint at stagnation. Track the 100-episode averages to confirm whether the issue is a blip or a sustained regression.</li>
    </ul>
    <h3>Automatic reward tuning thresholds</h3>
    <p>The auto-scheduler tweaks sliders when telemetry crosses strict limits. Manual overrides are still available, but these rules explain why certain values change on their own:</p>
    <ul>
      <li><strong>Loop penalty:</strong> increased when <em>LoopHitRate</em> (loop detections ÷ total steps over the last 500 episodes) exceeds 1 % <em>and</em> the fruit trend stalls or turns negative. At the same time the compactness bonus is disabled to avoid encouraging tight spirals.</li>
      <li><strong>Revisit penalty:</strong> raised once <em>RevisitRate</em> (recent-tile penalties ÷ total steps across 500 episodes) climbs beyond 1 %, pushing the policy toward fresh territory.</li>
      <li><strong>Self crash penalty:</strong> boosted only if self-collisions account for more than 40 % of episode endings, signalling that survivability has become the main issue.</li>
      <li><strong>Approach/retreat weights:</strong> adjusted together when the average time-to-fruit stays high while both loop and revisit rates are low, nudging the snake to pursue fruit more assertively.</li>
      <li><strong>Metric windows:</strong> all trigger checks use the latest 500-episode aggregates, so brief spikes rarely trip them. If a slider never moves automatically, its condition likely has not been met.</li>
    </ul>
  </div>

  <div class="card">
    <h2>Sliders &amp; how they affect training</h2>
    <h3>Environment &amp; playback</h3>
    <ul>
      <li><strong>Playback mode:</strong> <em>Smooth</em> shows every move, <em>Fast</em> skips every other frame, and <em>Turbo</em> disables rendering. All modes continue updating the network.</li>
      <li><strong>Board size:</strong> 10×10 yields short episodes and quick feedback. 30×30 requires longer episodes but rewards planning.</li>
    </ul>
    <h3>Shared hyperparameters</h3>
    <ul>
      <li><strong>γ (discount):</strong> high values (0.97–0.995) prioritise long-term fruit. Lower to 0.94–0.96 if the snake often crashes before reaching reward.</li>
      <li><strong>LR:</strong> sets the gradient step size. 0.0005 works for DQN; drop toward 0.0003 for PPO/A2C if the loss oscillates.</li>
    </ul>
    <h3>DQN family</h3>
    <ul>
      <li><strong>ε start/end/decay:</strong> control exploration. Longer decay (≥ 80&nbsp;000) yields a slow transition to exploitation. Raise the end value (e.g. 0.10) if the snake loops in repetitive patterns.</li>
      <li><strong>Batch:</strong> larger batches reduce variance but need bigger buffers. 256 requires at least 100&nbsp;000 replay entries.</li>
      <li><strong>Replay size:</strong> 50&nbsp;000 by default. Increase it for large boards, but remember old experiences may become irrelevant.</li>
      <li><strong>Target sync:</strong> how often the policy network is copied to the target network. Lower values (1000) adapt quickly but can become unstable.</li>
      <li><strong>n-step:</strong> more steps give stronger signals but mixed rewards can add noise. Try 2–3 for small boards and 4–5 for large ones.</li>
      <li><strong>PER α:</strong> how strongly TD error affects prioritisation. Higher (0.8–1.0) focuses on hard experiences; drop to 0.5 for more variety.</li>
      <li><strong>PER β:</strong> corrects the bias introduced by prioritisation. Increase it gradually toward 1.0 during long training runs.</li>
    </ul>
    <h3>Policy-based methods</h3>
    <ul>
      <li><strong>Entropy weight (Policy/A2C/PPO):</strong> lower values give decisive policies, higher values prevent premature convergence. Reduce it once the model finds a stable strategy.</li>
      <li><strong>Value weight (A2C/PPO):</strong> controls how much the value loss matters. High weight helps the critic track long-term rewards.</li>
      <li><strong>Clip factor (PPO):</strong> keep between 0.1–0.25 for stability. Pair it with a lower LR if you increase it.</li>
      <li><strong>GAE λ (PPO):</strong> lower (0.90) reacts faster to new signals; higher (0.97) yields smoother estimates.</li>
      <li><strong>PPO Batch/Epochs:</strong> more epochs on the same data risk overfitting. If the policy swings, lower the epochs or increase the batch size.</li>
    </ul>
    <p>Always change one slider at a time and monitor the reward and loss charts. When the 100-episode reward average levels out, try an adjustment, run a few hundred episodes, and compare.</p>
  </div>

  <div class="card">
    <h2>Diagnostics and common patterns</h2>
    <ul>
      <li><strong>Reward drops after rising:</strong> raise ε end or the entropy weight to reintroduce exploration.</li>
      <li><strong>Loss explodes:</strong> lower the learning rate, increase the target sync interval, or reduce the batch size.</li>
      <li><strong>The snake loops in circles:</strong> try higher entropy (policy/A2C/PPO) or a longer ε decay in DQN so the model dares to break the pattern.</li>
      <li><strong>No improvement on large boards:</strong> increase n-step and replay size, and run Turbo mode to gather more experience.</li>
      <li><strong>Big differences between episodes:</strong> inspect the KPI tiles. If average reward is low but best length high it signals an unstable policy — adjust exploration or lower LR.</li>
    </ul>
    <p>Use <strong>Pause</strong> and <strong>Step one episode</strong> to analyse individual sequences. <strong>Reset</strong> restarts the episode, while <strong>Clear cache</strong> removes stored weights from the browser if you want a fresh start.</p>
  </div>
</section>

<input type="file" id="fileLoader" accept="application/json" hidden>
<input type="file" id="modelLoader" accept="application/json" hidden>

<footer class="hint">© Marcus — Snake learns with multiple RL strategies and cinematic movement.</footer>

<<<<<<< HEAD
=======

>>>>>>> 96570ef6
<script src="__hf_key.js"></script>
<script type="module" src="hf-tuner.js"></script>
<script type="module">
import {createAITuner} from './hf-tuner.js';
<<<<<<< HEAD
=======

>>>>>>> 96570ef6

const REWARD_DEFAULTS={
  stepPenalty:0.01,
  turnPenalty:0.001,
  approachBonus:0.03,
  retreatPenalty:0.03,
  loopPenalty:0.50,
  revisitPenalty:0.05,
  wallPenalty:10,
  selfPenalty:25.5,
  timeoutPenalty:5,
  fruitReward:10,
  compactWeight:0,
  trapPenalty:0.5,
  spaceGainBonus:0.05,
};
const REWARD_COMPONENTS=[
  {key:'fruitReward',label:'Fruit bonus',sign:'positive'},
  {key:'approachBonus',label:'Toward fruit bonus',sign:'positive'},
  {key:'spaceGainBonus',label:'Open space bonus',sign:'positive'},
  {key:'compactness',label:'Compactness bonus',sign:'neutral'},
  {key:'stepPenalty',label:'Step penalty',sign:'negative'},
  {key:'turnPenalty',label:'Turn penalty',sign:'negative'},
  {key:'retreatPenalty',label:'Retreat penalty',sign:'negative'},
  {key:'loopPenalty',label:'Loop penalty',sign:'negative'},
  {key:'revisitPenalty',label:'Revisit penalty',sign:'negative'},
  {key:'trapPenalty',label:'Trap penalty',sign:'negative'},
  {key:'selfPenalty',label:'Self crash penalty',sign:'negative'},
  {key:'wallPenalty',label:'Wall crash penalty',sign:'negative'},
  {key:'timeoutPenalty',label:'Timeout penalty',sign:'negative'},
];
const REWARD_COMPONENT_KEYS=REWARD_COMPONENTS.map(item=>item.key);
const REWARD_LABELS={
  stepPenalty:'Step penalty',
  turnPenalty:'Turn penalty',
  approachBonus:'Toward fruit bonus',
  retreatPenalty:'Retreat penalty',
  loopPenalty:'Loop penalty',
  revisitPenalty:'Revisit penalty',
  trapPenalty:'Trap penalty',
  spaceGainBonus:'Space bonus',
  wallPenalty:'Wall crash penalty',
  selfPenalty:'Self crash penalty',
  timeoutPenalty:'Timeout penalty',
  fruitReward:'Fruit reward',
  compactWeight:'Compactness weight',
  compactness:'Compactness bonus',
};
let rewardConfig={...REWARD_DEFAULTS};
const LOOP_PATTERNS=new Set(['1,2,1,2','2,1,2,1']);

/* ---------------- Serialization helpers ---------------- */
const DTYPE_ARRAYS={float32:Float32Array,int32:Int32Array,bool:Uint8Array};
function typedArrayToBase64(arr){
  if(!(arr instanceof Float32Array||arr instanceof Int32Array||arr instanceof Uint8Array)){
    arr=Float32Array.from(arr);
  }
  const view=new Uint8Array(arr.buffer,arr.byteOffset||0,arr.byteLength);
  let binary='';
  const chunk=0x8000;
  for(let i=0;i<view.length;i+=chunk){
    binary+=String.fromCharCode.apply(null,view.subarray(i,i+chunk));
  }
  return btoa(binary);
}
function base64ToTypedArray(str,dtype='float32'){
  const binary=atob(str);
  const len=binary.length;
  const bytes=new Uint8Array(len);
  for(let i=0;i<len;i++) bytes[i]=binary.charCodeAt(i);
  const C=DTYPE_ARRAYS[dtype]||Float32Array;
  return new C(bytes.buffer);
}
function assignArray(target,source,mapper=v=>v){
  target.length=0;
  if(!Array.isArray(source)) return;
  source.forEach(v=>target.push(mapper(v)));
}

/* ---------------- Snake environment ---------------- */
class SnakeEnv{
  constructor(cols=20,rows=20,rewardOverrides={}){
    this.cols=cols;
    this.rows=rows;
    this.setRewardConfig(rewardOverrides);
    this.reset();
  }
  _makeRewardBreakdown(){
    const base={total:0};
    REWARD_COMPONENT_KEYS.forEach(key=>{ base[key]=0; });
    return base;
  }
  setRewardConfig(cfg={}){
    this.reward={...REWARD_DEFAULTS,...cfg};
  }
  neighbors(x,y){
    return [
      {x:x+1,y},
      {x:x-1,y},
      {x,y:y+1},
      {x,y:y-1},
    ].filter(p=>p.x>=0&&p.y>=0&&p.x<this.cols&&p.y<this.rows);
  }
  freeSpaceFrom(sx,sy,tailWillMove){
    const seen=new Set();
    const q=[{x:sx,y:sy}];
    const blocked=new Set(this.snakeSet);
    blocked.delete(`${sx},${sy}`);
    if(tailWillMove&&this.snake.length){
      const t=this.snake[this.snake.length-1];
      blocked.delete(`${t.x},${t.y}`);
    }
    while(q.length){
      const p=q.pop();
      const key=`${p.x},${p.y}`;
      if(seen.has(key)) continue;
      if(blocked.has(key)) continue;
      seen.add(key);
      for(const n of this.neighbors(p.x,p.y)) q.push(n);
      if(seen.size>this.cols*this.rows) break;
    }
    return seen.size;
  }
  computeSlack(){
    if(!this.snake?.length) return 0;
    let minX=this.snake[0].x, maxX=this.snake[0].x;
    let minY=this.snake[0].y, maxY=this.snake[0].y;
    for(const seg of this.snake){
      if(seg.x<minX) minX=seg.x;
      if(seg.x>maxX) maxX=seg.x;
      if(seg.y<minY) minY=seg.y;
      if(seg.y>maxY) maxY=seg.y;
    }
    const width=(maxX-minX+1);
    const height=(maxY-minY+1);
    const area=width*height;
    return Math.max(0,area-this.snake.length);
  }
  reset(){
    this.dir={x:1,y:0};
    const cx=(this.cols/2|0), cy=(this.rows/2|0);
    this.snake=[{x:cx-1,y:cy},{x:cx,y:cy}];
    this.snakeSet=new Set(this.snake.map(p=>`${p.x},${p.y}`));
    this.visit=new Float32Array(this.cols*this.rows).fill(0);
    this.actionHist=[];
    this.spawnFruit();
    this.rewardBreakdown=this._makeRewardBreakdown();
    this.steps=0;
    this.stepsSinceFruit=0;
    this.alive=true;
    this.prevSlack=this.computeSlack();
    this.loopHits=0;
    this.revisitAccum=0;
    this.timeToFruitAccum=0;
    this.timeToFruitCount=0;
    this.episodeFruit=0;
    this.lastCrash=null;
    return this.getState();
  }
  idx(x,y){return y*this.cols+x;}
  spawnFruit(){
    const free=[];
    for(let y=0;y<this.rows;y++){
      for(let x=0;x<this.cols;x++){
        if(!this.snakeSet.has(`${x},${y}`)) free.push({x,y});
      }
    }
    this.fruit=free.length?free[(Math.random()*free.length)|0]:{x:-1,y:-1};
  }
  turn(a){
    const d=this.dir;
    if(a===1)this.dir={x:-d.y,y:d.x};
    else if(a===2)this.dir={x:d.y,y:-d.x};
  }
  step(a){
    if(!this.alive) return {state:this.getState(),reward:0,done:true,ateFruit:false};
    const R=this.reward;
    const breakdown=this.rewardBreakdown||(this.rewardBreakdown=this._makeRewardBreakdown());
    this.lastCrash=null;
    this.turn(a);
    const h=this.snake[0];
    const nx=h.x+this.dir.x;
    const ny=h.y+this.dir.y;
    this.steps++;
    this.stepsSinceFruit++;
    const key=`${nx},${ny}`;
    const tail=this.snake[this.snake.length-1];
    const willGrow=(nx===this.fruit.x && ny===this.fruit.y);
    const hitsWall=nx<0||ny<0||nx>=this.cols||ny>=this.rows;
    const hitsBody=this.snakeSet.has(key) && !(tail && tail.x===nx && tail.y===ny && !willGrow);
    if(hitsWall||hitsBody){
      this.alive=false;
      const crashReward=hitsWall?-R.wallPenalty:-R.selfPenalty;
      if(hitsWall) breakdown.wallPenalty+=crashReward;
      else breakdown.selfPenalty+=crashReward;
      breakdown.total+=crashReward;
      this.lastCrash=hitsWall?'wall':'self';
      return {state:this.getState(),reward:crashReward,done:true,ateFruit:false};
    }
    let spaceReward=0;
    if((R.trapPenalty??0)!==0 || (R.spaceGainBonus??0)!==0){
      const space=this.freeSpaceFrom(nx,ny,!willGrow);
      const need=this.snake.length+2;
      const denom=Math.max(1,need);
      if(space<need){
        spaceReward-=R.trapPenalty*(1+(need-space)/denom);
      }else if(R.spaceGainBonus){
        const curSpace=this.freeSpaceFrom(this.snake[0].x,this.snake[0].y,true);
        if(space>curSpace){
          spaceReward+=R.spaceGainBonus*Math.min(1,(space-curSpace)/denom);
        }
      }
    }
    for(let i=0;i<this.visit.length;i++) this.visit[i]*=0.995;
    this.snake.unshift({x:nx,y:ny});
    let r=-R.stepPenalty;
    breakdown.stepPenalty-=R.stepPenalty;
    r+=spaceReward;
    if(spaceReward>0) breakdown.spaceGainBonus+=spaceReward;
    else if(spaceReward<0) breakdown.trapPenalty+=spaceReward;
    if(a!==0){
      r-=R.turnPenalty;
      breakdown.turnPenalty-=R.turnPenalty;
    }
    this.actionHist.push(a);
    if(this.actionHist.length>6) this.actionHist.shift();
    if(this.actionHist.length>=4){
      const last4=this.actionHist.slice(-4).join(',');
      if(LOOP_PATTERNS.has(last4)){
        r-=R.loopPenalty;
        this.loopHits++;
        breakdown.loopPenalty-=R.loopPenalty;
      }
    }
    const vidx=this.idx(nx,ny);
    const revisitPenalty=this.visit[vidx]*R.revisitPenalty;
    r-=revisitPenalty;
    this.revisitAccum+=revisitPenalty;
    if(revisitPenalty) breakdown.revisitPenalty-=revisitPenalty;
    let ateFruit=false;
    if(nx===this.fruit.x && ny===this.fruit.y){
      ateFruit=true;
      r+=R.fruitReward;
      breakdown.fruitReward+=R.fruitReward;
      this.snakeSet.add(`${nx},${ny}`);
      this.spawnFruit();
      this.timeToFruitAccum+=this.stepsSinceFruit;
      this.timeToFruitCount++;
      this.stepsSinceFruit=0;
      this.episodeFruit++;
    }else{
      const tail=this.snake.pop();
      this.snakeSet.delete(`${tail.x},${tail.y}`);
      this.snakeSet.add(`${nx},${ny}`);
      this.visit[vidx]=Math.min(1,this.visit[vidx]+0.3);
      const pd=Math.abs(h.x-this.fruit.x)+Math.abs(h.y-this.fruit.y);
      const nd=Math.abs(nx-this.fruit.x)+Math.abs(ny-this.fruit.y);
      if(nd<pd){
        r+=R.approachBonus;
        breakdown.approachBonus+=R.approachBonus;
      }else if(nd>pd){
        r-=R.retreatPenalty;
        breakdown.retreatPenalty-=R.retreatPenalty;
      }
    }
    const slack=this.computeSlack();
    const slackDelta=this.prevSlack-slack;
    if(R.compactWeight!==0){
      const compactReward=slackDelta*R.compactWeight;
      if(compactReward!==0){
        r+=compactReward;
        breakdown.compactness+=compactReward;
      }
    }
    this.prevSlack=slack;
    if(this.stepsSinceFruit>this.cols*this.rows*2){
      this.alive=false;
      r-=R.timeoutPenalty;
      this.lastCrash='timeout';
      this.rewardBreakdown.timeoutPenalty-=R.timeoutPenalty;
      this.rewardBreakdown.total+=r;
      return {state:this.getState(),reward:r,done:true,ateFruit:false};
    }
    this.rewardBreakdown.total+=r;
    return {state:this.getState(),reward:r,done:false,ateFruit};
  }
  getEpisodeBreakdown(){
    const src=this.rewardBreakdown||{};
    const copy={total:src.total??0};
    REWARD_COMPONENT_KEYS.forEach(key=>{ copy[key]=src[key]??0; });
    return copy;
  }
  getVisit(x,y){
    if(x<0||y<0||x>=this.cols||y>=this.rows) return 1;
    return this.visit[this.idx(x,y)]||0;
  }
  getState(){
    const h=this.snake[0];
    const L={x:-this.dir.y,y:this.dir.x}, R={x:this.dir.y,y:-this.dir.x};
    const block=(dx,dy)=>{
      const x=h.x+dx,y=h.y+dy;
      return (x<0||y<0||x>=this.cols||y>=this.rows||this.snakeSet.has(`${x},${y}`))?1:0;
    };
    const danger=[block(this.dir.x,this.dir.y),block(L.x,L.y),block(R.x,R.y)];
    const dir=[this.dir.y===-1?1:0,this.dir.y===1?1:0,this.dir.x===-1?1:0,this.dir.x===1?1:0];
    const fruit=[this.fruit.y<h.y?1:0,this.fruit.y>h.y?1:0,this.fruit.x<h.x?1:0,this.fruit.x>h.x?1:0];
    const dists=[h.y/(this.rows-1),(this.rows-1-h.y)/(this.rows-1),h.x/(this.cols-1),(this.cols-1-h.x)/(this.cols-1)];
    const dx=this.fruit.x-h.x, dy=this.fruit.y-h.y, len=Math.hypot(dx,dy)||1;
    const crowd=[
      this.getVisit(h.x, h.y-1),
      this.getVisit(h.x, h.y+1),
      this.getVisit(h.x-1, h.y),
      this.getVisit(h.x+1, h.y),
    ];
    return Float32Array.from([...danger,...dir,...fruit,...dists,dy/len,dx/len,...crowd]);
  }
}

class VecSnakeEnv{
  constructor(count=1,{cols=20,rows=20,rewardConfig={}}={}){
    this.cols=cols;
    this.rows=rows;
    this.rewardConfig={...REWARD_DEFAULTS,...rewardConfig};
    this.envCount=Math.max(1,count|0);
    this.envs=Array.from({length:this.envCount},()=>new SnakeEnv(this.cols,this.rows,this.rewardConfig));
  }
  getEnv(index=0){
    if(!this.envs.length) return null;
    const idx=((index%this.envCount)+this.envCount)%this.envCount;
    return this.envs[idx];
  }
  configure({count=this.envCount,cols=this.cols,rows=this.rows,rewardConfig=this.rewardConfig}={}){
    this.envCount=Math.max(1,count|0);
    this.cols=cols;
    this.rows=rows;
    this.rewardConfig={...REWARD_DEFAULTS,...rewardConfig};
    this.envs=Array.from({length:this.envCount},()=>new SnakeEnv(this.cols,this.rows,this.rewardConfig));
    return this.resetAll();
  }
  setCount(count){
    return this.configure({count});
  }
  setSize(cols,rows){
    return this.configure({cols,rows});
  }
  setRewardConfig(cfg={}){
    this.rewardConfig={...this.rewardConfig,...cfg};
    this.envs.forEach(env=>env.setRewardConfig(this.rewardConfig));
  }
  resetEnv(index){
    const env=this.getEnv(index);
    if(!env) return null;
    env.setRewardConfig(this.rewardConfig);
    return env.reset();
  }
  resetAll(){
    return this.envs.map(env=>{
      env.setRewardConfig(this.rewardConfig);
      return env.reset();
    });
  }
  step(actions){
    if(!Array.isArray(actions)||actions.length!==this.envCount){
      throw new Error(`Expected ${this.envCount} actions but received ${actions?.length}`);
    }
    const nextStates=new Array(this.envCount);
    const rewards=new Array(this.envCount);
    const dones=new Array(this.envCount);
    const ateFruit=new Array(this.envCount);
    for(let i=0;i<this.envCount;i++){
      const res=this.envs[i].step(actions[i]);
      nextStates[i]=res.state;
      rewards[i]=res.reward;
      dones[i]=!!res.done;
      ateFruit[i]=!!res.ateFruit;
    }
    return {nextStates,rewards,dones,ateFruit};
  }
}

/* ---------------- Replay buffer helpers ---------------- */
class NStepAccumulator{
  constructor(n=1,gamma=0.99){ this.setConfig(n,gamma); }
  setConfig(n,gamma){
    this.n=Math.max(1,n|0);
    this.gamma=gamma;
    this.queue=[];
  }
  push(step){
    const item={
      s:Float32Array.from(step.s),
      a:step.a|0,
      r:+step.r,
      ns:Float32Array.from(step.ns),
      d:!!step.d,
    };
    this.queue.push(item);
    const ready=[];
    while(this.queue.length>=this.n){
      ready.push(this.build());
      this.queue.shift();
      if(ready[ready.length-1].d){
        this.queue.length=0;
        return ready;
      }
    }
    if(item.d){
      ready.push(...this.flush());
    }
    return ready;
  }
  build(){
    let reward=0;
    let discount=1;
    let done=false;
    let nextState=this.queue[0].ns;
    const limit=Math.min(this.n,this.queue.length);
    for(let i=0;i<limit;i++){
      const step=this.queue[i];
      reward+=discount*step.r;
      discount*=this.gamma;
      nextState=step.ns;
      if(step.d){
        done=true;
        break;
      }
    }
    const first=this.queue[0];
    return {s:first.s,a:first.a,r:reward,ns:nextState,d:done};
  }
  flush(){
    const out=[];
    while(this.queue.length){
      out.push(this.build());
      this.queue.shift();
    }
    return out;
  }
}
class ReplayBuffer{
  constructor(cap=50000,opts={}){
    this.cap=Math.max(1,cap|0);
    this.buf=[];
    this.pos=0;
    this.alpha=opts.alpha??0.6;
    this.beta=opts.beta??0.4;
    this.betaIncrement=opts.betaIncrement??0.000002;
    this.priorityEps=opts.priorityEps??0.001;
    this.priorities=new Float32Array(this.cap);
    this.maxPriority=this.priorityEps;
  }
  size(){return this.buf.length;}
  setCapacity(cap){
    const newCap=Math.max(1,cap|0);
    if(newCap===this.cap) return;
    this.cap=newCap;
    this.buf=this.buf.slice(-this.cap);
    this.pos=Math.min(this.pos,this.cap-1);
    this.priorities=new Float32Array(this.cap);
    this.maxPriority=this.priorityEps;
  }
  setAlpha(val){ this.alpha=Math.max(0.01,+val||0.01); }
  setBeta(val){ this.beta=Math.min(1,Math.max(0,+val||0)); }
  setPriorityEps(val){
    this.priorityEps=Math.max(1e-6,+val||1e-6);
    for(let i=0;i<this.buf.length;i++){
      if(this.priorities[i]<this.priorityEps) this.priorities[i]=this.priorityEps;
    }
  }
  setBetaIncrement(val){ this.betaIncrement=Math.max(0,+val||0); }
  push(sample){
    const entry={...sample};
    if(this.buf.length<this.cap){
      this.buf.push(entry);
      const lastIdx=this.buf.length-1;
      this.priorities[lastIdx]=this.maxPriority;
    }else{
      const idx=this.pos%this.cap;
      this.buf[idx]=entry;
      this.priorities[idx]=this.maxPriority;
    }
    this.pos=(this.pos+1)%this.cap;
  }
  sample(batchSize){
    if(!this.buf.length) return null;
    const size=Math.min(batchSize,this.buf.length);
    const priorities=this.priorities.slice(0,this.buf.length);
    const probs=priorities.map(p=>Math.pow(p,this.alpha));
    const sum=probs.reduce((a,b)=>a+b,0)||1;
    const normalized=probs.map(p=>p/sum);
    const batch=[];
    const idxs=[];
    const weights=[];
    let beta=this.beta;
    this.beta=Math.min(1,this.beta+this.betaIncrement);
    const maxWeight=Math.pow(this.buf.length, -beta);
    for(let i=0;i<size;i++){
      const r=Math.random();
      let acc=0;
      let index=0;
      for(let j=0;j<normalized.length;j++){
        acc+=normalized[j];
        if(r<=acc){ index=j; break; }
      }
      batch.push(this.buf[index]);
      idxs.push(index);
      const w=Math.pow(this.buf.length*normalized[index], -beta);
      weights.push(w/maxWeight);
    }
    return {batch,idxs,weights};
  }
  updatePriorities(idxs,priorities){
    idxs.forEach((idx,i)=>{
      const p=Math.max(this.priorityEps,priorities[i]);
      this.priorities[idx]=p;
      this.maxPriority=Math.max(this.maxPriority,p);
    });
  }
  toJSON(){
    return {
      cap:this.cap,
      buf:this.buf.map(item=>({
        s:Array.from(item.s),
        a:item.a,
        r:item.r,
        ns:Array.from(item.ns),
        d:item.d,
      })),
      pos:this.pos,
      alpha:this.alpha,
      beta:this.beta,
      betaIncrement:this.betaIncrement,
      priorityEps:this.priorityEps,
      priorities:Array.from(this.priorities),
      maxPriority:this.maxPriority,
    };
  }
  static fromJSON(json={},cap,opts={}){
    const buffer=new ReplayBuffer(cap??json.cap,opts);
    if(Array.isArray(json.buf)){
      buffer.buf=json.buf.map(item=>({
        s:Float32Array.from(item.s),
        a:item.a,
        r:item.r,
        ns:Float32Array.from(item.ns),
        d:item.d,
      }));
      buffer.priorities=new Float32Array(buffer.cap);
      json.priorities?.forEach((p,i)=>{
        if(i<buffer.priorities.length) buffer.priorities[i]=p;
      });
      buffer.pos=json.pos??0;
      buffer.maxPriority=json.maxPriority??buffer.priorityEps;
    }
    return buffer;
  }
}

/* ---------------- Agents ---------------- */
class DQNAgent{
  constructor(sDim,aDim,cfg={}){
    this.kind='dqn';
    this.sDim=sDim;
    this.aDim=aDim;
    this.envCount=Math.max(1,cfg.envCount??1);
    this.gamma=cfg.gamma??0.98;
    this.lr=cfg.lr??0.0005;
    this.batch=cfg.batch??128;
    this.priorityEps=cfg.priorityEps??0.001;
    this.layers=Array.isArray(cfg.layers)?cfg.layers.slice():[256,256,128];
    this.dueling=cfg.dueling!==undefined?!!cfg.dueling:true;
    this.double=cfg.double!==undefined?!!cfg.double:true;
    this.learnRepeats=cfg.learnRepeats??2;
    this.buffer=new ReplayBuffer(cfg.bufferSize??50000,{
      alpha:cfg.priorityAlpha??0.6,
      beta:cfg.priorityBeta??0.4,
      betaIncrement:cfg.priorityBetaIncrement??0.000002,
      priorityEps:this.priorityEps,
    });
    this.priorityEps=this.buffer.priorityEps;
    this.epsStart=cfg.epsStart??1.0;
    this.epsEnd=cfg.epsEnd??0.12;
    this.epsDecay=cfg.epsDecay??80000;
    this.nStep=cfg.nStep??3;
    this.nStepBuffers=Array.from({length:this.envCount},()=>new NStepAccumulator(this.nStep,this.gamma));
    this.trainStep=cfg.trainStep??0;
    this.optimizer=tf.train.adam(this.lr);
    this.online=this.build();
    this.target=this.build();
    this.syncTarget();
    this.updateEpsilon(this.trainStep);
  }
  build(){
    const input=tf.input({shape:[this.sDim]});
    let x=input;
    this.layers.forEach(units=>{
      x=tf.layers.dense({units,activation:'relu',kernelInitializer:'heNormal'}).apply(x);
    });
    let q;
    if(this.dueling){
      const adv=tf.layers.dense({units:128,activation:'relu',kernelInitializer:'heNormal'}).apply(x);
      const advOut=tf.layers.dense({units:this.aDim,activation:'linear'}).apply(adv);
      const val=tf.layers.dense({units:128,activation:'relu',kernelInitializer:'heNormal'}).apply(x);
      const valOut=tf.layers.dense({units:1,activation:'linear'}).apply(val);
      q=tf.layers.add().apply([advOut,valOut]);
    }else{
      q=tf.layers.dense({units:this.aDim,activation:'linear'}).apply(x);
    }
    return tf.model({inputs:input,outputs:q});
  }
  setGamma(val){
    this.gamma=val;
    this.nStepBuffers.forEach(buf=>buf.setConfig(this.nStep,this.gamma));
  }
  setLearningRate(val){
    this.lr=val;
    this.optimizer=tf.train.adam(this.lr);
  }
  setEpsilonSchedule({start,end,decay}={}){
    if(start!==undefined) this.epsStart=start;
    if(end!==undefined) this.epsEnd=end;
    if(decay!==undefined) this.epsDecay=decay;
    this.updateEpsilon(this.trainStep);
  }
  setNStep(val){
    const n=Math.max(1,val|0);
    if(n===this.nStep)return;
    this.nStep=n;
    this.nStepBuffers.forEach(buf=>buf.setConfig(this.nStep,this.gamma));
  }
  recordTransition(...args){
    if(typeof args[0]==='number' && args.length>=6){
      const [envIndex,s,a,r,ns,d]=args;
      this._recordForEnv(envIndex,s,a,r,ns,d);
      return;
    }
    const [s,a,r,ns,d]=args;
    this._recordForEnv(0,s,a,r,ns,d);
  }
  _recordForEnv(envIndex,s,a,r,ns,d){
    const idx=((envIndex|0)%this.envCount+this.envCount)%this.envCount;
    const buf=this.nStepBuffers[idx];
    if(!buf) return;
    const ready=buf.push({s,a,r,ns,d});
    if(ready.length) ready.forEach(t=>this.buffer.push(t));
    if(d){
      const tail=buf.flush();
      if(tail.length) tail.forEach(t=>this.buffer.push(t));
    }
  }
  setEnvCount(count){
    const next=Math.max(1,count|0);
    if(next===this.envCount) return;
    this.envCount=next;
    this.nStepBuffers=Array.from({length:this.envCount},()=>new NStepAccumulator(this.nStep,this.gamma));
  }
  drainPending(envIndex){
    if(envIndex===undefined){
      this.nStepBuffers.forEach(buf=>{
        const tail=buf.flush();
        if(tail.length) tail.forEach(t=>this.buffer.push(t));
      });
      return;
    }
    const idx=((envIndex|0)%this.envCount+this.envCount)%this.envCount;
    const buf=this.nStepBuffers[idx];
    if(!buf) return;
    const tail=buf.flush();
    if(tail.length) tail.forEach(t=>this.buffer.push(t));
  }
  syncTarget(){
    this.target.setWeights(this.online.getWeights());
  }
  updateEpsilon(step){
    const t=Math.min(1,step/this.epsDecay);
    this.epsilon=this.epsStart*(1-t)+this.epsEnd*t;
    return this.epsilon;
  }
  act(s){
    if(Math.random()<this.epsilon) return (Math.random()*this.aDim)|0;
    return tf.tidy(()=>{
      return this.online.predict(tf.tensor2d([s],[1,this.sDim])).argMax(1).dataSync()[0];
    });
  }
  greedyAction(s){
    return tf.tidy(()=>{
      return this.online.predict(tf.tensor2d([s],[1,this.sDim])).argMax(1).dataSync()[0];
    });
  }
  async learn(){
    if(this.buffer.size()<this.batch) return null;
    const sample=this.buffer.sample(this.batch);
    if(!sample||!sample.batch.length) return null;
    const {batch,idxs,weights}=sample;
    const S=tf.tensor2d(batch.map(x=>x.s),[batch.length,this.sDim]);
    const NS=tf.tensor2d(batch.map(x=>x.ns),[batch.length,this.sDim]);
    const A=tf.tensor1d(batch.map(x=>x.a),'int32');
    const R=tf.tensor1d(batch.map(x=>x.r));
    const D=tf.tensor1d(batch.map(x=>x.d?1:0));
    const W=tf.tensor1d(weights);
    let tdErrors;
    const lossTensor=await this.optimizer.minimize(()=>{
      const q=this.online.apply(S);
      const oneHot=tf.oneHot(A,this.aDim);
      const qPred=tf.sum(q.mul(oneHot),1);
      const qNextTarget=this.target.apply(NS);
      let qNext;
      if(this.double){
        const qNextOnline=this.online.apply(NS);
        const aPrime=tf.argMax(qNextOnline,1);
        const mask=tf.oneHot(aPrime,this.aDim);
        qNext=tf.sum(qNextTarget.mul(mask),1);
      }else{
        qNext=tf.max(qNextTarget,1);
      }
      const target=R.add(qNext.mul(tf.scalar(this.gamma)).mul(tf.scalar(1).sub(D)));
      tdErrors=tf.keep(target.sub(qPred));
      const absErr=tdErrors.abs();
      const quadratic=tf.minimum(absErr,tf.scalar(1));
      const linear=absErr.sub(quadratic);
      const losses=quadratic.square().mul(0.5).add(linear);
      return losses.mul(W).mean();
    },true);
    const loss=lossTensor.dataSync()[0];
    lossTensor.dispose();
    const absTd=tdErrors.abs();
    const tdArray=absTd.dataSync();
    absTd.dispose();
    tdErrors.dispose();
    S.dispose(); NS.dispose(); A.dispose(); R.dispose(); D.dispose(); W.dispose();
    this.buffer.updatePriorities(idxs,tdArray);
    this.trainStep++;
    return loss;
  }
  async finishEpisode(){
    return null;
  }
  async exportState(){
    const weights=await Promise.all(this.online.getWeights().map(async w=>({
      shape:w.shape,
      dtype:w.dtype,
      data:typedArrayToBase64(await w.data()),
    })));
    return {
      version:4,
      kind:'dqn',
      sDim:this.sDim,
      aDim:this.aDim,
      config:{
        gamma:this.gamma,
        lr:this.lr,
        batch:this.batch,
        bufferSize:this.buffer.cap,
        epsStart:this.epsStart,
        epsEnd:this.epsEnd,
        epsDecay:this.epsDecay,
        nStep:this.nStep,
        priorityAlpha:this.buffer.alpha,
        priorityBeta:this.buffer.beta,
        priorityBetaIncrement:this.buffer.betaIncrement,
        priorityEps:this.buffer.priorityEps,
        dueling:this.dueling,
        double:this.double,
        layers:this.layers,
        envCount:this.envCount,
        learnRepeats:this.learnRepeats,
      },
      trainStep:this.trainStep,
      epsilon:this.epsilon,
      buffer:this.buffer.toJSON(),
      weights,
    };
  }
  async importState(state){
    if(!state) throw new Error('Invalid state');
    if(state.sDim && state.sDim!==this.sDim) throw new Error('State-dimension matchar inte');
    if(state.aDim && state.aDim!==this.aDim) throw new Error('Action-dimension matchar inte');
    const cfg=state.config??{};
    this.layers=Array.isArray(cfg.layers)?cfg.layers.slice():this.layers;
    this.dueling=cfg.dueling!==undefined?!!cfg.dueling:this.dueling;
    this.double=cfg.double!==undefined?!!cfg.double:this.double;
    this.learnRepeats=cfg.learnRepeats??this.learnRepeats;
    this.setGamma(cfg.gamma??this.gamma);
    this.setLearningRate(cfg.lr??this.lr);
    this.batch=cfg.batch??this.batch;
    this.buffer=ReplayBuffer.fromJSON(state.buffer,cfg.bufferSize,{
      alpha:cfg.priorityAlpha,
      beta:cfg.priorityBeta,
      betaIncrement:cfg.priorityBetaIncrement,
      priorityEps:cfg.priorityEps,
    });
    this.priorityEps=this.buffer.priorityEps;
    this.setEnvCount(cfg.envCount??this.envCount);
    this.epsStart=cfg.epsStart??this.epsStart;
    this.epsEnd=cfg.epsEnd??this.epsEnd;
    this.epsDecay=cfg.epsDecay??this.epsDecay;
    this.nStep=cfg.nStep??this.nStep;
    this.nStepBuffers=Array.from({length:this.envCount},()=>new NStepAccumulator(this.nStep,this.gamma));
    this.trainStep=state.trainStep??0;
    this.online.dispose();
    this.target.dispose();
    this.online=this.build();
    this.target=this.build();
    if(Array.isArray(state.weights)){
      const tensors=state.weights.map(w=>tf.tensor(base64ToTypedArray(w.data,w.dtype),w.shape,w.dtype));
      this.online.setWeights(tensors);
      tensors.forEach(t=>t.dispose());
    }
    this.syncTarget();
    this.updateEpsilon(this.trainStep);
  }
  setEntropy(){}
}
class PolicyGradientAgent{
  constructor(sDim,aDim,cfg={}){
    this.kind='policy';
    this.sDim=sDim;
    this.aDim=aDim;
    this.gamma=cfg.gamma??0.99;
    this.lr=cfg.lr??0.0008;
    this.entropy=cfg.entropy??0.01;
    this.optimizer=tf.train.adam(this.lr);
    this.model=this.build();
    this.trajectory=[];
    this.learnRepeats=0;
  }
  build(){
    const input=tf.input({shape:[this.sDim]});
    let x=tf.layers.dense({units:256,activation:'relu',kernelInitializer:'heNormal'}).apply(input);
    x=tf.layers.dense({units:256,activation:'relu',kernelInitializer:'heNormal'}).apply(x);
    const out=tf.layers.dense({units:this.aDim,activation:'softmax'}).apply(x);
    return tf.model({inputs:input,outputs:out});
  }
  setGamma(val){ this.gamma=val; }
  setLearningRate(val){ this.lr=val; this.optimizer=tf.train.adam(this.lr); }
  setEntropy(val){ this.entropy=val; }
  act(s){
    return tf.tidy(()=>{
      const probs=this.model.predict(tf.tensor2d([s],[1,this.sDim])).dataSync();
      const r=Math.random();
      let acc=0;
      for(let i=0;i<probs.length;i++){
        acc+=probs[i];
        if(r<=acc) return i;
      }
      return probs.length-1;
    });
  }
  greedyAction(s){
    return tf.tidy(()=>{
      const probs=this.model.predict(tf.tensor2d([s],[1,this.sDim])).dataSync();
      let best=0,max=-Infinity;
      probs.forEach((p,i)=>{ if(p>max){max=p;best=i;} });
      return best;
    });
  }
  recordTransition(s,a,r,ns,d){
    this.trajectory.push({s:Float32Array.from(s),a,r});
  }
  drainPending(){ this.trajectory.length=0; }
  async learn(){ return null; }
  async finishEpisode(){
    if(!this.trajectory.length) return null;
    const returns=[];
    let g=0;
    for(let i=this.trajectory.length-1;i>=0;i--){
      g=this.trajectory[i].r+this.gamma*g;
      returns[i]=g;
    }
    const states=tf.tensor2d(this.trajectory.map(t=>t.s),[this.trajectory.length,this.sDim]);
    const actions=tf.tensor1d(this.trajectory.map(t=>t.a),'int32');
    const returnsTensor=tf.tensor1d(returns);
    const entropyCoeff=this.entropy;
    const normalized=standardize1D(returnsTensor);
    const lossTensor=await this.optimizer.minimize(()=>tf.tidy(()=>{
      const probs=this.model.apply(states);
      const mask=tf.oneHot(actions,this.aDim);
      const selected=probs.mul(mask).sum(1).add(1e-8);
      const logProbs=tf.log(selected);
      const policyLoss=tf.neg(logProbs.mul(normalized));
      const entropy=probs.mul(tf.log(probs.add(1e-8))).sum(1).neg();
      return policyLoss.sub(entropy.mul(entropyCoeff)).mean();
    }),true);
    const loss=lossTensor.dataSync()[0];
    lossTensor.dispose();
    states.dispose();
    actions.dispose();
    returnsTensor.dispose();
    normalized.dispose();
    this.trajectory.length=0;
    return loss;
  }
  async exportState(){
    const weights=await Promise.all(this.model.getWeights().map(async w=>({
      shape:w.shape,
      dtype:w.dtype,
      data:typedArrayToBase64(await w.data()),
    })));
    return {
      version:4,
      kind:'policy',
      sDim:this.sDim,
      aDim:this.aDim,
      config:{
        gamma:this.gamma,
        lr:this.lr,
        entropy:this.entropy,
      },
      weights,
    };
  }
  async importState(state){
    if(!state) throw new Error('Invalid state');
    if(state.sDim && state.sDim!==this.sDim) throw new Error('State-dimension matchar inte');
    if(state.aDim && state.aDim!==this.aDim) throw new Error('Action-dimension matchar inte');
    const cfg=state.config??{};
    this.setGamma(cfg.gamma??this.gamma);
    this.setLearningRate(cfg.lr??this.lr);
    this.setEntropy(cfg.entropy??this.entropy);
    this.model.dispose();
    this.model=this.build();
    if(Array.isArray(state.weights)){
      const tensors=state.weights.map(w=>tf.tensor(base64ToTypedArray(w.data,w.dtype),w.shape,w.dtype));
      this.model.setWeights(tensors);
      tensors.forEach(t=>t.dispose());
    }
  }
}
class A2CAgent{
  constructor(sDim,aDim,cfg={}){
    this.kind='a2c';
    this.sDim=sDim;
    this.aDim=aDim;
    this.gamma=cfg.gamma??0.99;
    this.lr=cfg.lr??0.0006;
    this.entropyCoef=cfg.entropy??0.005;
    this.valueCoef=cfg.valueCoef??0.5;
    this.optimizer=tf.train.adam(this.lr);
    this.model=this.build();
    this.trajectory=[];
    this.learnRepeats=0;
  }
  build(){
    const input=tf.input({shape:[this.sDim]});
    let x=tf.layers.dense({units:256,activation:'relu',kernelInitializer:'heNormal'}).apply(input);
    x=tf.layers.dense({units:256,activation:'relu',kernelInitializer:'heNormal'}).apply(x);
    const policy=tf.layers.dense({units:this.aDim,activation:'softmax'}).apply(x);
    const value=tf.layers.dense({units:1,activation:'linear'}).apply(x);
    return tf.model({inputs:input,outputs:[policy,value]});
  }
  setGamma(val){ this.gamma=val; }
  setLearningRate(val){ this.lr=val; this.optimizer=tf.train.adam(this.lr); }
  setEntropy(val){ this.entropyCoef=val; }
  setValueCoef(val){ this.valueCoef=val; }
  act(s){
    return tf.tidy(()=>{
      const [policy,value]=this.model.predict(tf.tensor2d([s],[1,this.sDim]));
      value.dispose();
      const probs=policy.dataSync();
      const r=Math.random();
      let acc=0;
      let chosen=probs.length-1;
      for(let i=0;i<probs.length;i++){
        acc+=probs[i];
        if(r<=acc){ chosen=i; break; }
      }
      policy.dispose();
      return chosen;
    });
  }
  greedyAction(s){
    return tf.tidy(()=>{
      const [policy,value]=this.model.predict(tf.tensor2d([s],[1,this.sDim]));
      value.dispose();
      const probs=policy.dataSync();
      let best=0,max=-Infinity;
      probs.forEach((p,i)=>{ if(p>max){max=p;best=i;} });
      policy.dispose();
      return best;
    });
  }
  recordTransition(s,a,r,ns,d){
    this.trajectory.push({s:Float32Array.from(s),a,r,ns:Float32Array.from(ns),d});
  }
  drainPending(){ this.trajectory.length=0; }
  async learn(){ return null; }
  predictValue(state){
    const input=tf.tensor2d([state],[1,this.sDim]);
    const [policy,value]=this.model.predict(input);
    policy.dispose();
    const val=value.dataSync()[0];
    value.dispose();
    input.dispose();
    return val;
  }
  async finishEpisode(){
    const len=this.trajectory.length;
    if(!len) return null;
    const returns=new Array(len);
    let nextValue=0;
    if(!this.trajectory[len-1].d){
      nextValue=this.predictValue(this.trajectory[len-1].ns);
    }
    for(let i=len-1;i>=0;i--){
      const step=this.trajectory[i];
      nextValue=step.r+this.gamma*nextValue*(step.d?0:1);
      returns[i]=nextValue;
      if(step.d) nextValue=0;
    }
    const states=tf.tensor2d(this.trajectory.map(t=>t.s),[len,this.sDim]);
    const actions=tf.tensor1d(this.trajectory.map(t=>t.a),'int32');
    const returnsTensor=tf.tensor1d(returns);
    const entropyCoef=this.entropyCoef;
    const valueCoef=this.valueCoef;
    const lossTensor=await this.optimizer.minimize(()=>tf.tidy(()=>{
      const [policy,value]=this.model.apply(states);
      const mask=tf.oneHot(actions,this.aDim);
      const probs=policy.mul(mask).sum(1).add(1e-8);
      const logProbs=tf.log(probs);
      const values=value.reshape([len]);
      const rawAdv=returnsTensor.sub(values);
      const advMean=rawAdv.mean();
      const advStd=rawAdv.sub(advMean).square().mean().sqrt().add(1e-6);
      const advantages=rawAdv.sub(advMean).div(advStd);
      const actorLoss=tf.neg(logProbs.mul(advantages));
      const criticLoss=rawAdv.square().mul(0.5);
      const entropy=policy.mul(tf.log(policy.add(1e-8))).sum(1).neg();
      const total=actorLoss.add(criticLoss.mul(valueCoef)).sub(entropy.mul(entropyCoef));
      return total.mean();
    }),true);
    const loss=lossTensor.dataSync()[0];
    lossTensor.dispose();
    states.dispose();
    actions.dispose();
    returnsTensor.dispose();
    this.trajectory.length=0;
    return loss;
  }
  async exportState(){
    const weights=await Promise.all(this.model.getWeights().map(async w=>({
      shape:w.shape,
      dtype:w.dtype,
      data:typedArrayToBase64(await w.data()),
    })));
    return {
      version:4,
      kind:'a2c',
      sDim:this.sDim,
      aDim:this.aDim,
      config:{
        gamma:this.gamma,
        lr:this.lr,
        entropy:this.entropyCoef,
        valueCoef:this.valueCoef,
      },
      weights,
    };
  }
  async importState(state){
    if(!state) throw new Error('Invalid state');
    if(state.sDim && state.sDim!==this.sDim) throw new Error('State-dimension matchar inte');
    if(state.aDim && state.aDim!==this.aDim) throw new Error('Action-dimension matchar inte');
    const cfg=state.config??{};
    this.setGamma(cfg.gamma??this.gamma);
    this.setLearningRate(cfg.lr??this.lr);
    this.setEntropy(cfg.entropy??this.entropyCoef);
    this.setValueCoef(cfg.valueCoef??this.valueCoef);
    this.model.dispose();
    this.model=this.build();
    if(Array.isArray(state.weights)){
      const tensors=state.weights.map(w=>tf.tensor(base64ToTypedArray(w.data,w.dtype),w.shape,w.dtype));
      this.model.setWeights(tensors);
      tensors.forEach(t=>t.dispose());
    }
  }
}
class PPOAgent{
  constructor(sDim,aDim,cfg={}){
    this.kind='ppo';
    this.sDim=sDim;
    this.aDim=aDim;
    this.gamma=cfg.gamma??0.99;
    this.lam=cfg.lambda??0.95;
    this.lr=cfg.lr??0.0003;
    this.entropyCoef=cfg.entropy??0.003;
    this.valueCoef=cfg.valueCoef??0.5;
    this.clip=cfg.clip??0.2;
    this.batchSize=cfg.batch??256;
    this.epochs=cfg.epochs??4;
    this.optimizer=tf.train.adam(this.lr);
    this.model=this.build();
    this.trajectory=[];
    this.learnRepeats=0;
    this.lastActInfo=null;
  }
  build(){
    const input=tf.input({shape:[this.sDim]});
    let x=tf.layers.dense({units:256,activation:'relu',kernelInitializer:'heNormal'}).apply(input);
    x=tf.layers.dense({units:256,activation:'relu',kernelInitializer:'heNormal'}).apply(x);
    const policy=tf.layers.dense({units:this.aDim,activation:'softmax'}).apply(x);
    const value=tf.layers.dense({units:1,activation:'linear'}).apply(x);
    return tf.model({inputs:input,outputs:[policy,value]});
  }
  setGamma(val){ this.gamma=val; }
  setLearningRate(val){ this.lr=val; this.optimizer=tf.train.adam(this.lr); }
  setEntropy(val){ this.entropyCoef=val; }
  setValueCoef(val){ this.valueCoef=val; }
  setClip(val){ this.clip=val; }
  setLambda(val){ this.lam=val; }
  setBatch(val){ this.batchSize=Math.max(16,val|0); }
  setEpochs(val){ this.epochs=Math.max(1,val|0); }
  act(s){
    const input=tf.tensor2d([s],[1,this.sDim]);
    const [policy,value]=this.model.predict(input);
    const probs=policy.dataSync();
    const val=value.dataSync()[0];
    let r=Math.random();
    let action=probs.length-1;
    for(let i=0;i<probs.length;i++){
      r-=probs[i];
      if(r<=0){ action=i; break; }
    }
    const prob=Math.max(probs[action]??0,1e-8);
    this.lastActInfo={
      logProb:Math.log(prob),
      value:val,
    };
    policy.dispose();
    value.dispose();
    input.dispose();
    return action;
  }
  greedyAction(s){
    const input=tf.tensor2d([s],[1,this.sDim]);
    const [policy,value]=this.model.predict(input);
    value.dispose();
    const probs=policy.dataSync();
    let best=0,max=-Infinity;
    probs.forEach((p,i)=>{ if(p>max){max=p;best=i;} });
    policy.dispose();
    input.dispose();
    return best;
  }
  recordTransition(s,a,r,ns,d){
    const info=this.lastActInfo||this.evaluateAction(s,a);
    this.trajectory.push({
      s:Float32Array.from(s),
      a,
      r,
      ns:Float32Array.from(ns),
      d,
      value:info.value,
      logProb:info.logProb,
    });
    this.lastActInfo=null;
  }
  drainPending(){
    this.trajectory.length=0;
    this.lastActInfo=null;
  }
  async learn(){ return null; }
  evaluateAction(state,action){
    const input=tf.tensor2d([state],[1,this.sDim]);
    const [policy,value]=this.model.predict(input);
    const probs=policy.dataSync();
    const val=value.dataSync()[0];
    policy.dispose();
    value.dispose();
    input.dispose();
    const prob=Math.max(probs[action]??0,1e-8);
    return {logProb:Math.log(prob),value:val};
  }
  predictValue(state){
    const input=tf.tensor2d([state],[1,this.sDim]);
    const [,value]=this.model.predict(input);
    const val=value.dataSync()[0];
    value.dispose();
    input.dispose();
    return val;
  }
  async finishEpisode(){
    const len=this.trajectory.length;
    if(!len) return null;
    const values=this.trajectory.map(t=>t.value);
    let nextValue=0;
    if(!this.trajectory[len-1].d){
      nextValue=this.predictValue(this.trajectory[len-1].ns);
    }
    const advantages=new Array(len);
    const returns=new Array(len);
    let gae=0;
    for(let i=len-1;i>=0;i--){
      const step=this.trajectory[i];
      const value=values[i];
      const nextVal=(i===len-1)?nextValue:values[i+1];
      const nonTerminal=step.d?0:1;
      const delta=step.r+this.gamma*nextVal*nonTerminal-value;
      gae=delta+this.gamma*this.lam*nonTerminal*gae;
      advantages[i]=gae;
      returns[i]=gae+value;
    }
    const states=tf.tensor2d(this.trajectory.map(t=>t.s),[len,this.sDim]);
    const actions=tf.tensor1d(this.trajectory.map(t=>t.a),'int32');
    const oldLog=tf.tensor1d(this.trajectory.map(t=>t.logProb));
    const returnsTensor=tf.tensor1d(returns);
    const advRaw=tf.tensor1d(advantages);
    const advantagesTensor=standardize1D(advRaw);
    advRaw.dispose();
    const idxs=[...Array(len).keys()];
    let lastLoss=null;
    for(let epoch=0;epoch<this.epochs;epoch++){
      shuffleInPlace(idxs);
      for(let start=0;start<len;start+=this.batchSize){
        const slice=idxs.slice(start,Math.min(len,start+this.batchSize));
        if(!slice.length) continue;
        const batchIdx=tf.tensor1d(slice,'int32');
        const lossTensor=await this.optimizer.minimize(()=>tf.tidy(()=>{
          const batchStates=tf.gather(states,batchIdx);
          const batchActions=tf.gather(actions,batchIdx);
          const batchReturns=tf.gather(returnsTensor,batchIdx);
          const batchOldLog=tf.gather(oldLog,batchIdx);
          const batchAdv=tf.gather(advantagesTensor,batchIdx);
          const [policy,value]=this.model.apply(batchStates);
          const probs=policy.mul(tf.oneHot(batchActions,this.aDim)).sum(1).add(1e-8);
          const logProbs=tf.log(probs);
          const ratio=tf.exp(logProbs.sub(batchOldLog));
          const clipped=ratio.clipByValue(1-this.clip,1+this.clip);
          const actor=tf.minimum(ratio.mul(batchAdv),clipped.mul(batchAdv)).neg();
          const values=value.reshape([slice.length]);
          const critic=batchReturns.sub(values).square().mul(0.5*this.valueCoef);
          const entropy=policy.mul(tf.log(policy.add(1e-8))).sum(1).neg();
          return actor.add(critic).sub(entropy.mul(this.entropyCoef)).mean();
        }),true);
        lastLoss=lossTensor.dataSync()[0];
        lossTensor.dispose();
        batchIdx.dispose();
        await tf.nextFrame();
      }
    }
    states.dispose();
    actions.dispose();
    oldLog.dispose();
    returnsTensor.dispose();
    advantagesTensor.dispose();
    this.trajectory.length=0;
    return lastLoss;
  }
  async exportState(){
    const weights=await Promise.all(this.model.getWeights().map(async w=>({
      shape:w.shape,
      dtype:w.dtype,
      data:typedArrayToBase64(await w.data()),
    })));
    return {
      version:4,
      kind:'ppo',
      sDim:this.sDim,
      aDim:this.aDim,
      config:{
        gamma:this.gamma,
        lr:this.lr,
        entropy:this.entropyCoef,
        valueCoef:this.valueCoef,
        clip:this.clip,
        lambda:this.lam,
        batch:this.batchSize,
        epochs:this.epochs,
      },
      weights,
    };
  }
  async importState(state){
    if(!state) throw new Error('Invalid state');
    if(state.sDim && state.sDim!==this.sDim) throw new Error('State-dimension matchar inte');
    if(state.aDim && state.aDim!==this.aDim) throw new Error('Action-dimension matchar inte');
    const cfg=state.config??{};
    this.setGamma(cfg.gamma??this.gamma);
    this.setLearningRate(cfg.lr??this.lr);
    this.setEntropy(cfg.entropy??this.entropyCoef);
    this.setValueCoef(cfg.valueCoef??this.valueCoef);
    this.setClip(cfg.clip??this.clip);
    this.setLambda(cfg.lambda??this.lam);
    this.setBatch(cfg.batch??this.batchSize);
    this.setEpochs(cfg.epochs??this.epochs);
    this.model.dispose();
    this.model=this.build();
    if(Array.isArray(state.weights)){
      const tensors=state.weights.map(w=>tf.tensor(base64ToTypedArray(w.data,w.dtype),w.shape,w.dtype));
      this.model.setWeights(tensors);
      tensors.forEach(t=>t.dispose());
    }
  }
}
function shuffleInPlace(arr){
  for(let i=arr.length-1;i>0;i--){
    const j=(Math.random()*(i+1))|0;
    [arr[i],arr[j]]=[arr[j],arr[i]];
  }
}
function standardize1D(t){
  return tf.tidy(()=>{
    const mean=t.mean();
    const variance=t.sub(mean).square().mean();
    const std=variance.sqrt().add(1e-6);
    return t.sub(mean).div(std);
  });
}

function createRewardTelemetry(max=1200){
  const capacity=Math.max(10,max|0);
  const keys=[...REWARD_COMPONENT_KEYS,'total'];
  const store=Object.fromEntries(keys.map(key=>[key,[]]));
  return {
    record(breakdown){
      if(!breakdown) return;
      keys.forEach(key=>{
        const arr=store[key];
        const value=+breakdown[key]||0;
        arr.push(value);
        if(arr.length>capacity) arr.shift();
      });
    },
    summary(){
      const rows=REWARD_COMPONENTS.map(comp=>{
        const arr=store[comp.key];
        const last=arr.length?arr[arr.length-1]:0;
        const avg100=movingAverage(arr,100);
        const avg500=movingAverage(arr,500);
        const trend=avg100-movingAverage(arr,100,100);
        return {...comp,last,avg100,avg500,trend};
      });
      const totalArr=store.total;
      const total={
        key:'total',
        label:'Net reward',
        last:totalArr.length?totalArr[totalArr.length-1]:0,
        avg100:movingAverage(totalArr,100),
        avg500:movingAverage(totalArr,500),
        trend:movingAverage(totalArr,100)-movingAverage(totalArr,100,100),
      };
      const absSum=rows.reduce((acc,row)=>acc+Math.abs(row.avg100||0),0);
      rows.forEach(row=>{
        row.share=absSum?Math.abs(row.avg100)/absSum:0;
      });
      rows.sort((a,b)=>Math.abs(b.avg100)-Math.abs(a.avg100));
      return {rows,total};
    },
    toJSON(){
      const out={};
      keys.forEach(key=>{ out[key]=Array.from(store[key]); });
      return out;
    },
    fromJSON(data){
      keys.forEach(key=>{
        const arr=Array.isArray(data?.[key])?data[key].map(v=>+v||0):[];
        store[key].length=0;
        const slice=arr.slice(-capacity);
        slice.forEach(v=>store[key].push(v));
      });
    },
    reset(){
      keys.forEach(key=>{ store[key].length=0; });
    },
    getHistory(){
      return store;
    },
  };
}

/* ---------------- Rendering helpers ---------------- */
const board=document.getElementById('board');
const bctx=board.getContext('2d');
let COLS=20,ROWS=20,CELL=board.width/COLS;
let envCount=1;
let vecEnv=new VecSnakeEnv(envCount,{cols:COLS,rows:ROWS,rewardConfig});
let renderIndex=0;
let env=vecEnv.getEnv(renderIndex);

function snapshotEnv(environment){
  return {
    snake:environment.snake.map(p=>({x:p.x,y:p.y})),
    fruit:environment.fruit?{x:environment.fruit.x,y:environment.fruit.y}:{x:-1,y:-1},
  };
}
const cloneState=state=>({
  snake:state.snake.map(p=>({x:p.x,y:p.y})),
  fruit:{x:state.fruit.x,y:state.fruit.y},
});
const BG_COLOR='#101532';
const GRID_COLOR='rgba(135,143,210,0.16)';
const HEAD_GRADIENT=['#f472b6','#c084fc'];
const BODY_GRADIENT=['#8b5cf6','#6366f1'];
const HEAD_GLOW='rgba(244,114,182,0.65)';
const BODY_GLOW='rgba(99,102,241,0.5)';
let lastDrawnState=snapshotEnv(env);
let renderQueue=[];
let currentAnim=null;
let renderActive=false;
let renderToken=0;
let watching=false;
const MAX_RENDER_QUEUE=240;

function queueLimit(){ return watching?MAX_RENDER_QUEUE*2:MAX_RENDER_QUEUE; }
function setImmediateState(environment){
  const state=snapshotEnv(environment);
  if(renderToken){
    cancelAnimationFrame(renderToken);
    renderToken=0;
  }
  renderActive=false;
  renderQueue.length=0;
  currentAnim=null;
  lastDrawnState=cloneState(state);
  drawFrame(state,state,1);
}
function enqueueRenderFrame(from,to,duration){
  const entry={from:cloneState(from),to:cloneState(to),start:null,duration:Math.max(16,duration||80)};
  renderQueue.push(entry);
  const limit=queueLimit();
  if(renderQueue.length>limit){
    const latest=renderQueue[renderQueue.length-1];
    renderQueue=[{from:cloneState(lastDrawnState),to:cloneState(latest.to),start:null,duration:Math.max(40,duration)}];
    currentAnim=null;
  }
  if(!renderActive){
    renderActive=true;
    renderToken=requestAnimationFrame(stepRender);
  }
}
const easeProgress=t=>{
  if(t<=0) return 0;
  if(t>=1) return 1;
  return t<0.5?4*t*t*t:1-Math.pow(-2*t+2,3)/2;
};
function stepRender(ts){
  if(!currentAnim){
    currentAnim=renderQueue.shift();
    if(!currentAnim){
      renderActive=false;
      renderToken=0;
      drawFrame(lastDrawnState,lastDrawnState,1);
      return;
    }
  }
  if(currentAnim.start===null) currentAnim.start=ts;
  const duration=currentAnim.duration||80;
  const progress=duration<=0?1:Math.min(1,(ts-currentAnim.start)/duration);
  drawFrame(currentAnim.from,currentAnim.to,easeProgress(progress));
  if(progress>=1){
    lastDrawnState=cloneState(currentAnim.to);
    currentAnim=null;
  }
  renderToken=requestAnimationFrame(stepRender);
}
const waitAnimationFrame=()=>new Promise(res=>requestAnimationFrame(res));
async function waitForRenderCapacity(limit=Math.max(10,Math.floor(queueLimit()*0.6))){
  while(renderQueue.length>limit){
    await waitAnimationFrame();
  }
}
async function waitForRenderIdle(){
  while(renderQueue.length>0||currentAnim){
    await waitAnimationFrame();
  }
}
function drawFrame(from,to,t){
  bctx.fillStyle=BG_COLOR;
  bctx.fillRect(0,0,board.width,board.height);
  drawGrid();
  const sameFruit=from.fruit.x===to.fruit.x&&from.fruit.y===to.fruit.y;
  if(from.fruit.x>=0&&!sameFruit) drawFruit(from.fruit,1-t);
  if(to.fruit.x>=0) drawFruit(to.fruit,sameFruit?1:t);
  const fromSnake=from.snake;
  const toSnake=to.snake;
  const grew=toSnake.length>fromSnake.length;
  const shrank=toSnake.length<fromSnake.length;
  const offset=shrank?fromSnake.length-toSnake.length:0;
  const segments=toSnake.map((seg,i)=>{
    let start;
    if(grew){
      start=i===0?fromSnake[0]:fromSnake[i-1]??fromSnake[fromSnake.length-1];
    }else if(shrank){
      start=fromSnake[i+offset]??fromSnake[fromSnake.length-1];
    }else{
      start=fromSnake[i]??fromSnake[fromSnake.length-1];
    }
    const sx=(start?.x??seg.x);
    const sy=(start?.y??seg.y);
    return {x:sx+(seg.x-sx)*t,y:sy+(seg.y-sy)*t};
  });
  drawSnakeSegments(segments);
}
function drawGrid(){
  bctx.save();
  bctx.strokeStyle=GRID_COLOR;
  bctx.lineWidth=1;
  bctx.shadowBlur=0;
  for(let x=0;x<=COLS;x++){
    const px=x*CELL;
    bctx.beginPath();
    bctx.moveTo(px,0);
    bctx.lineTo(px,board.height);
    bctx.stroke();
  }
  for(let y=0;y<=ROWS;y++){
    const py=y*CELL;
    bctx.beginPath();
    bctx.moveTo(0,py);
    bctx.lineTo(board.width,py);
    bctx.stroke();
  }
  bctx.restore();
}
function drawFruit(fruit,alpha=1){
  if(fruit.x<0||fruit.y<0) return;
  const cx=(fruit.x+0.5)*CELL;
  const cy=(fruit.y+0.5)*CELL;
  const radius=CELL*0.35;
  const gradient=bctx.createRadialGradient(cx,cy,radius*0.2,cx,cy,radius);
  gradient.addColorStop(0,`rgba(255,214,102,${alpha})`);
  gradient.addColorStop(0.65,`rgba(253,149,102,${alpha})`);
  gradient.addColorStop(1,`rgba(236,72,153,${alpha})`);
  bctx.save();
  bctx.fillStyle=gradient;
  bctx.shadowBlur=14;
  bctx.shadowColor='rgba(236,72,153,0.45)';
  bctx.beginPath();
  bctx.arc(cx,cy,radius,0,Math.PI*2);
  bctx.fill();
  bctx.restore();
}
function drawSnakeSegments(segments){
  if(!segments.length) return;
  bctx.save();
  segments.forEach((seg,i)=>{
    const colors=i===0?HEAD_GRADIENT:BODY_GRADIENT;
    const glow=i===0?HEAD_GLOW:BODY_GLOW;
    const size=CELL*0.74;
    const offset=(CELL-size)/2;
    const radius=Math.min(size*0.45,12);
    const x=seg.x*CELL+offset;
    const y=seg.y*CELL+offset;
    const gradient=bctx.createLinearGradient(x,y,x,y+size);
    gradient.addColorStop(0,colors[0]);
    gradient.addColorStop(1,colors[1]);
    bctx.shadowBlur=i===0?18:12;
    bctx.shadowColor=glow;
    bctx.fillStyle=gradient;
    drawRoundedRect(x,y,size,size,radius);
    bctx.shadowBlur=0;
    const highlight=bctx.createRadialGradient(x+size*0.35,y+size*0.35,0,x+size*0.35,y+size*0.35,size*0.9);
    highlight.addColorStop(0,'rgba(255,255,255,0.32)');
    highlight.addColorStop(1,'rgba(255,255,255,0)');
    bctx.fillStyle=highlight;
    drawRoundedRect(x,y,size,size,radius);
  });
  bctx.restore();
}
function drawRoundedRect(x,y,w,h,r){
  const radius=Math.max(2,Math.min(r,Math.min(w,h)/2));
  bctx.beginPath();
  bctx.moveTo(x+radius,y);
  bctx.arcTo(x+w,y,x+w,y+h,radius);
  bctx.arcTo(x+w,y+h,x,y+h,radius);
  bctx.arcTo(x,y+h,x,y,radius);
  bctx.arcTo(x,y,x+w,y,radius);
  bctx.closePath();
  bctx.fill();
}

/* ---------------- App state ---------------- */
const playbackModes={
  cinematic:{label:'Smooth realtime',frameMs:110,stepsPerFrame:1,renderEvery:1,queueTarget:60},
  fast:{label:'Fast',frameMs:60,stepsPerFrame:3,renderEvery:1,queueTarget:90},
  turbo:{label:'Turbo',frameMs:30,stepsPerFrame:6,renderEvery:2,queueTarget:120},
  watch:{label:'Watch',frameMs:120,stepsPerFrame:1,renderEvery:1,queueTarget:60},
};
const AGENT_PRESETS={
  dueling:{
    label:'Dueling Double DQN',
    badge:'Dueling DQN',
    type:'dqn',
    defaults:{
      gamma:0.98,lr:0.0005,
      epsStart:1.0,epsEnd:0.12,epsDecay:80000,
      batch:128,bufferSize:50000,targetSync:2000,
      nStep:3,priorityAlpha:0.6,priorityBeta:0.4,
      layers:[256,256,128],dueling:true,double:true,learnRepeats:2,
    },
    description:'Prioritized replay, n-step returns, and dueling heads provide stable, sample-efficient DQN training.',
    create:(sDim,aDim,cfg)=>new DQNAgent(sDim,aDim,{
      ...cfg,
      dueling:true,
      double:true,
      layers:cfg.layers??[256,256,128],
      learnRepeats:cfg.learnRepeats??2,
    }),
  },
  vanilla:{
    label:'Classic DQN',
    badge:'Vanilla DQN',
    type:'dqn',
    defaults:{
      gamma:0.97,lr:0.00025,
      epsStart:1.0,epsEnd:0.12,epsDecay:80000,
      batch:64,bufferSize:40000,targetSync:1500,
      nStep:1,priorityAlpha:0.4,priorityBeta:0.4,
      layers:[128,128],dueling:false,double:false,learnRepeats:1,
    },
    description:'A simpler DQN without dueling/double — perfect for understanding the base behaviour.',
    create:(sDim,aDim,cfg)=>new DQNAgent(sDim,aDim,{
      ...cfg,
      dueling:false,
      double:false,
      layers:cfg.layers??[128,128],
      learnRepeats:cfg.learnRepeats??1,
    }),
  },
  policy:{
    label:'Policy Gradient (REINFORCE)',
    badge:'Policy Grad',
    type:'policy',
    defaults:{
      gamma:0.99,lr:0.0008,entropy:0.01,
    },
    description:'Monte Carlo policy gradient with entropy regularisation for steady exploration.',
    create:(sDim,aDim,cfg)=>new PolicyGradientAgent(sDim,aDim,cfg),
  },
  a2c:{
    label:'Advantage Actor-Critic',
    badge:'A2C',
    type:'a2c',
    defaults:{
      gamma:0.99,lr:0.0006,entropy:0.005,valueCoef:0.5,
    },
    description:'Shared network that trains both policy and value function for faster convergence.',
    create:(sDim,aDim,cfg)=>new A2CAgent(sDim,aDim,cfg),
  },
  ppo:{
    label:'Proximal Policy Optimization',
    badge:'PPO',
    type:'ppo',
    defaults:{
      gamma:0.99,lr:0.0003,entropy:0.003,valueCoef:0.5,clip:0.2,lambda:0.95,batch:256,epochs:4,
    },
    description:'Clipped policy gradient with GAE for stable updates even in long episodes.',
    create:(sDim,aDim,cfg)=>new PPOAgent(sDim,aDim,cfg),
  },
};

const ui={
  trainState:document.getElementById('trainState'),
  algoBadge:document.getElementById('algoBadge'),
  epsReadout:document.getElementById('epsReadout'),
  gammaBadge:document.getElementById('gammaBadge'),
  lrBadge:document.getElementById('lrBadge'),
  playbackLabel:document.getElementById('playbackLabel'),
  playbackButtons:Array.from(document.querySelectorAll('#playbackGroup .pill')),
  gridSize:document.getElementById('gridSize'),
  gridLabel:document.getElementById('gridLabel'),
  btnTrain:document.getElementById('btnTrain'),
  btnPause:document.getElementById('btnPause'),
  btnStep:document.getElementById('btnStep'),
  btnWatch:document.getElementById('btnWatch'),
  btnReset:document.getElementById('btnReset'),
  btnSave:document.getElementById('btnSave'),
  btnLoad:document.getElementById('btnLoad'),
  btnLoadModel:document.getElementById('btnLoadModel'),
  btnClear:document.getElementById('btnClear'),
  modeButtons:Array.from(document.querySelectorAll('#modeGroup .pill')),
  algoSelect:document.getElementById('algoSelect'),
  algoDescription:document.getElementById('algoDescription'),
  aiAutoTuneToggle:document.getElementById('aiAutoTuneToggle'),
  aiIntervalSlider:document.getElementById('aiIntervalSlider'),
  aiIntervalReadout:document.getElementById('aiIntervalReadout'),
  gamma:document.getElementById('gamma'),
  gammaReadout:document.getElementById('gammaReadout'),
  lr:document.getElementById('lr'),
  lrReadout:document.getElementById('lrReadout'),
  envCount:document.getElementById('envCount'),
  envCountReadout:document.getElementById('envCountReadout'),
  epsStart:document.getElementById('epsStart'),
  epsStartReadout:document.getElementById('epsStartReadout'),
  epsEnd:document.getElementById('epsEnd'),
  epsEndReadout:document.getElementById('epsEndReadout'),
  epsDecay:document.getElementById('epsDecay'),
  epsDecayReadout:document.getElementById('epsDecayReadout'),
  batchSize:document.getElementById('batchSize'),
  batchReadout:document.getElementById('batchReadout'),
  bufferSize:document.getElementById('bufferSize'),
  bufferReadout:document.getElementById('bufferReadout'),
  targetSync:document.getElementById('targetSync'),
  targetSyncReadout:document.getElementById('targetSyncReadout'),
  nStep:document.getElementById('nStep'),
  nStepReadout:document.getElementById('nStepReadout'),
  priorityAlpha:document.getElementById('priorityAlpha'),
  alphaReadout:document.getElementById('alphaReadout'),
  priorityBeta:document.getElementById('priorityBeta'),
  betaReadout:document.getElementById('betaReadout'),
  pgEntropy:document.getElementById('pgEntropy'),
  pgEntropyReadout:document.getElementById('pgEntropyReadout'),
  acEntropy:document.getElementById('acEntropy'),
  acEntropyReadout:document.getElementById('acEntropyReadout'),
  acValueCoef:document.getElementById('acValueCoef'),
  acValueCoefReadout:document.getElementById('acValueCoefReadout'),
  ppoEntropy:document.getElementById('ppoEntropy'),
  ppoEntropyReadout:document.getElementById('ppoEntropyReadout'),
  ppoClip:document.getElementById('ppoClip'),
  ppoClipReadout:document.getElementById('ppoClipReadout'),
  ppoLambda:document.getElementById('ppoLambda'),
  ppoLambdaReadout:document.getElementById('ppoLambdaReadout'),
  ppoBatch:document.getElementById('ppoBatch'),
  ppoBatchReadout:document.getElementById('ppoBatchReadout'),
  ppoEpochs:document.getElementById('ppoEpochs'),
  ppoEpochsReadout:document.getElementById('ppoEpochsReadout'),
  ppoValueCoef:document.getElementById('ppoValueCoef'),
  ppoValueCoefReadout:document.getElementById('ppoValueCoefReadout'),
  rewardStep:document.getElementById('rewardStep'),
  rewardStepReadout:document.getElementById('rewardStepReadout'),
  rewardTurn:document.getElementById('rewardTurn'),
  rewardTurnReadout:document.getElementById('rewardTurnReadout'),
  rewardApproach:document.getElementById('rewardApproach'),
  rewardApproachReadout:document.getElementById('rewardApproachReadout'),
  rewardRetreat:document.getElementById('rewardRetreat'),
  rewardRetreatReadout:document.getElementById('rewardRetreatReadout'),
  rewardLoop:document.getElementById('rewardLoop'),
  rewardLoopReadout:document.getElementById('rewardLoopReadout'),
  rewardRevisit:document.getElementById('rewardRevisit'),
  rewardRevisitReadout:document.getElementById('rewardRevisitReadout'),
  rewardWall:document.getElementById('rewardWall'),
  rewardWallReadout:document.getElementById('rewardWallReadout'),
  rewardSelf:document.getElementById('rewardSelf'),
  rewardSelfReadout:document.getElementById('rewardSelfReadout'),
  rewardTimeout:document.getElementById('rewardTimeout'),
  rewardTimeoutReadout:document.getElementById('rewardTimeoutReadout'),
  rewardTrap:document.getElementById('rewardTrap'),
  rewardTrapReadout:document.getElementById('rewardTrapReadout'),
  rewardSpace:document.getElementById('rewardSpace'),
  rewardSpaceReadout:document.getElementById('rewardSpaceReadout'),
  rewardFruit:document.getElementById('rewardFruit'),
  rewardFruitReadout:document.getElementById('rewardFruitReadout'),
  rewardCompact:document.getElementById('rewardCompact'),
  rewardCompactReadout:document.getElementById('rewardCompactReadout'),
  kEpisodes:document.getElementById('kEpisodes'),
  kAvgRw:document.getElementById('kAvgRw'),
  kBest:document.getElementById('kBest'),
  kFruitRate:document.getElementById('kFruitRate'),
  rewardTelemetryBody:document.getElementById('rewardTelemetryBody'),
  rewardTelemetrySummary:document.getElementById('rewardTelemetrySummary'),
  rewardTelemetryPanel:document.getElementById('rewardTelemetryPanel'),
  tabTraining:document.getElementById('tabTraining'),
  tabGuide:document.getElementById('tabGuide'),
  trainingView:document.getElementById('trainingView'),
  guideView:document.getElementById('guideView'),
  autoLogPanel:document.getElementById('autoLogPanel'),
  autoLogStream:document.getElementById('autoLogStream'),
  autoLogClear:document.getElementById('autoLogClear'),
  fileLoader:document.getElementById('fileLoader'),
  modelLoader:document.getElementById('modelLoader'),
  advancedPanel:document.getElementById('advancedPanel'),
  advancedSections:{
    dqn:document.querySelector('[data-config="dqn"]'),
    policy:document.querySelector('[data-config="policy"]'),
    a2c:document.querySelector('[data-config="a2c"]'),
    ppo:document.querySelector('[data-config="ppo"]'),
  },
};

let agent=null;
let stateDim=env?.getState()?.length||0;
let actionDim=3;
let currentAlgoKey='dueling';
let playbackMode='cinematic';
let training=false;
let trainingToken=0;
let checkpointDirHandle=null;
let lastFrame=0;
let targetSyncSteps=2000;
let episode=0,totalSteps=0,bestLen=0;
const rwHist=[],fruitHist=[],lossHist=[];
const rewardTelemetry=createRewardTelemetry(1200);
let contexts=[];
let renderTick=0;
let trainingMode='manual';
let autoPilot=null;
const autoLogEntries=[];
const MAX_AUTO_LOG_ENTRIES=24;
let lastAutoMetrics=null;
let lastAutoSummaryEpisode=0;
const aiEpisodeHistory=[];
let aiAnalysisInterval=1000;
let aiAutoTuneEnabled=false;
let aiTuner=null;
function avg(arr,n){
  if(!arr.length) return 0;
  const slice=arr.slice(-n);
  return slice.reduce((a,b)=>a+b,0)/slice.length;
}
function clamp(value,min,max){
  return Math.min(max,Math.max(min,value));
}
function movingAverage(arr=[],window,offset=0){
  if(!Array.isArray(arr)||!arr.length||window<=0) return 0;
  const end=Math.max(0,arr.length-offset);
  if(end<=0) return 0;
  const start=Math.max(0,end-window);
  const slice=arr.slice(start,end);
  if(!slice.length) return 0;
  return slice.reduce((a,b)=>a+b,0)/slice.length;
}
function stddev(arr=[]){
  if(!Array.isArray(arr)||!arr.length) return 0;
  const mean=arr.reduce((a,b)=>a+b,0)/arr.length;
  const variance=arr.reduce((a,b)=>a+(b-mean)**2,0)/arr.length;
  return Math.sqrt(variance);
}
function formatMetric(value,decimals=2){
  if(value===null||value===undefined||Number.isNaN(value)) return '—';
  const num=+value;
  return num.toFixed(decimals);
}
function formatPercent(value,decimals=1){
  if(value===null||value===undefined||Number.isNaN(value)) return '—';
  return `${(+value*100).toFixed(decimals)}%`;
}
function formatSigned(value,decimals=2){
  if(value===null||value===undefined||Number.isNaN(value)) return '—';
  const num=+value;
  const out=num.toFixed(decimals);
  return num>0?`+${out}`:out;
}
const AUTO_REASON_LABELS={
  stagnation:'stagnation',
  recovery:'recovery',
  regression:'regression',
  loss_ratio:'loss ratio',
  slow_fruit:'slow fruit',
  step_drag:'step drag',
  retreat_load:'retreat load',
  fruit_support:'fruit support',
  loop_penalty:'loop penalty',
  loop_relax:'loop relax',
  revisit_penalty:'revisit penalty',
  revisit_relax:'revisit relax',
  recover:'recover',
  self_penalty:'self penalty',
};
const REWARD_DECIMALS={
  loopPenalty:2,
  revisitPenalty:3,
  selfPenalty:1,
  approachBonus:3,
  retreatPenalty:3,
  stepPenalty:3,
  turnPenalty:3,
  fruitReward:1,
  trapPenalty:3,
  spaceGainBonus:3,
  timeoutPenalty:1,
};
function describeRewardDetail(adj){
  if(!adj||typeof adj!=='object') return 'Reward';
  const key=adj.key;
  const label=REWARD_LABELS[key]||key||'Reward';
  if(adj.value===undefined) return label;
  const decimals=key in REWARD_DECIMALS?REWARD_DECIMALS[key]:3;
  return `${label} → ${formatMetric(adj.value,decimals)}`;
}
function humanizeAutoReason(reason){
  if(!reason) return '';
  const text=AUTO_REASON_LABELS[reason]||reason;
  return text.charAt(0).toUpperCase()+text.slice(1);
}
function buildMetricsLine(metrics){
  if(!metrics) return '';
  const parts=[];
  if(metrics.maFruit100!==undefined) parts.push(`ma100 ${formatMetric(metrics.maFruit100,1)}`);
  if(metrics.maFruit500!==undefined) parts.push(`ma500 ${formatMetric(metrics.maFruit500,1)}`);
  if(metrics.fruitSlope!==undefined) parts.push(`trend ${formatSigned(metrics.fruitSlope,2)}`);
  if(metrics.lossRatio!==undefined) parts.push(`lossσ/μ ${formatMetric(metrics.lossRatio,2)}`);
  return parts.join(' • ');
}
function resetAutoLog(){
  autoLogEntries.length=0;
  if(ui.autoLogStream) ui.autoLogStream.innerHTML='';
  lastAutoMetrics=null;
  lastAutoSummaryEpisode=autoPilot?.episode||0;
}
function updateAutoLogVisibility(){
  if(!ui.autoLogPanel) return;
  const shouldShow=trainingMode==='auto'||aiAutoTuneEnabled;
  ui.autoLogPanel.classList.toggle('hidden',!shouldShow);
}
function logAutoEvent({title='',detail='',metrics=null,tone='info',episode=null}={}){
  if(!ui.autoLogStream) return;
  const entry=document.createElement('div');
  entry.className=`auto-log__entry auto-log__entry--${tone}`;
  if(episode!==null&&episode!==undefined){
    const tag=document.createElement('div');
    tag.className='auto-log__tag';
    tag.textContent=`Episod ${episode}`;
    entry.appendChild(tag);
  }
  if(title){
    const titleEl=document.createElement('div');
    titleEl.className='auto-log__title';
    titleEl.textContent=title;
    entry.appendChild(titleEl);
  }
  if(detail){
    const detailEl=document.createElement('div');
    detailEl.className='auto-log__detail';
    detailEl.textContent=detail;
    entry.appendChild(detailEl);
  }
  const metricsLine=buildMetricsLine(metrics);
  if(metricsLine){
    const metricsEl=document.createElement('div');
    metricsEl.className='auto-log__metrics';
    metricsEl.textContent=metricsLine;
    entry.appendChild(metricsEl);
  }
  ui.autoLogStream.prepend(entry);
  autoLogEntries.unshift(entry);
  while(autoLogEntries.length>MAX_AUTO_LOG_ENTRIES){
    const old=autoLogEntries.pop();
    old?.remove();
  }
}
function describeAutoAdjustment(adj={}){
  const res={title:'Auto adjustment',detail:'',tone:'info'};
  if(!adj||typeof adj!=='object') return res;
  switch(adj.type){
    case 'board':
      res.title='Curriculum';
      res.detail=`Board → ${adj.size}×${adj.size}`;
      res.tone='board';
      break;
    case 'epsilon':{
      res.title='Exploration';
      const parts=[];
      if(adj.end!==undefined) parts.push(`ε end → ${formatMetric(adj.end,2)}`);
      if(adj.decay!==undefined) parts.push(`decay → ${Math.round(+adj.decay)}`);
      res.detail=parts.join(' • ');
      res.tone='epsilon';
      break;
    }
    case 'lr':
      res.title='Learning rate';
      res.detail=`LR → ${formatMetric(adj.value,4)}`;
      res.tone='lr';
      break;
    case 'reward':{
      res.tone='reward';
      res.detail=describeRewardDetail(adj);
      break;
    }
    default:
      res.title='Auto adjustment';
      res.detail=adj.type?`${adj.type}`:'';
      res.tone='info';
  }
  const reason=humanizeAutoReason(adj.reason);
  if(reason){
    res.detail=res.detail?`${res.detail} — ${reason}`:reason;
  }
  return res;
}
function logAutoAdjustments(adjustments=[]){
  if(trainingMode!=='auto') return;
  if(!Array.isArray(adjustments)||!adjustments.length) return;
  adjustments.forEach(adj=>{
    const metrics=adj.metrics||lastAutoMetrics;
    const episodeNumber=adj.episode??autoPilot?.episode??0;
    const {title,detail,tone}=describeAutoAdjustment(adj);
    logAutoEvent({title,detail,metrics,tone,episode:episodeNumber});
    if(metrics) lastAutoMetrics=metrics;
    lastAutoSummaryEpisode=episodeNumber;
  });
}
function logAutoSummary(metrics,episodeNumber){
  if(trainingMode!=='auto') return;
  if(!metrics) return;
  logAutoEvent({title:'Auto check-in',detail:'No new adjustments',metrics,tone:'summary',episode:episodeNumber});
}

function round(value,decimals=3){
  const num=Number(value);
  if(!Number.isFinite(num)) return 0;
  const factor=10**decimals;
  return Math.round(num*factor)/factor;
}

function updateAiIntervalReadout(){
  if(!ui.aiIntervalSlider||!ui.aiIntervalReadout) return;
  const raw=+ui.aiIntervalSlider.value||aiAnalysisInterval||1000;
  aiAnalysisInterval=Math.max(100,Math.min(5000,Math.round(raw/100)*100));
  ui.aiIntervalReadout.textContent=`${aiAnalysisInterval} ep`;
  if(aiTuner) aiTuner.setInterval(aiAnalysisInterval);
}

function getHyperparameterSnapshot(){
  const snapshot={
    gamma:+ui.gamma?.value||0,
    lr:+ui.lr?.value||0,
    envCount,
    epsilon:agent?.epsilon??null,
    agentKind:agent?.kind||null,
  };
  if(agent?.kind==='dqn'){
    Object.assign(snapshot,{
      epsStart:+ui.epsStart?.value||0,
      epsEnd:+ui.epsEnd?.value||0,
      epsDecay:+ui.epsDecay?.value||0,
      batch:+ui.batchSize?.value||0,
      bufferSize:+ui.bufferSize?.value||0,
      targetSync:+ui.targetSync?.value||0,
      nStep:+ui.nStep?.value||0,
      priorityAlpha:+ui.priorityAlpha?.value||0,
      priorityBeta:+ui.priorityBeta?.value||0,
    });
  }else if(agent?.kind==='policy'){
    Object.assign(snapshot,{
      entropy:+ui.pgEntropy?.value||0,
    });
  }else if(agent?.kind==='a2c'){
    Object.assign(snapshot,{
      entropy:+ui.acEntropy?.value||0,
      valueCoef:+ui.acValueCoef?.value||0,
    });
  }else if(agent?.kind==='ppo'){
    Object.assign(snapshot,{
      entropy:+ui.ppoEntropy?.value||0,
      valueCoef:+ui.ppoValueCoef?.value||0,
      clip:+ui.ppoClip?.value||0,
      lambda:+ui.ppoLambda?.value||0,
      batch:+ui.ppoBatch?.value||0,
      epochs:+ui.ppoEpochs?.value||0,
    });
  }
  return snapshot;
}

function buildAITelemetrySnapshot(){
  const lookback=Math.min(aiAnalysisInterval,aiEpisodeHistory.length);
  if(!lookback) return null;
  const recent=aiEpisodeHistory.slice(-lookback);
  const rewardValues=[];
  const fruitValues=[];
  const crashCounts={};
  const breakdownTotals={};
  let breakdownCount=0;
  let rewardSum=0,fruitSum=0,stepsSum=0,loopsSum=0,timeToFruitSum=0,timeToFruitCount=0;
  recent.forEach(item=>{
    rewardValues.push(item.reward);
    fruitValues.push(item.fruits);
    rewardSum+=item.reward;
    fruitSum+=item.fruits;
    stepsSum+=item.steps;
    loopsSum+=item.loopHits;
    const crashKey=item.crash||'none';
    crashCounts[crashKey]=(crashCounts[crashKey]||0)+1;
    if(item.timeToFruitAvg!==null&&item.timeToFruitAvg!==undefined){
      timeToFruitSum+=item.timeToFruitAvg;
      timeToFruitCount++;
    }
    if(item.breakdown){
      breakdownCount++;
      Object.entries(item.breakdown).forEach(([key,val])=>{
        breakdownTotals[key]=(breakdownTotals[key]||0)+(+val||0);
      });
    }
  });
  const rewardAvg=rewardSum/lookback;
  const fruitAvg=fruitSum/lookback;
  const stepsAvg=stepsSum/lookback;
  const loopsAvg=loopsSum/lookback;
  const rewardVariance=rewardValues.length?rewardValues.reduce((acc,val)=>acc+(val-rewardAvg)**2,0)/rewardValues.length:0;
  const fruitVariance=fruitValues.length?fruitValues.reduce((acc,val)=>acc+(val-fruitAvg)**2,0)/fruitValues.length:0;
  const rewardStd=Math.sqrt(rewardVariance);
  const fruitStd=Math.sqrt(fruitVariance);
  const fruitRate=stepsAvg?fruitAvg/stepsAvg:0;
  const fillRate=(COLS*ROWS)?fruitAvg/(COLS*ROWS):0;
  const half=Math.floor(lookback/2);
  let rewardTrend=0,fruitTrend=0;
  if(half>0){
    const first=recent.slice(0,half);
    const last=recent.slice(-half);
    const firstReward=first.reduce((acc,item)=>acc+item.reward,0)/half;
    const lastReward=last.reduce((acc,item)=>acc+item.reward,0)/half;
    const firstFruit=first.reduce((acc,item)=>acc+item.fruits,0)/half;
    const lastFruit=last.reduce((acc,item)=>acc+item.fruits,0)/half;
    rewardTrend=lastReward-firstReward;
    fruitTrend=lastFruit-firstFruit;
  }
  const stats={
    rewardAvg:round(rewardAvg,3),
    rewardStd:round(rewardStd,3),
    fruitAvg:round(fruitAvg,3),
    fruitStd:round(fruitStd,3),
    stepsAvg:Math.round(stepsAvg),
    loopsAvg:round(loopsAvg,3),
    fruitRate:round(fruitRate,4),
    fillRate:round(fillRate,4),
    rewardTrend:round(rewardTrend,3),
    fruitTrend:round(fruitTrend,3),
  };
  if(timeToFruitCount>0){
    stats.timeToFruit=round(timeToFruitSum/timeToFruitCount,3);
  }
  const breakdownAvg=breakdownCount?Object.fromEntries(Object.entries(breakdownTotals).map(([key,val])=>[key,round(val/breakdownCount,4)])):undefined;
  return {
    meta:{
      episode,
      interval:lookback,
      board:{cols:COLS,rows:ROWS},
      envs:envCount,
      algo:currentAlgoKey,
      agent:agent?.kind||null,
      best:bestLen,
    },
    stats,
    crash:crashCounts,
    rewardBreakdown:breakdownAvg,
    rewardConfig:{...rewardConfig},
    hyper:getHyperparameterSnapshot(),
  };
}

function applyAITunerRewardConfig(newConfig={}){
  const result={changes:[],config:null};
  if(!newConfig||typeof newConfig!=='object') return result;
  const merged={...rewardConfig};
  Object.entries(newConfig).forEach(([key,value])=>{
    if(!(key in merged)) return;
    const num=Number(value);
    if(!Number.isFinite(num)) return;
    const current=merged[key];
    if(Math.abs(current-num)<1e-6) return;
    merged[key]=num;
    result.changes.push({key,oldValue:current,newValue:num});
  });
  if(result.changes.length){
    applyRewardConfigToUI(merged);
    result.config={...merged};
  }
  return result;
}

function applyAITunerHyperparameters(updates={}){
  const result={changes:[],hyper:null};
  if(!updates||typeof updates!=='object') return result;
  const setValue=(id,value,keyLabel)=>{
    const input=ui[id];
    if(!input) return;
    let num=Number(value);
    if(!Number.isFinite(num)) return;
    if(input.min!==''&&input.min!==undefined) num=Math.max(num,+input.min);
    if(input.max!==''&&input.max!==undefined) num=Math.min(num,+input.max);
    const current=+input.value;
    if(Math.abs(current-num)<1e-6) return;
    input.value=`${num}`;
    result.changes.push({key:keyLabel,oldValue:current,newValue:num});
  };
  if(updates.gamma!==undefined) setValue('gamma',updates.gamma,'gamma');
  if(updates.lr!==undefined) setValue('lr',updates.lr,'lr');
  if(updates.epsStart!==undefined) setValue('epsStart',updates.epsStart,'epsStart');
  if(updates.epsEnd!==undefined) setValue('epsEnd',updates.epsEnd,'epsEnd');
  if(updates.epsDecay!==undefined) setValue('epsDecay',updates.epsDecay,'epsDecay');
  if(updates.batch!==undefined){
    if(agent?.kind==='ppo') setValue('ppoBatch',updates.batch,'ppoBatch');
    else setValue('batchSize',updates.batch,'batchSize');
  }
  if(updates.batchSize!==undefined) setValue('batchSize',updates.batchSize,'batchSize');
  if(updates.bufferSize!==undefined) setValue('bufferSize',updates.bufferSize,'bufferSize');
  if(updates.targetSync!==undefined) setValue('targetSync',updates.targetSync,'targetSync');
  if(updates.nStep!==undefined) setValue('nStep',updates.nStep,'nStep');
  if(updates.priorityAlpha!==undefined) setValue('priorityAlpha',updates.priorityAlpha,'priorityAlpha');
  if(updates.priorityBeta!==undefined) setValue('priorityBeta',updates.priorityBeta,'priorityBeta');
  if(updates.entropy!==undefined){
    if(agent?.kind==='policy') setValue('pgEntropy',updates.entropy,'pgEntropy');
    else if(agent?.kind==='a2c') setValue('acEntropy',updates.entropy,'acEntropy');
    else if(agent?.kind==='ppo') setValue('ppoEntropy',updates.entropy,'ppoEntropy');
  }
  if(updates.valueCoef!==undefined){
    if(agent?.kind==='a2c') setValue('acValueCoef',updates.valueCoef,'acValueCoef');
    else if(agent?.kind==='ppo') setValue('ppoValueCoef',updates.valueCoef,'ppoValueCoef');
  }
  if(updates.clip!==undefined&&agent?.kind==='ppo') setValue('ppoClip',updates.clip,'ppoClip');
  if(updates.lambda!==undefined&&agent?.kind==='ppo') setValue('ppoLambda',updates.lambda,'ppoLambda');
  if(updates.epochs!==undefined&&agent?.kind==='ppo') setValue('ppoEpochs',updates.epochs,'ppoEpochs');
  if(result.changes.length){
    updateReadouts();
    applyConfigToAgent();
    result.hyper=getHyperparameterSnapshot();
  }
  return result;
}

function logAITunerEvent({title='',detail='',tone='ai',metrics=null,episodeNumber=null}={}){
  logAutoEvent({title,detail,metrics,tone,episode:episodeNumber??episode});
}

function bindUI(){
  ui.playbackButtons.forEach(btn=>{
    btn.addEventListener('click',()=>{
      setPlaybackMode(btn.dataset.speed);
    });
  });
  ui.modeButtons.forEach(btn=>{
    btn.addEventListener('click',()=>{
      setTrainingMode(btn.dataset.mode);
    });
  });
  ui.gridSize.addEventListener('input',()=>{
    updateGridLabel();
    const desiredSize=Math.max(8,(+ui.gridSize.value)|0);
    if(desiredSize!==COLS){
      resetEnvironment(desiredSize,true);
    }
  });
  ui.btnReset.addEventListener('click',()=>resetEnvironment(+ui.gridSize.value,true));
  ui.btnTrain.addEventListener('click',startTraining);
  ui.btnPause.addEventListener('click',stopTraining);
  ui.btnStep.addEventListener('click',async()=>{ await playSingleEpisode(); });
  ui.btnWatch.addEventListener('click',watchSmoothEpisode);
  ui.btnSave.addEventListener('click',saveTrainingToFile);
  ui.btnLoad.addEventListener('click',()=>ui.fileLoader?.click());
  ui.btnLoadModel.addEventListener('click',()=>ui.modelLoader?.click());
  ui.btnClear.addEventListener('click',()=>{
    for(const k in localStorage){
      if(k.includes('tensorflowjs')) localStorage.removeItem(k);
    }
    flash('Cleared local storage');
  });
  ui.autoLogClear?.addEventListener('click',()=>{
    resetAutoLog();
  });
  ui.aiIntervalSlider?.addEventListener('input',()=>{
    updateAiIntervalReadout();
  });
  ui.aiAutoTuneToggle?.addEventListener('change',()=>{
    aiAutoTuneEnabled=ui.aiAutoTuneToggle.checked;
    if(aiTuner) aiTuner.setEnabled(aiAutoTuneEnabled);
    const detail=aiAutoTuneEnabled?'Aktiverad':'Avstängd';
    logAITunerEvent({title:'AI Auto-Tune',detail,tone:'ai',episodeNumber:episode});
    updateAutoLogVisibility();
  });
  ui.fileLoader?.addEventListener('change',async ev=>{
    const [file]=ev.target.files||[];
    if(file) await loadTrainingFromFile(file);
    ev.target.value='';
  });
  ui.modelLoader?.addEventListener('change',async ev=>{
    const [file]=ev.target.files||[];
    if(!file){ ev.target.value=''; return; }
    const resume=training;
    if(resume) stopTraining();
    try{
      const text=await file.text();
      const data=JSON.parse(text);
      await applyCheckpointData(data);
      flash('Model loaded');
    }catch(err){
      console.error(err);
      flash('Failed to load model',true);
    }finally{
      ev.target.value='';
      if(resume&&!watching) startTraining();
    }
  });
  ui.algoSelect.addEventListener('change',()=>{
    if(watching) return;
    const wasTraining=training;
    if(wasTraining) stopTraining();
    instantiateAgent(ui.algoSelect.value);
  });
  const updateAndApply=()=>{ updateReadouts(); applyConfigToAgent(); };
  ['gamma','lr','epsStart','epsEnd','epsDecay','batchSize','bufferSize','targetSync','nStep','priorityAlpha','priorityBeta','pgEntropy','acEntropy','acValueCoef','ppoEntropy','ppoClip','ppoLambda','ppoBatch','ppoEpochs','ppoValueCoef']
    .forEach(id=>ui[id]?.addEventListener('input',updateAndApply));
  ui.envCount?.addEventListener('input',()=>{
    updateReadouts();
    applyEnvCountFromUI();
  });
  const rewardIds=['rewardStep','rewardTurn','rewardApproach','rewardRetreat','rewardLoop','rewardRevisit','rewardWall','rewardSelf','rewardTimeout','rewardTrap','rewardSpace','rewardFruit','rewardCompact'];
  const updateRewards=()=>{ updateRewardReadouts(); applyRewardsToEnv(); };
  rewardIds.forEach(id=>ui[id]?.addEventListener('input',updateRewards));
  ui.tabTraining.addEventListener('click',()=>setActiveTab('training'));
  ui.tabGuide.addEventListener('click',()=>setActiveTab('guide'));
  updateReadouts();
  updateGridLabel();
  applyRewardsToEnv();
  updateControlAvailability();
  setTrainingMode(trainingMode);
  updateAutoLogVisibility();
  updateAiIntervalReadout();
  if(ui.aiAutoTuneToggle) ui.aiAutoTuneToggle.checked=aiAutoTuneEnabled;
}
function setActiveTab(tab){
  const showGuide=tab==='guide';
  ui.tabTraining.classList.toggle('active',!showGuide);
  ui.tabGuide.classList.toggle('active',showGuide);
  ui.trainingView.classList.toggle('hidden',showGuide);
  ui.guideView.classList.toggle('hidden',!showGuide);
}
function updateGridLabel(){
  const val=+ui.gridSize.value;
  ui.gridLabel.textContent=`${val}×${val}`;
}
function updateControlAvailability(){
  if(ui.btnStep){
    ui.btnStep.disabled=trainingMode==='auto'||envCount>1;
  }
}
function createContextSlot(index,state){
  return {
    envIndex:index,
    state:Float32Array.from(state),
    totalReward:0,
    fruits:0,
    steps:0,
    needsReset:false,
  };
}
function seedContexts(forceReset=true){
  if(!vecEnv) return;
  const states=forceReset?vecEnv.resetAll():vecEnv.envs.map(env=>Float32Array.from(env.getState()));
  contexts=states.map((state,idx)=>createContextSlot(idx,state));
  env=vecEnv.getEnv(renderIndex)||vecEnv.getEnv(0);
  if(env) setImmediateState(env);
}
function ensureContextPool(){
  if(!vecEnv) return;
  if(contexts.length!==envCount){
    seedContexts(true);
  }
}
function reconfigureEnvironment({count=envCount,size=COLS,force=false}={}){
  let desiredCount=Math.max(1,count|0);
  if(trainingMode==='auto'){
    desiredCount=Math.max(12,desiredCount);
  }
  const desiredSize=Math.max(8,(+size)|0);
  const needInit=!vecEnv;
  const changedCount=desiredCount!==envCount;
  const changedSize=force||desiredSize!==COLS||needInit;
  envCount=desiredCount;
  if(!vecEnv){
    vecEnv=new VecSnakeEnv(envCount,{cols:desiredSize,rows:desiredSize,rewardConfig});
  }else if(changedCount||changedSize){
    vecEnv.configure({count:envCount,cols:desiredSize,rows:desiredSize,rewardConfig});
  }else{
    vecEnv.setRewardConfig(rewardConfig);
  }
  renderIndex=Math.min(renderIndex,envCount-1);
  env=vecEnv.getEnv(renderIndex)||vecEnv.getEnv(0);
  COLS=desiredSize;
  ROWS=desiredSize;
  CELL=board.width/COLS;
  stateDim=env?.getState()?.length||stateDim;
  seedContexts(true);
  agent?.setEnvCount?.(envCount);
  renderTick=0;
  updateControlAvailability();
  if(ui.envCount && ui.envCount.value!==`${envCount}`){
    ui.envCount.value=`${envCount}`;
  }
  updateBadgeMetrics();
}
function resetEnvironment(size=COLS,force=false){
  const wasTraining=training;
  if(wasTraining) stopTraining();
  reconfigureEnvironment({size,force:true});
  if(wasTraining&&!watching) startTraining();
}
function applyEnvCountFromUI(){
  const desired=Math.max(1,+ui.envCount.value||1);
  if(desired===envCount) return;
  const wasTraining=training;
  if(wasTraining) stopTraining();
  reconfigureEnvironment({count:desired,size:+ui.gridSize.value,force:true});
  if(wasTraining&&!watching) startTraining();
}
function setTrainingMode(mode){
  let next=mode==='auto'?'auto':'manual';
  const wasTraining=training;
  const prevMode=trainingMode;
  if(next==='auto' && agent?.kind!=='dqn'){
    flash('Auto mode requires a DQN agent',true);
    next='manual';
  }
  if(wasTraining) stopTraining();
  trainingMode=next;
  ui.modeButtons.forEach(btn=>btn.classList.toggle('active',btn.dataset.mode===trainingMode));
  if(trainingMode==='auto'){
    const firstActivation=prevMode!=='auto';
    autoPilot=new BrowserAutoPilot({rewardConfig:{...rewardConfig}});
    autoPilot.setAgent(agent);
    const desiredCount=Math.max(12,envCount);
    ui.envCount.value=`${desiredCount}`;
    if(firstActivation){
      ui.gridSize.value='10';
      updateGridLabel();
      reconfigureEnvironment({count:desiredCount,size:10,force:true});
    }else{
      reconfigureEnvironment({count:desiredCount,size:+ui.gridSize.value,force:true});
    }
    updateReadouts();
    const stageIdx=autoPilot.boardStages.findIndex(stage=>stage.size===COLS);
    if(stageIdx>=0) autoPilot.stageIndex=stageIdx;
    lastAutoMetrics=null;
    lastAutoSummaryEpisode=autoPilot?.episode||0;
    autoPilot.lastEvaluationEpisode=autoPilot.episode||0;
    if(firstActivation){
      resetAutoLog();
      updateAutoLogVisibility();
      logAutoEvent({
        title:'Auto mode activated',
        detail:`${envCount} environments • ${COLS}×${ROWS}`,
        tone:'info',
        episode:autoPilot?.episode||0,
      });
    }else{
      updateAutoLogVisibility();
    }
    ui.envCount.disabled=true;
  }else{
    autoPilot=null;
    ui.envCount.disabled=agent?.kind!=='dqn';
    lastAutoMetrics=null;
    lastAutoSummaryEpisode=0;
    updateAutoLogVisibility();
  }
  if(trainingMode==='auto') ui.envCount.disabled=true;
  updateControlAvailability();
  updateReadouts();
  if(wasTraining&&!watching) startTraining();
}
function setPlaybackMode(mode){
  if(!playbackModes[mode]) mode='cinematic';
  playbackMode=mode;
  ui.playbackButtons.forEach(btn=>{
    btn.classList.toggle('active',btn.dataset.speed===mode);
  });
  ui.playbackLabel.textContent=playbackModes[mode].label;
}
function applyConfigToAgent(){
  if(!agent) return;
  const shared={
    gamma:+ui.gamma.value,
    lr:+ui.lr.value,
  };
  agent.setEnvCount?.(envCount);
  agent.setGamma(shared.gamma);
  agent.setLearningRate(shared.lr);
  if(agent.kind==='dqn'){
    agent.setEpsilonSchedule?.({
      start:+ui.epsStart.value,
      end:+ui.epsEnd.value,
      decay:+ui.epsDecay.value,
    });
    agent.batch=+ui.batchSize.value;
    agent.buffer.setCapacity(+ui.bufferSize.value);
    agent.buffer.setAlpha(+ui.priorityAlpha.value);
    agent.buffer.setBeta(+ui.priorityBeta.value);
    agent.setNStep(+ui.nStep.value);
    targetSyncSteps=+ui.targetSync.value||2000;
  }else if(agent.kind==='policy'){
    agent.setEntropy(+ui.pgEntropy.value);
    targetSyncSteps=Infinity;
  }else if(agent.kind==='a2c'){
    agent.setEntropy(+ui.acEntropy.value);
    agent.setValueCoef(+ui.acValueCoef.value);
    targetSyncSteps=Infinity;
  }else if(agent.kind==='ppo'){
    agent.setEntropy(+ui.ppoEntropy.value);
    agent.setValueCoef(+ui.ppoValueCoef.value);
    agent.setClip(+ui.ppoClip.value);
    agent.setLambda(+ui.ppoLambda.value);
    agent.setBatch(+ui.ppoBatch.value);
    agent.setEpochs(+ui.ppoEpochs.value);
    targetSyncSteps=Infinity;
  }
  updateBadgeMetrics();
}
function updateReadouts(){
  updateBadgeMetrics();
  updateRewardReadouts();
}
function updateBadgeMetrics(){
  ui.gammaReadout.textContent=(+ui.gamma.value).toFixed(3);
  ui.gammaBadge.textContent=(+ui.gamma.value).toFixed(3);
  ui.lrReadout.textContent=(+ui.lr.value).toFixed(4);
  ui.lrBadge.textContent=(+ui.lr.value).toFixed(4);
  if(ui.envCountReadout){
    ui.envCountReadout.textContent=`${(+ui.envCount.value)|0}`;
  }
  if(agent?.kind==='dqn'){
    ui.epsReadout.textContent=(agent.epsilon??1).toFixed(2);
  }else{
    ui.epsReadout.textContent='—';
  }
  ui.epsStartReadout.textContent=(+ui.epsStart.value).toFixed(2);
  ui.epsEndReadout.textContent=(+ui.epsEnd.value).toFixed(2);
  ui.epsDecayReadout.textContent=`${(+ui.epsDecay.value)|0}`;
  ui.batchReadout.textContent=`${(+ui.batchSize.value)|0}`;
  ui.bufferReadout.textContent=`${(+ui.bufferSize.value)|0}`;
  ui.targetSyncReadout.textContent=`${(+ui.targetSync.value)|0}`;
  ui.nStepReadout.textContent=`${(+ui.nStep.value)|0}`;
  ui.alphaReadout.textContent=(+ui.priorityAlpha.value).toFixed(2);
  ui.betaReadout.textContent=(+ui.priorityBeta.value).toFixed(2);
  ui.pgEntropyReadout.textContent=(+ui.pgEntropy.value).toFixed(3);
  ui.acEntropyReadout.textContent=(+ui.acEntropy.value).toFixed(3);
  ui.acValueCoefReadout.textContent=(+ui.acValueCoef.value).toFixed(2);
  ui.ppoEntropyReadout.textContent=(+ui.ppoEntropy.value).toFixed(3);
  ui.ppoClipReadout.textContent=(+ui.ppoClip.value).toFixed(2);
  ui.ppoLambdaReadout.textContent=(+ui.ppoLambda.value).toFixed(2);
  ui.ppoBatchReadout.textContent=`${(+ui.ppoBatch.value)|0}`;
  ui.ppoEpochsReadout.textContent=`${(+ui.ppoEpochs.value)|0}`;
  ui.ppoValueCoefReadout.textContent=(+ui.ppoValueCoef.value).toFixed(2);
}
function updateRewardReadouts(){
  if(!ui.rewardStep) return;
  ui.rewardStepReadout.textContent=(+ui.rewardStep.value).toFixed(3);
  ui.rewardTurnReadout.textContent=(+ui.rewardTurn.value).toFixed(3);
  ui.rewardApproachReadout.textContent=(+ui.rewardApproach.value).toFixed(3);
  ui.rewardRetreatReadout.textContent=(+ui.rewardRetreat.value).toFixed(3);
  ui.rewardLoopReadout.textContent=(+ui.rewardLoop.value).toFixed(2);
  ui.rewardRevisitReadout.textContent=(+ui.rewardRevisit.value).toFixed(3);
  ui.rewardWallReadout.textContent=(+ui.rewardWall.value).toFixed(1);
  ui.rewardSelfReadout.textContent=(+ui.rewardSelf.value).toFixed(1);
  ui.rewardTimeoutReadout.textContent=(+ui.rewardTimeout.value).toFixed(1);
  ui.rewardTrapReadout.textContent=(+ui.rewardTrap.value).toFixed(2);
  ui.rewardSpaceReadout.textContent=(+ui.rewardSpace.value).toFixed(2);
  ui.rewardFruitReadout.textContent=(+ui.rewardFruit.value).toFixed(1);
  ui.rewardCompactReadout.textContent=(+ui.rewardCompact.value).toFixed(3);
}
function getRewardConfigFromUI(){
  return {
    stepPenalty:+ui.rewardStep.value,
    turnPenalty:+ui.rewardTurn.value,
    approachBonus:+ui.rewardApproach.value,
    retreatPenalty:+ui.rewardRetreat.value,
    loopPenalty:+ui.rewardLoop.value,
    revisitPenalty:+ui.rewardRevisit.value,
    wallPenalty:+ui.rewardWall.value,
    selfPenalty:+ui.rewardSelf.value,
    timeoutPenalty:+ui.rewardTimeout.value,
    trapPenalty:+ui.rewardTrap.value,
    spaceGainBonus:+ui.rewardSpace.value,
    fruitReward:+ui.rewardFruit.value,
    compactWeight:+ui.rewardCompact.value,
  };
}
function applyRewardsToEnv(){
  rewardConfig=getRewardConfigFromUI();
  vecEnv?.setRewardConfig(rewardConfig);
  env=vecEnv?.getEnv(renderIndex)||env;
  autoPilot?.setRewardConfig?.({...rewardConfig});
}
function applyRewardConfigToUI(config={}){
  if(config.stepPenalty!==undefined) ui.rewardStep.value=config.stepPenalty;
  if(config.turnPenalty!==undefined) ui.rewardTurn.value=config.turnPenalty;
  if(config.approachBonus!==undefined) ui.rewardApproach.value=config.approachBonus;
  if(config.retreatPenalty!==undefined) ui.rewardRetreat.value=config.retreatPenalty;
  if(config.loopPenalty!==undefined) ui.rewardLoop.value=config.loopPenalty;
  if(config.revisitPenalty!==undefined) ui.rewardRevisit.value=config.revisitPenalty;
  if(config.wallPenalty!==undefined) ui.rewardWall.value=config.wallPenalty;
  if(config.selfPenalty!==undefined) ui.rewardSelf.value=config.selfPenalty;
  if(config.timeoutPenalty!==undefined) ui.rewardTimeout.value=config.timeoutPenalty;
  if(config.trapPenalty!==undefined) ui.rewardTrap.value=config.trapPenalty;
  if(config.spaceGainBonus!==undefined) ui.rewardSpace.value=config.spaceGainBonus;
  if(config.fruitReward!==undefined) ui.rewardFruit.value=config.fruitReward;
  if(config.compactWeight!==undefined) ui.rewardCompact.value=config.compactWeight;
  updateRewardReadouts();
  applyRewardsToEnv();
}
class BrowserAutoPilot{
  constructor({rewardConfig={}}={}){
    this.history=[];
    this.lossHistory=[];
    this.episode=0;
    this.rewardConfig={...rewardConfig};
    this.boardStages=[
      {size:10,threshold:0},
      {size:14,threshold:60},
      {size:18,threshold:120},
      {size:20,threshold:200},
    ];
    this.stageIndex=0;
    this.lastAdjust={};
    this.bestFruit=0;
    this.agent=null;
    this.evaluationInterval=50;
    this.minEpisodesForAdjust=200;
    this.lastEvaluationEpisode=0;
  }
  setAgent(agent){
    this.agent=agent;
  }
  setRewardConfig(cfg={}){
    this.rewardConfig={...cfg};
  }
  getRewardConfig(){
    return {...this.rewardConfig};
  }
  recordEpisode({
    fruits=0,
    reward=0,
    steps=0,
    loss=null,
    loopHits=0,
    revisitPenalty=0,
    crash=null,
    timeToFruitTotal=0,
    timeToFruitCount=0,
    rewardBreakdown=null,
  }={}){
    this.history.push({
      fruits,
      reward,
      steps,
      loopHits,
      revisitPenalty,
      crash,
      timeToFruitTotal,
      timeToFruitCount,
      breakdown:rewardBreakdown?{...rewardBreakdown}:null,
    });
    if(this.history.length>6000) this.history.shift();
    if(loss!==null && loss!==undefined){
      this.lossHistory.push(loss);
      if(this.lossHistory.length>6000) this.lossHistory.shift();
    }
    this.episode++;
  }
  _canAdjust(key,cooldown=500){
    const last=this.lastAdjust[key]??-Infinity;
    if(this.episode-last<cooldown) return false;
    this.lastAdjust[key]=this.episode;
    return true;
  }
  _averageBreakdown(window=200){
    const recent=this.history.slice(-window).filter(item=>item.breakdown);
    if(!recent.length) return null;
    const totals=Object.fromEntries(REWARD_COMPONENT_KEYS.map(key=>[key,0]));
    recent.forEach(item=>{
      const data=item.breakdown;
      REWARD_COMPONENT_KEYS.forEach(key=>{
        totals[key]+=data[key]??0;
      });
    });
    const scale=1/recent.length;
    REWARD_COMPONENT_KEYS.forEach(key=>{
      totals[key]*=scale;
    });
    return totals;
  }
  getMetrics(){
    const fruits=this.history.map(item=>item.fruits);
    const ma100=movingAverage(fruits,100);
    const ma500=movingAverage(fruits,500);
    const prev100=movingAverage(fruits,100,100);
    const fruitSlope=ma100-prev100;
    const improvement2000=movingAverage(fruits,2000)-movingAverage(fruits,2000,2000);
    const stepsHist=this.history.map(item=>item.steps||0);
    const avgEpisodeLen100=movingAverage(stepsHist,100);
    this.bestFruit=Math.max(this.bestFruit,ma100||0);
    const regression=this.bestFruit>0 && ma100<this.bestFruit*0.75;
    const window500=this.history.slice(-500);
    const totalSteps500=window500.reduce((sum,item)=>sum+(item.steps||0),0);
    const loopHits500=window500.reduce((sum,item)=>sum+(item.loopHits||0),0);
    const revisitPenalty500=window500.reduce((sum,item)=>sum+(item.revisitPenalty||0),0);
    const crashSelfEpisodes=window500.filter(item=>item.crash==='self').length;
    const timeToFruitTotal=window500.reduce((sum,item)=>sum+(item.timeToFruitTotal||0),0);
    const timeToFruitCount=window500.reduce((sum,item)=>sum+(item.timeToFruitCount||0),0);
    const loopHitRate=totalSteps500>0?loopHits500/totalSteps500:0;
    const revisitRate=totalSteps500>0?revisitPenalty500/Math.max(1,totalSteps500):0;
    const crashRateSelf=window500.length?crashSelfEpisodes/window500.length:0;
    const timeToFruitAvg=timeToFruitCount>0?timeToFruitTotal/timeToFruitCount:0;
    const lossValues=this.lossHistory.slice(-200);
    const lossMean=lossValues.length?lossValues.reduce((a,b)=>a+b,0)/lossValues.length:0;
    const lossStd=stddev(lossValues);
    const lossRatio=lossMean>0?lossStd/lossMean:0;
    return {
      maFruit100:ma100,
      maFruit500:ma500,
      fruitSlope,
      improvement2000,
      regression,
      lossMean,
      lossStd,
      lossRatio,
      avgEpisodeLen100,
      loopHitRate,
      revisitRate,
      crashRateSelf,
      timeToFruitAvg,
    };
  }
  maybeAdjust({agent}={}){
    const actor=agent||this.agent;
    const metrics=this.getMetrics();
    const adjustments=[];
    const nextStage=this.boardStages[this.stageIndex+1];
    if(nextStage && metrics.maFruit500>nextStage.threshold && this._canAdjust('board',200)){
      this.stageIndex++;
      adjustments.push({type:'board',size:this.boardStages[this.stageIndex].size});
    }
    if(!actor||actor.kind!=='dqn'){
      return {adjustments,metrics};
    }
    if(this.episode<this.minEpisodesForAdjust){
      return {adjustments,metrics};
    }
    if(this.episode-this.lastEvaluationEpisode<this.evaluationInterval){
      return {adjustments,metrics};
    }
    this.lastEvaluationEpisode=this.episode;
    const breakdownAvg=this._averageBreakdown(240);
    if(metrics.fruitSlope<=0 && metrics.improvement2000<2 && this._canAdjust('epsilon-up',500)){
      const newEnd=clamp(actor.epsEnd+0.03,0.01,0.3);
      const newDecay=clamp(actor.epsDecay*1.2,5000,200000);
      actor.setEpsilonSchedule?.({end:newEnd,decay:newDecay});
      adjustments.push({type:'epsilon',end:newEnd,decay:newDecay,reason:'stagnation'});
    }
    if(metrics.regression && this._canAdjust('regression',800)){
      const newEnd=clamp(actor.epsEnd+0.02,0.01,0.3);
      actor.setEpsilonSchedule?.({end:newEnd});
      const newLr=Math.max(0.0002,actor.lr*0.8);
      actor.setLearningRate(newLr);
      adjustments.push({type:'lr',value:newLr,reason:'regression'});
    }else if(metrics.fruitSlope>0 && actor.epsEnd>0.12 && this._canAdjust('epsilon-down',800)){
      const newEnd=clamp(actor.epsEnd-0.02,0.01,0.3);
      const newDecay=clamp(actor.epsDecay*0.9,5000,200000);
      actor.setEpsilonSchedule?.({end:newEnd,decay:newDecay});
      adjustments.push({type:'epsilon',end:newEnd,decay:newDecay,reason:'recovery'});
    }
    if(metrics.lossRatio>0.85 && this._canAdjust('lr-down',1000)){
      const newLr=Math.max(0.0002,actor.lr*0.85);
      actor.setLearningRate(newLr);
      adjustments.push({type:'lr',value:newLr,reason:'loss_ratio'});
    }else if(metrics.lossRatio<0.3 && this._canAdjust('lr-up',1200)){
      const newLr=Math.min(0.0005,actor.lr*1.05);
      actor.setLearningRate(newLr);
      adjustments.push({type:'lr',value:newLr,reason:'recover'});
    }
    this._adjustRewards(actor,metrics,adjustments,breakdownAvg);
    return {adjustments,metrics};
  }
  _adjustRewards(actor,metrics,adjustments,breakdownAvg){
    if(!metrics) return;
    const rewardConfig=this.rewardConfig||{};
    if(metrics.loopHitRate>0.01 && metrics.fruitSlope<=0 && this._canAdjust('reward-loop',500)){
      rewardConfig.loopPenalty=clamp((rewardConfig.loopPenalty??0.5)+0.05,0,1);
      rewardConfig.compactWeight=0;
      adjustments.push({type:'reward',key:'loopPenalty',value:rewardConfig.loopPenalty,reason:'loop_penalty'});
    }
    if(metrics.revisitRate>0.01 && this._canAdjust('reward-revisit',500)){
      rewardConfig.revisitPenalty=clamp((rewardConfig.revisitPenalty??0.05)+0.005,0,0.1);
      const newEnd=clamp((actor?.epsEnd??0.12)+0.02,0.01,0.3);
      actor?.setEpsilonSchedule?.({end:newEnd});
      adjustments.push({type:'reward',key:'revisitPenalty',value:rewardConfig.revisitPenalty,reason:'revisit_penalty'});
      adjustments.push({type:'epsilon',end:newEnd,reason:'revisit_penalty'});
    }
    if(metrics.crashRateSelf>0.4 && this._canAdjust('reward-self',500)){
      rewardConfig.selfPenalty=clamp((rewardConfig.selfPenalty??25.5)+1,0,30);
      rewardConfig.turnPenalty=clamp((rewardConfig.turnPenalty??0.001)-0.0002,0,0.02);
      adjustments.push({type:'reward',key:'selfPenalty',value:rewardConfig.selfPenalty,reason:'self_penalty'});
    }
    let approachAdjusted=false;
    let retreatAdjusted=false;
    if(metrics.timeToFruitAvg>200 && metrics.loopHitRate<0.005 && metrics.revisitRate<0.005 && this._canAdjust('reward-fruit',500)){
      rewardConfig.approachBonus=clamp((rewardConfig.approachBonus??0.03)+0.005,0,0.1);
      rewardConfig.retreatPenalty=clamp((rewardConfig.retreatPenalty??0.03)+0.005,0,0.1);
      adjustments.push({type:'reward',key:'approachBonus',value:rewardConfig.approachBonus,reason:'slow_fruit'});
      adjustments.push({type:'reward',key:'retreatPenalty',value:rewardConfig.retreatPenalty,reason:'slow_fruit'});
      approachAdjusted=true;
      retreatAdjusted=true;
    }
    if(breakdownAvg){
      const avgFruit=breakdownAvg.fruitReward??0;
      const avgStep=breakdownAvg.stepPenalty??0;
      const avgRetreat=breakdownAvg.retreatPenalty??0;
      const avgApproach=breakdownAvg.approachBonus??0;
      if(avgStep<0 && Math.abs(avgStep)>Math.max(0.5,Math.abs(avgFruit))*1.3 && this._canAdjust('reward-step-down',900)){
        rewardConfig.stepPenalty=clamp((rewardConfig.stepPenalty??0.01)*0.9,0.001,0.05);
        adjustments.push({type:'reward',key:'stepPenalty',value:rewardConfig.stepPenalty,reason:'step_drag'});
      }
      if(!retreatAdjusted && Math.abs(avgRetreat)>(Math.abs(avgApproach)+0.5) && this._canAdjust('reward-retreat-down',900)){
        rewardConfig.retreatPenalty=Math.max(0,(rewardConfig.retreatPenalty??0.03)-0.005);
        adjustments.push({type:'reward',key:'retreatPenalty',value:rewardConfig.retreatPenalty,reason:'retreat_load'});
      }
      if(avgFruit<3 && metrics.timeToFruitAvg>160 && this._canAdjust('reward-fruit-extra',1200)){
        rewardConfig.fruitReward=clamp((rewardConfig.fruitReward??10)+1,0,30);
        adjustments.push({type:'reward',key:'fruitReward',value:rewardConfig.fruitReward,reason:'fruit_support'});
      }
      if(!approachAdjusted && avgApproach<1 && metrics.timeToFruitAvg>150 && this._canAdjust('reward-approach-boost',1200)){
        rewardConfig.approachBonus=clamp((rewardConfig.approachBonus??0.03)+0.005,0,0.1);
        adjustments.push({type:'reward',key:'approachBonus',value:rewardConfig.approachBonus,reason:'fruit_support'});
      }
    }
    this.rewardConfig={...rewardConfig};
  }
}
function updateAdvancedVisibility(){
  const type=AGENT_PRESETS[currentAlgoKey]?.type||'dqn';
  Object.entries(ui.advancedSections).forEach(([key,el])=>{
    if(!el) return;
    el.classList.toggle('hidden',key!==type);
  });
}
function instantiateAgent(key,opts={}){
  currentAlgoKey=AGENT_PRESETS[key]?key:'dueling';
  ui.algoSelect.value=currentAlgoKey;
  const preset=AGENT_PRESETS[currentAlgoKey];
  if(!opts.useCurrentUI){
    applyPresetToUI(preset.defaults);
  }
  agent=preset.create(stateDim,actionDim,{
    gamma:+ui.gamma.value,
    lr:+ui.lr.value,
    epsStart:+ui.epsStart.value,
    epsEnd:+ui.epsEnd.value,
    epsDecay:+ui.epsDecay.value,
    batch:+ui.batchSize.value,
    bufferSize:+ui.bufferSize.value,
    priorityAlpha:+ui.priorityAlpha.value,
    priorityBeta:+ui.priorityBeta.value,
    nStep:+ui.nStep.value,
    targetSync:+ui.targetSync.value,
    entropy:+ui.pgEntropy.value,
    valueCoef:+ui.acValueCoef.value,
    clip:+ui.ppoClip.value,
    lambda:+ui.ppoLambda.value,
    batch:+ui.ppoBatch.value,
    epochs:+ui.ppoEpochs.value,
    learnRepeats:preset.defaults.learnRepeats,
    layers:preset.defaults.layers,
    dueling:preset.defaults.dueling,
    double:preset.defaults.double,
  });
  agent.learnRepeats=preset.defaults.learnRepeats??agent.learnRepeats??1;
  targetSyncSteps=agent.kind==='dqn'? (+ui.targetSync.value||2000):Infinity;
  updateAdvancedVisibility();
  ui.algoBadge.textContent=preset.badge||preset.label;
  ui.algoDescription.textContent=preset.description;
  updateBadgeMetrics();
  resetTrainingStats();
  if(agent.kind!=='dqn' && trainingMode==='auto'){
    setTrainingMode('manual');
  }
  if(agent.kind!=='dqn'){
    ui.envCount.value='1';
    ui.envCount.disabled=true;
    reconfigureEnvironment({count:1,size:+ui.gridSize.value,force:true});
  }else{
    ui.envCount.disabled=false;
    const desiredCount=Math.max(1,+ui.envCount.value||envCount);
    reconfigureEnvironment({count:desiredCount,size:+ui.gridSize.value,force:true});
  }
  autoPilot?.setAgent?.(agent);
  updateControlAvailability();
  updateReadouts();
}
function applyPresetToUI(config){
  if(config.gamma!==undefined) ui.gamma.value=config.gamma;
  if(config.lr!==undefined) ui.lr.value=config.lr;
  if(config.epsStart!==undefined) ui.epsStart.value=config.epsStart;
  if(config.epsEnd!==undefined) ui.epsEnd.value=config.epsEnd;
  if(config.epsDecay!==undefined) ui.epsDecay.value=config.epsDecay;
  if(config.batch!==undefined) ui.batchSize.value=config.batch;
  if(config.bufferSize!==undefined) ui.bufferSize.value=config.bufferSize;
  if(config.targetSync!==undefined) ui.targetSync.value=config.targetSync;
  if(config.nStep!==undefined) ui.nStep.value=config.nStep;
  if(config.priorityAlpha!==undefined) ui.priorityAlpha.value=config.priorityAlpha;
  if(config.priorityBeta!==undefined) ui.priorityBeta.value=config.priorityBeta;
  if(config.entropy!==undefined){
    ui.pgEntropy.value=config.entropy;
    ui.acEntropy.value=config.entropy;
    ui.ppoEntropy.value=config.entropy;
  }
  if(config.valueCoef!==undefined){
    ui.acValueCoef.value=config.valueCoef;
    ui.ppoValueCoef.value=config.valueCoef;
  }
  if(config.clip!==undefined) ui.ppoClip.value=config.clip;
  if(config.lambda!==undefined) ui.ppoLambda.value=config.lambda;
  if(config.batch!==undefined) ui.ppoBatch.value=config.batch;
  if(config.epochs!==undefined) ui.ppoEpochs.value=config.epochs;
  updateReadouts();
}
function resetTrainingStats(){
  episode=0;
  totalSteps=0;
  bestLen=0;
  rwHist.length=0;
  fruitHist.length=0;
  lossHist.length=0;
  rewardTelemetry.reset();
  updateStatsUI();
  updateRewardTelemetryUI();
  renderTick=0;
  contexts.forEach(ctx=>ctx.needsReset=true);
  if(autoPilot){
    autoPilot.history.length=0;
    autoPilot.lossHistory.length=0;
    autoPilot.episode=0;
    autoPilot.bestFruit=0;
    autoPilot.lastAdjust={};
    autoPilot.lastEvaluationEpisode=0;
    autoPilot.rewardConfig={...rewardConfig};
  }
  lastAutoMetrics=null;
  lastAutoSummaryEpisode=0;
}
function updateStatsUI(){
  ui.kEpisodes.textContent=episode;
  ui.kAvgRw.textContent=avg(rwHist,100).toFixed(2);
  ui.kBest.textContent=bestLen;
  ui.kFruitRate.textContent=avg(fruitHist,100).toFixed(2);
}
function updateRewardTelemetryUI(){
  if(!ui.rewardTelemetryBody) return;
  const {rows,total}=rewardTelemetry.summary();
  const frag=document.createDocumentFragment();
  const valueClass=value=>{
    if(value>1e-3) return 'positive';
    if(value<-1e-3) return 'negative';
    return 'neutral';
  };
  rows.forEach(row=>{
    const tr=document.createElement('tr');
    const lastClass=valueClass(row.last);
    const avgClass=valueClass(row.avg100);
    const trendClass=valueClass(row.trend);
    tr.innerHTML=`
      <td>${row.label}</td>
      <td class="mono ${lastClass}">${formatMetric(row.last,2)}</td>
      <td class="mono ${avgClass}">${formatMetric(row.avg100,2)}</td>
      <td class="mono ${avgClass}">${formatMetric(row.avg500,2)}</td>
      <td class="mono share">${formatPercent(row.share,1)}</td>
      <td class="mono trend ${trendClass}">${formatSigned(row.trend,2)}</td>
    `;
    frag.appendChild(tr);
  });
  ui.rewardTelemetryBody.innerHTML='';
  ui.rewardTelemetryBody.appendChild(frag);
  if(ui.rewardTelemetrySummary){
    const netClass=valueClass(total.avg100);
    const trendClass=valueClass(total.trend);
    ui.rewardTelemetrySummary.textContent=`${formatMetric(total.avg100,2)} (trend ${formatSigned(total.trend,2)})`;
    ui.rewardTelemetrySummary.className=`mono ${netClass}`;
    ui.rewardTelemetrySummary.dataset.trend=trendClass;
  }
}
function flash(message,danger=false){
  ui.trainState.textContent=message;
  ui.trainState.style.background=danger?'var(--danger)':'#1a1f46';
  ui.trainState.style.borderColor=danger?'#ff8da4':'#2a2f61';
  setTimeout(()=>{
    ui.trainState.textContent=watching?'watching':(training?'training':'idle');
    ui.trainState.style.background='#1a1f46';
    ui.trainState.style.borderColor='#2a2f61';
  },1200);
}

/* ---------------- Training loop ---------------- */
async function finalizeContextEpisode(ctx,envIndex){
  agent.drainPending?.(envIndex);
  const loss=await agent.finishEpisode?.(ctx);
  if(loss!==null && loss!==undefined){
    lossHist.push(loss);
    if(lossHist.length>1000) lossHist.shift();
  }
  episode++;
  rwHist.push(ctx.totalReward);
  if(rwHist.length>1000) rwHist.shift();
  fruitHist.push(ctx.fruits);
  if(fruitHist.length>1000) fruitHist.shift();
  const envRef=vecEnv.getEnv(envIndex);
  if(envRef) bestLen=Math.max(bestLen,envRef.snake.length);
  const breakdown=envRef?.getEpisodeBreakdown?.();
  const loopHits=envRef?.loopHits??0;
  const revisitPenalty=envRef?.revisitAccum??0;
  const crashType=envRef?.lastCrash??null;
  const timeToFruitTotal=envRef?.timeToFruitAccum??0;
  const timeToFruitCount=envRef?.timeToFruitCount??0;
  const avgTimeToFruit=timeToFruitCount>0?timeToFruitTotal/timeToFruitCount:null;
  updateStatsUI();
  rewardTelemetry.record(breakdown);
  updateRewardTelemetryUI();
  const latestLoss=lossHist.length?lossHist[lossHist.length-1]:null;
  let adjustments=[];
  if(trainingMode==='auto' && autoPilot){
    autoPilot.setAgent(agent);
    autoPilot.recordEpisode({
      fruits:ctx.fruits,
      reward:ctx.totalReward,
      steps:ctx.steps,
      loss:latestLoss,
      loopHits,
      revisitPenalty,
      crash:crashType,
      timeToFruitTotal,
      timeToFruitCount,
      rewardBreakdown:breakdown,
    });
    const res=autoPilot.maybeAdjust({agent});
    const metrics=res?.metrics||null;
    const autoEpisode=autoPilot?.episode||0;
    if(metrics) lastAutoMetrics=metrics;
    if(res?.adjustments?.length){
      adjustments=res.adjustments.map(adj=>({
        ...adj,
        metrics,
        episode:autoEpisode,
      }));
      lastAutoSummaryEpisode=autoEpisode;
    }else if(metrics && autoEpisode-lastAutoSummaryEpisode>=200){
      logAutoSummary(metrics,autoEpisode);
      lastAutoSummaryEpisode=autoEpisode;
    }
  }
  aiEpisodeHistory.push({
    reward:ctx.totalReward,
    fruits:ctx.fruits,
    steps:ctx.steps,
    loopHits,
    crash:crashType||'none',
    timeToFruitAvg:avgTimeToFruit,
    breakdown:breakdown?{...breakdown}:null,
  });
  if(aiEpisodeHistory.length>6000) aiEpisodeHistory.shift();
  if(aiTuner) aiTuner.maybeTune({episode});
  ctx.totalReward=0;
  ctx.fruits=0;
  ctx.steps=0;
  ctx.needsReset=true;
  ctx.state=null;
  return adjustments;
}
async function applyAutoAdjustments(adjustments){
  if(!Array.isArray(adjustments)||!adjustments.length) return;
  let nextBoard=null;
  let rewardAdjusted=false;
  adjustments.forEach(adj=>{
    if(adj.type==='board'){
      nextBoard=adj.size;
    }else if(adj.type==='reward'){
      rewardAdjusted=true;
    }
  });
  if(nextBoard){
    ui.gridSize.value=`${nextBoard}`;
    updateGridLabel();
    reconfigureEnvironment({size:nextBoard,force:true});
    flash(`Curriculum: ${nextBoard}×${nextBoard}`);
  }
  if(rewardAdjusted){
    const cfg=autoPilot?.getRewardConfig?.()||{...rewardConfig};
    applyRewardConfigToUI(cfg);
  }
  if(agent?.kind==='dqn'){
    ui.epsStart.value=agent.epsStart.toFixed(2);
    ui.epsEnd.value=agent.epsEnd.toFixed(2);
    ui.epsDecay.value=`${Math.round(agent.epsDecay)}`;
    ui.lr.value=agent.lr.toFixed(4);
  }
  updateReadouts();
  logAutoAdjustments(adjustments);
}
async function performVectorStep(mode){
  ensureContextPool();
  if(!contexts.length) return false;
  contexts.forEach(ctx=>{
    if(ctx.needsReset || !ctx.state){
      const state=vecEnv.resetEnv(ctx.envIndex);
      ctx.state=Float32Array.from(state);
      ctx.totalReward=0;
      ctx.fruits=0;
      ctx.steps=0;
      ctx.needsReset=false;
      if(ctx.envIndex===renderIndex){
        env=vecEnv.getEnv(renderIndex)||env;
        if(env) setImmediateState(env);
      }
    }
  });
  env=vecEnv.getEnv(renderIndex)||env;
  const displayEnv=env;
  const shouldRender=(renderTick%mode.renderEvery===0);
  let before=null;
  if(shouldRender && displayEnv){
    before=snapshotEnv(displayEnv);
  }
  const actions=contexts.map(ctx=>agent.act(ctx.state));
  const {nextStates,rewards,dones,ateFruit}=vecEnv.step(actions);
  renderTick++;
  if(shouldRender && displayEnv){
    const after=snapshotEnv(displayEnv);
    enqueueRenderFrame(before,after,mode.frameMs);
    await waitForRenderCapacity(mode.queueTarget);
  }
  const pendingAdjustments=[];
  for(let i=0;i<contexts.length;i++){
    const ctx=contexts[i];
    const reward=rewards[i];
    const nextState=nextStates[i];
    const done=dones[i];
    const ate=ateFruit[i];
    if(agent.kind==='dqn'){
      agent.recordTransition(i,ctx.state,actions[i],reward,nextState,done);
    }else{
      agent.recordTransition(ctx.state,actions[i],reward,nextState,done);
    }
    ctx.state=nextState;
    ctx.totalReward+=reward;
    if(ate||reward>1) ctx.fruits++;
    ctx.steps++;
    totalSteps++;
    if(done){
      const adjustments=await finalizeContextEpisode(ctx,i);
      pendingAdjustments.push(...adjustments);
    }
  }
  const repeats=agent.learnRepeats??1;
  for(let i=0;i<repeats;i++){
    const loss=await agent.learn();
    if(loss!==null && loss!==undefined){
      lossHist.push(loss);
      if(lossHist.length>1000) lossHist.shift();
    }
  }
  if(agent.kind==='dqn' && targetSyncSteps>0 && totalSteps%targetSyncSteps===0){
    agent.syncTarget();
  }
  if(agent.updateEpsilon){
    const eps=agent.updateEpsilon(totalSteps);
    if(agent.kind==='dqn' && eps!==undefined){
      ui.epsReadout.textContent=eps.toFixed(2);
    }
  }
  if(totalSteps%32===0) await tf.nextFrame();
  if(pendingAdjustments.length){
    await applyAutoAdjustments(pendingAdjustments);
  }
  return true;
}
async function trainingLoop(ts){
  if(!training||watching){
    trainingToken=0;
    return;
  }
  const mode=playbackModes[playbackMode]||playbackModes.cinematic;
  if(ts-lastFrame<mode.frameMs){
    trainingToken=requestAnimationFrame(trainingLoop);
    return;
  }
  lastFrame=ts;
  for(let i=0;i<mode.stepsPerFrame;i++){
    const cont=await performVectorStep(mode);
    if(!cont||!training||watching) break;
  }
  if(training&&!watching){
    trainingToken=requestAnimationFrame(trainingLoop);
  }else{
    trainingToken=0;
  }
}
function startTraining(){
  if(training||watching||!agent) return;
  ensureContextPool();
  autoPilot?.setAgent?.(agent);
  training=true;
  ui.trainState.textContent='training';
  lastFrame=0;
  if(!trainingToken) trainingToken=requestAnimationFrame(trainingLoop);
}
function stopTraining(){
  if(!training) return;
  training=false;
  if(trainingToken){
    cancelAnimationFrame(trainingToken);
    trainingToken=0;
  }
  ui.trainState.textContent='idle';
}
async function playSingleEpisode(){
  if(training||watching) return;
  if(envCount>1){
    flash('Step mode requires envCount = 1',true);
    return;
  }
  ensureContextPool();
  const target=episode+1;
  const mode=playbackModes.cinematic;
  while(episode<target){
    await performVectorStep(mode);
  }
}
function previewDeath(env,action){
  const d=env.dir;
  const L={x:-d.y,y:d.x};
  const R={x:d.y,y:-d.x};
  const F=d;
  const dir=action===1?L:action===2?R:F;
  const h=env.snake[0];
  const nx=h.x+dir.x;
  const ny=h.y+dir.y;
  const tail=env.snake[env.snake.length-1];
  const willGrow=(nx===env.fruit.x && ny===env.fruit.y);
  const hitsWall=nx<0||ny<0||nx>=env.cols||ny>=env.rows;
  const key=`${nx},${ny}`;
  const hitsBody=env.snakeSet.has(key) && !(tail && tail.x===nx && tail.y===ny && !willGrow);
  return hitsWall||hitsBody;
}
async function watchSmoothEpisode(){
  if(watching||!agent) return;
  const wasTraining=training;
  if(wasTraining) stopTraining();
  watching=true;
  ui.trainState.textContent='watching';
  ui.btnWatch.disabled=true;
  try{
    await waitForRenderIdle();
    if(window.showDirectoryPicker){
      try{
        const checkpoint=await readLatestCheckpoint();
        await applyCheckpointData(checkpoint);
      }catch(err){
        console.warn('Failed to read latest-checkpoint',err);
      }
    }
    const desired=+ui.gridSize.value;
    if(env.cols!==desired||env.rows!==desired){
      resetEnvironment(desired,true);
    }
    let state=env.reset();
    setImmediateState(env);
    const mode=playbackModes.watch;
    const maxSteps=COLS*ROWS*6;
    let steps=0;
    let done=false;
    while(!done && steps<maxSteps){
      const before=snapshotEnv(env);
      let action=agent.greedyAction(state);
      if(previewDeath(env,action)){
        for(const alt of [0,1,2]){
          if(!previewDeath(env,alt)){ action=alt; break; }
        }
      }
      const {state:nextState,done:finished}=env.step(action);
      const after=snapshotEnv(env);
      enqueueRenderFrame(before,after,mode.frameMs);
      await waitForRenderCapacity(mode.queueTarget);
      await tf.nextFrame();
      state=nextState;
      done=finished;
      steps++;
    }
    await waitForRenderIdle();
    bestLen=Math.max(bestLen,env.snake.length);
    ui.kBest.textContent=bestLen;
  }finally{
    watching=false;
    ui.btnWatch.disabled=false;
    ui.trainState.textContent=wasTraining?'training':'idle';
    if(wasTraining) startTraining();
  }
}

/* ---------------- Save / load ---------------- */
async function buildAppState(){
  const agentState=await agent.exportState();
  return {
    version:4,
    createdAt:new Date().toISOString(),
    algo:currentAlgoKey,
    playback:playbackMode,
    mode:trainingMode,
    envCount,
    gridSize:+ui.gridSize.value,
    rewardConfig:{...rewardConfig},
    agent:agentState,
    meta:{
      episode,totalSteps,bestLen,
      envCount,
      boardSize:COLS,
      rwHist:Array.from(rwHist),
      fruitHist:Array.from(fruitHist),
      lossHist:Array.from(lossHist),
      rewardTelemetry:rewardTelemetry.toJSON(),
    },
  };
}
function applyMeta(meta={}){
  episode=+meta.episode||0;
  totalSteps=+meta.totalSteps||0;
  bestLen=+meta.bestLen||0;
  assignArray(rwHist,meta.rwHist,v=>+v||0);
  assignArray(fruitHist,meta.fruitHist,v=>+v||0);
  assignArray(lossHist,meta.lossHist,v=>+v||0);
  if(meta.rewardTelemetry){
    rewardTelemetry.fromJSON(meta.rewardTelemetry);
  }else{
    rewardTelemetry.reset();
  }
  updateRewardTelemetryUI();
  const hasMetaCount=typeof meta.envCount==='number';
  let nextCount=hasMetaCount?meta.envCount:envCount;
  if(trainingMode==='auto'){
    nextCount=Math.max(12,nextCount||12);
  }else{
    nextCount=Math.max(1,nextCount||1);
  }
  const nextSize=typeof meta.boardSize==='number'?meta.boardSize:+ui.gridSize.value;
  if(hasMetaCount){
    ui.envCount.value=`${nextCount}`;
  }
  if(typeof meta.boardSize==='number'){
    ui.gridSize.value=`${meta.boardSize}`;
    updateGridLabel();
  }
  reconfigureEnvironment({count:nextCount,size:nextSize,force:true});
  if(trainingMode==='auto' && autoPilot){
    const stageIdx=autoPilot.boardStages.findIndex(stage=>stage.size===COLS);
    if(stageIdx>=0) autoPilot.stageIndex=stageIdx;
  }
  updateStatsUI();
  updateReadouts();
}
async function saveTrainingToFile(){
  if(!agent) return;
  const resume=training;
  if(resume) stopTraining();
  try{
    await waitForRenderIdle();
    const state=await buildAppState();
    const blob=new Blob([JSON.stringify(state,null,2)],{type:'application/json'});
    const stamp=new Date().toISOString().replace(/[:.]/g,'-');
    const url=URL.createObjectURL(blob);
    const a=document.createElement('a');
    a.href=url;
    a.download=`snake-training-${stamp}.json`;
    document.body.appendChild(a);
    a.click();
    document.body.removeChild(a);
    setTimeout(()=>URL.revokeObjectURL(url),1000);
    flash('Saved to file');
  }catch(err){
    console.error(err);
    flash('Failed to save',true);
  }finally{
    if(resume&&!watching) startTraining();
  }
}
async function ensureCheckpointDirectory(){
  if(!window.showDirectoryPicker) throw new Error('File access is not supported in this browser');
  if(!checkpointDirHandle){
    checkpointDirHandle=await window.showDirectoryPicker({mode:'read'});
  }
  return checkpointDirHandle;
}
async function readLatestCheckpoint(){
  const handle=await ensureCheckpointDirectory();
  const latest=await handle.getDirectoryHandle('latest');
  const fileHandle=await latest.getFileHandle('checkpoint.json');
  const file=await fileHandle.getFile();
  const text=await file.text();
  return JSON.parse(text);
}
async function applyCheckpointData(data){
  if(!data||!data.agent) throw new Error('Invalid checkpoint');
  const kind=(data.agent.kind==='dqn')?'dueling':(AGENT_PRESETS[data.agent.kind]?data.agent.kind:'dueling');
  const preset=AGENT_PRESETS[kind];
  if(preset){
    applyPresetToUI({...preset.defaults,...(data.agent.config||{})});
  }
  if(data.rewardConfig) applyRewardConfigToUI(data.rewardConfig);
  }


async function loadTrainingFromFile(file){
  if(!agent||!file) return;
  if(watching){
    flash('Stop watching first',true);
    return;
  }
  const resume=training;
  if(resume) stopTraining();
  try{
    const text=await file.text();
    const data=JSON.parse(text);
    if(!data||!data.agent) throw new Error('Invalid save file');
    const algo=data.algo&&AGENT_PRESETS[data.algo]?data.algo:'dueling';
    applyPresetToUI({...AGENT_PRESETS[algo].defaults,...data.agent.config});
    if(data.rewardConfig) applyRewardConfigToUI(data.rewardConfig);
    const loadedEnvCount=data.envCount??data.meta?.envCount??envCount;
    const boardSize=typeof data.gridSize==='number'?data.gridSize:typeof data.meta?.boardSize==='number'?data.meta.boardSize:+ui.gridSize.value;
    ui.envCount.value=`${loadedEnvCount}`;
    ui.gridSize.value=`${boardSize}`;
    updateGridLabel();
    reconfigureEnvironment({count:loadedEnvCount,size:boardSize,force:true});
    instantiateAgent(algo,{useCurrentUI:true});
    await agent.importState(data.agent);
    applyConfigToAgent();
    if(data.playback) setPlaybackMode(data.playback);
    if(data.mode) setTrainingMode(data.mode);
    applyMeta(data.meta||{});
    flash('Loaded from file');
  }catch(err){
    console.error(err);
    flash('Failed to load',true);
  }finally{
    if(resume&&!watching) startTraining();
  }
}

/* ---------------- Init ---------------- */
aiTuner=createAITuner({
  getVecEnv:()=>vecEnv,
  fetchTelemetry:()=>buildAITelemetrySnapshot(),
  applyRewardConfig:applyAITunerRewardConfig,
  applyHyperparameters:applyAITunerHyperparameters,
  log:logAITunerEvent,
});
aiTuner.setInterval(aiAnalysisInterval);
aiTuner.setEnabled(aiAutoTuneEnabled);

window.addEventListener('load',()=>{
  bindUI();
  setPlaybackMode('cinematic');
  instantiateAgent('dueling');
  setImmediateState(env);
});
</script>
</body>
</html><|MERGE_RESOLUTION|>--- conflicted
+++ resolved
@@ -1274,18 +1274,12 @@
 
 <footer class="hint">© Marcus — Snake learns with multiple RL strategies and cinematic movement.</footer>
 
-<<<<<<< HEAD
-=======
 
->>>>>>> 96570ef6
 <script src="__hf_key.js"></script>
 <script type="module" src="hf-tuner.js"></script>
 <script type="module">
 import {createAITuner} from './hf-tuner.js';
-<<<<<<< HEAD
-=======
 
->>>>>>> 96570ef6
 
 const REWARD_DEFAULTS={
   stepPenalty:0.01,
