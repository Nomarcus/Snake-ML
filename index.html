--- conflicted
+++ resolved
@@ -8328,21 +8328,12 @@
   }
 
   function waitForAgentAndBindButton(){
-<<<<<<< HEAD
-    const finalWatchBtn = document.getElementById('watchFinalBtn')
-      || document.getElementById('runFinalWatchBtn');
-    if(!finalWatchBtn) return;
-    const summaryEl = document.getElementById('finalWatchSummary');
-    finalWatchBtn.disabled = true;
-    finalWatchBtn.textContent = '⌛ Final Watch väntar på agent...';
-=======
     const btn = document.getElementById('watchFinalBtn');
     const btn = document.getElementById('runFinalWatchBtn');
     if(!btn) return;
     const summaryEl = document.getElementById('finalWatchSummary');
     btn.disabled = true;
     btn.textContent = '⌛ Final Watch väntar på agent...';
->>>>>>> 98612712
     if(summaryEl){
       summaryEl.textContent = 'Starta träningen för att aktivera Final Watch.';
     }
@@ -8350,19 +8341,11 @@
     const interval = setInterval(() => {
       if(detectAgent()){
         clearInterval(interval);
-<<<<<<< HEAD
-        if(finalWatchBtn.dataset.finalWatchBound === 'true') return;
-        finalWatchBtn.dataset.finalWatchBound = 'true';
-        finalWatchBtn.disabled = false;
-        finalWatchBtn.textContent = '▶️ Final Watch · 50 episoder';
-        finalWatchBtn.addEventListener('click', () => runFinalWatch().catch(err => console.error('Final Watch fel:', err)));
-=======
         if(btn.dataset.finalWatchBound === 'true') return;
         btn.dataset.finalWatchBound = 'true';
         btn.disabled = false;
         btn.textContent = '▶️ Final Watch · 50 episoder';
         btn.addEventListener('click', () => runFinalWatch().catch(err => console.error('Final Watch fel:', err)));
->>>>>>> 98612712
         if(summaryEl){
           summaryEl.textContent = 'Klicka för att köra 50 deterministiska tester.';
         }
