
<!DOCTYPE html>
<html lang="en">
<head>
<meta charset="UTF-8" />
<meta name="viewport" content="width=device-width, initial-scale=1.0"/>
<title>Snake — RL studio with smooth rendering</title>
<script defer src="https://cdn.jsdelivr.net/npm/@tensorflow/tfjs@4.20.0/dist/tf.min.js"></script>
<style>
:root {
  --bg:#090d1f;
  --panel:#141936;
  --ink:#eef2ff;
  --muted:#9ba8d6;
  --accent-a:#8b5cf6;
  --accent-b:#ec4899;
  --danger:#f43f5e;
  --stroke:rgba(134,144,214,0.18);
}
*{box-sizing:border-box}
body{
  margin:0;
  min-height:100vh;
  background:radial-gradient(160% 140% at 20% -20%,#202866 0%,#131834 45%,#090d1f 100%);
  color:var(--ink);
  font:14px/1.5 "Inter","Segoe UI",Roboto,sans-serif;
}
header{
  padding:20px 0;
  position:sticky;
  top:0;
  z-index:10;
  background:linear-gradient(135deg,rgba(28,33,72,0.85),rgba(12,16,36,0.88));
  backdrop-filter:blur(18px);
  border-bottom:1px solid var(--stroke);
  box-shadow:0 20px 40px rgba(6,8,20,0.6);
}
header .header-inner{
  margin:0 auto;
  padding:0 32px;
  display:flex;
  align-items:center;
  gap:18px;
}
.logo{
  font-weight:800;
  font-size:20px;
  display:flex;
  align-items:center;
  gap:12px;
  color:var(--ink);
  letter-spacing:0.01em;
}
.logo::before{
  content:"";
  width:24px;
  height:24px;
  border-radius:8px;
  background:linear-gradient(140deg,var(--accent-a),var(--accent-b));
  box-shadow:0 0 24px rgba(236,72,153,0.4);
}
.logo-text{
  background:linear-gradient(140deg,var(--accent-a),var(--accent-b));
  -webkit-background-clip:text;
  -webkit-text-fill-color:transparent;
}
.status-group{
  margin-left:auto;
  display:flex;
  gap:8px;
  align-items:center;
  flex-wrap:wrap;
}
.badge{
  padding:6px 12px;
  border-radius:999px;
  border:1px solid rgba(134,144,214,0.35);
  background:rgba(26,32,74,0.75);
  color:#cfd5ff;
  font-size:12px;
  font-weight:600;
  box-shadow:0 8px 18px rgba(8,12,32,0.35);
}
.badge.soft{
  background:rgba(139,92,246,0.18);
  color:#e9ecff;
  border-color:rgba(139,92,246,0.45);
}
main.layout{
  margin:32px auto 48px;
  padding:0 24px 40px;
  display:grid;
  gap:32px;
}
.card{
  background:linear-gradient(155deg,rgba(34,41,82,0.88) 0%,rgba(18,21,46,0.92) 100%);
  border:1px solid var(--stroke);
  border-radius:24px;
  padding:24px;
  box-shadow:0 24px 50px rgba(6,8,24,0.55);
  display:flex;
  flex-direction:column;
  gap:18px;
  backdrop-filter:blur(18px);
}
.game-card{grid-column:1;}
.control-card{
  grid-column:2;
  align-self:start;
}
.card-head{
  display:flex;
  justify-content:space-between;
  align-items:center;
  gap:12px;
}
.game-card .card-head{
  align-items:flex-start;
  gap:18px;
}
.game-card .card-head .subtitle{
  margin:4px 0 0;
  font-size:13px;
  color:var(--muted);
}
.card-actions{
  display:flex;
  gap:8px;
  flex-wrap:wrap;
}
.card-actions button.secondary.active{
  background:rgba(139,92,246,0.22);
  border-color:rgba(139,92,246,0.55);
  color:#f5f4ff;
}
h2{
  margin:0;
  font-size:20px;
  color:#f0f2ff;
  letter-spacing:0.01em;
}
canvas#board{
  width:100%;
  max-width:560px;
  aspect-ratio:1/1;
  border-radius:26px;
  background:radial-gradient(140% 140% at 30% 20%,#273067 0%,#151a3a 50%,#0d1127 100%);
  border:1px solid rgba(128,140,210,0.25);
  box-shadow:0 40px 80px rgba(8,12,42,0.55);
  align-self:center;
}
.controls{
  display:flex;
  flex-wrap:wrap;
  gap:12px;
  align-items:center;
}
.controls.primary{
  width:100%;
  justify-content:center;
  background:rgba(21,26,60,0.62);
  border-radius:18px;
  padding:14px;
  border:1px solid rgba(128,138,206,0.25);
  box-shadow:0 18px 36px rgba(8,12,34,0.45);
}
.controls.primary button{
  flex:1 1 140px;
  min-width:140px;
}
.controls.secondary{
  width:100%;
  justify-content:space-between;
  background:rgba(19,24,54,0.6);
  border-radius:16px;
  padding:14px 16px;
  border:1px solid rgba(128,138,206,0.2);
  box-shadow:0 16px 34px rgba(6,10,30,0.38);
}
.controls.tertiary{
  width:100%;
  justify-content:space-between;
  align-items:center;
  gap:14px;
  flex-wrap:wrap;
  background:rgba(19,24,54,0.6);
  border-radius:16px;
  padding:14px 16px;
  border:1px solid rgba(128,138,206,0.2);
  box-shadow:0 16px 34px rgba(6,10,30,0.38);
}
.ai-auto-tune{
  display:flex;
  flex-direction:column;
  gap:14px;
  background:rgba(19,24,54,0.6);
  border-radius:16px;
  padding:14px 16px;
  border:1px solid rgba(128,138,206,0.2);
  box-shadow:0 16px 34px rgba(6,10,30,0.38);
}
.ai-auto-tune__header{
  display:flex;
  align-items:center;
  justify-content:space-between;
  gap:16px;
}
.ai-auto-tune__header h3{
  margin:0;
  font-size:14px;
  letter-spacing:0.06em;
  text-transform:uppercase;
  color:#e7ebff;
}
.ai-auto-tune__header .hint{
  margin:4px 0 0;
}
.ai-auto-tune__controls{
  display:flex;
  align-items:stretch;
  justify-content:space-between;
  gap:18px;
  flex-wrap:wrap;
}
.ai-auto-tune__column{
  flex:1 1 240px;
  display:flex;
  flex-direction:column;
  gap:12px;
  padding:14px 16px;
  border-radius:14px;
  background:rgba(17,22,48,0.55);
  border:1px solid rgba(128,138,206,0.2);
  box-shadow:inset 0 0 0 1px rgba(84,98,176,0.08);
}
.ai-auto-tune__column h4{
  margin:0;
  font-size:12px;
  font-weight:700;
  letter-spacing:0.08em;
  text-transform:uppercase;
  color:#9fa9ff;
}
.ai-auto-tune__column .field{
  margin:0;
}
.toggle{
  display:flex;
  align-items:center;
  gap:10px;
  color:#e7ebff;
  font-weight:600;
  cursor:pointer;
}
.toggle input[type="checkbox"]{
  width:18px;
  height:18px;
  accent-color:var(--accent-a);
  cursor:pointer;
}
button{
  appearance:none;
  border:none;
  padding:11px 16px;
  border-radius:12px;
  color:#fff;
  background:linear-gradient(135deg,var(--accent-a),var(--accent-b));
  font-weight:700;
  cursor:pointer;
  transition:.25s transform,.25s box-shadow;
  box-shadow:0 18px 36px rgba(236,72,153,0.35);
  letter-spacing:0.01em;
}
button:hover{transform:translateY(-2px)}
button.secondary{
  background:rgba(32,38,82,0.85);
  box-shadow:none;
  color:#d4dcff;
  border:1px solid rgba(128,138,206,0.35);
}
button.secondary:hover{
  background:rgba(40,48,102,0.9);
  border-color:rgba(155,168,235,0.45);
}
button.danger{
  background:linear-gradient(135deg,#fb7185,#ef4444);
  box-shadow:none;
}
button.danger:hover{
  background:linear-gradient(135deg,#f43f5e,#dc2626);
}
button:disabled{
  opacity:0.6;
  cursor:not-allowed;
  transform:none;
  box-shadow:none;
}
button:focus-visible{
  outline:2px solid rgba(139,92,246,0.6);
  outline-offset:3px;
}
.pill-group{
  display:inline-flex;
  gap:6px;
  background:rgba(26,32,74,0.8);
  padding:6px;
  border-radius:999px;
  border:1px solid rgba(128,138,206,0.35);
  box-shadow:0 14px 30px rgba(8,12,34,0.4);
}
.pill-group .pill{
  appearance:none;
  border:none;
  padding:8px 16px;
  border-radius:999px;
  background:transparent;
  color:#d4dcff;
  font-weight:600;
  cursor:pointer;
  transition:.2s background,.2s color,.2s box-shadow;
}
.pill-group .pill.active{
  background:linear-gradient(135deg,var(--accent-a),var(--accent-b));
  color:#fff;
  box-shadow:0 12px 26px rgba(236,72,153,0.35);
}
.field{
  display:flex;
  flex-direction:column;
  gap:4px;
  font-size:12px;
  color:var(--muted);
}
.field.compact{
  min-width:160px;
}
.field.block select{
  width:100%;
}
.field label{
  color:var(--muted);
  font-size:12px;
  font-weight:600;
}
.ai-interval-field .field-header{
  display:flex;
  align-items:center;
  justify-content:space-between;
  gap:12px;
}
.ai-interval-field .toggle span{
  font-size:12px;
}
input[type="range"]{
  width:200px;
  -webkit-appearance:none;
  background:rgba(38,45,92,0.85);
  height:6px;
  border-radius:999px;
  outline:none;
}
input[type="range"]::-webkit-slider-runnable-track{
  height:6px;
  border-radius:999px;
  background:rgba(38,45,92,0.85);
}
input[type="range"]::-webkit-slider-thumb{
  -webkit-appearance:none;
  width:16px;
  height:16px;
  border-radius:50%;
  background:linear-gradient(135deg,var(--accent-a),var(--accent-b));
  box-shadow:0 6px 16px rgba(236,72,153,0.35);
  margin-top:-5px;
  border:none;
}
input[type="range"]::-moz-range-track{
  height:6px;
  border-radius:999px;
  background:rgba(38,45,92,0.85);
}
input[type="range"]::-moz-range-thumb{
  width:16px;
  height:16px;
  border-radius:50%;
  background:linear-gradient(135deg,var(--accent-a),var(--accent-b));
  box-shadow:0 6px 16px rgba(236,72,153,0.35);
  border:none;
}
select{
  background:rgba(20,24,56,0.85);
  border:1px solid rgba(128,138,206,0.35);
  border-radius:12px;
  color:#d4dcff;
  padding:11px 12px;
  font-size:14px;
}
.kpi{
  display:grid;
  grid-template-columns:repeat(4,1fr);
  gap:12px;
}
.kpi .item{
  background:linear-gradient(160deg,rgba(30,36,78,0.9) 0%,rgba(17,20,44,0.92) 100%);
  padding:14px;
  border-radius:16px;
  border:1px solid var(--stroke);
  box-shadow:0 20px 36px rgba(8,12,32,0.45);
}
.kpi .item b{
  display:block;
  font-size:12px;
  color:#9aa3c7;
  font-weight:600;
}
.kpi .item span{
  font-weight:900;
  font-size:20px;
  color:#f6f7ff;
}
.progress-chart{
  background:linear-gradient(160deg,rgba(30,36,78,0.9) 0%,rgba(17,20,44,0.92) 100%);
  border:1px solid var(--stroke);
  border-radius:16px;
  padding:16px 18px;
  display:flex;
  flex-direction:column;
  gap:12px;
  box-shadow:0 20px 38px rgba(6,8,26,0.5);
}
.progress-chart__header{
  display:flex;
  align-items:center;
  justify-content:space-between;
  gap:12px;
}
.progress-chart__header h3{
  margin:0;
  font-size:14px;
  letter-spacing:0.06em;
  text-transform:uppercase;
  color:#e7ebff;
}
.progress-chart__header .hint{
  display:block;
  margin-top:4px;
}
.progress-chart__body{
  display:flex;
  flex-direction:column;
  gap:12px;
}
.progress-chart__body[hidden]{
  display:none;
}
.progress-chart__canvas{
  width:100%;
  max-width:100%;
  height:160px;
}
.progress-chart svg{
  width:100%;
  height:100%;
}
.progress-chart path.line{
  fill:none;
  stroke-width:2.5;
  stroke-linecap:round;
  stroke-linejoin:round;
}
.progress-chart path.line.reward{
  stroke:var(--accent-a);
}
.progress-chart path.line.fruit{
  stroke:#5ad1a7;
}
.progress-chart__grid line{
  stroke:rgba(139,92,246,0.18);
  stroke-width:1;
}
.progress-chart__grid text{
  font-size:10px;
  fill:var(--muted);
}
.progress-chart__legend{
  display:flex;
  flex-wrap:wrap;
  gap:14px;
  font-size:12px;
  color:#c7cdef;
}
.progress-chart__legend .legend-item{
  display:inline-flex;
  align-items:center;
  gap:6px;
}
.progress-chart__legend .legend-swatch{
  width:10px;
  height:10px;
  border-radius:999px;
  box-shadow:0 0 10px rgba(139,92,246,0.35);
}
.progress-chart__legend .legend-swatch.reward{
  background:var(--accent-a);
}
.progress-chart__legend .legend-swatch.fruit{
  background:#5ad1a7;
}
.progress-chart__meta{
  display:flex;
  justify-content:space-between;
  align-items:center;
  font-size:11px;
  color:var(--muted);
}
.progress-chart__meta .mono{
  color:#c7d2fe;
}
.progress-chart__empty{
  font-size:12px;
  color:var(--muted);
  text-align:center;
  padding:20px 0;
  border:1px dashed rgba(134,144,214,0.35);
  border-radius:12px;
  background:rgba(19,24,54,0.45);
}
.progress-chart.collapsed .progress-chart__header button{
  opacity:0.9;
}
.split{
  display:grid;
  gap:16px;
  grid-template-columns:repeat(auto-fit,minmax(240px,1fr));
}
.telemetry-panel{
  background:linear-gradient(160deg,rgba(24,29,66,0.9) 0%,rgba(14,17,40,0.92) 100%);
  border:1px solid var(--stroke);
  border-radius:16px;
  padding:16px 18px;
  display:flex;
  flex-direction:column;
  gap:12px;
  box-shadow:0 22px 40px rgba(6,8,26,0.5);
}
.telemetry-panel__header{
  display:flex;
  align-items:flex-end;
  justify-content:space-between;
  gap:8px;
}
.telemetry-panel__header h2{
  margin:0;
  font-size:14px;
  color:#dfe3ff;
}
.telemetry-panel__header .hint{
  font-size:11px;
  color:#9aa3c7;
}
.telemetry-summary{
  display:flex;
  justify-content:space-between;
  align-items:center;
  font-size:12px;
  color:#9aa3c7;
}
.telemetry-summary .mono{
  color:#c7d2fe;
}
.telemetry-summary .positive{
  color:#5ad1a7;
}
.telemetry-summary .negative{
  color:#ff8da4;
}
.telemetry-table{
  width:100%;
  border-collapse:collapse;
  font-size:12px;
  color:#c3caef;
}
.telemetry-table thead th{
  text-align:left;
  padding-bottom:6px;
  font-size:10px;
  letter-spacing:.08em;
  text-transform:uppercase;
  color:#7d86c6;
}
.telemetry-table tbody td{
  padding:8px 4px;
  border-top:1px solid rgba(45,52,96,0.75);
}
.telemetry-table tbody tr:first-child td{
  border-top:none;
}
.telemetry-table td.mono{
  font-family:ui-monospace,SFMono-Regular,Menlo,Consolas,monospace;
}
.telemetry-table td.positive{
  color:#5ad1a7;
}
.telemetry-table td.negative{
  color:#ff8da4;
}
.telemetry-table td.neutral{
  color:#c7cdef;
}
.telemetry-table td.share{
  color:#9aa3c7;
}
.telemetry-table td.trend{
  color:#9aa3c7;
}
.telemetry-table td.trend.positive{
  color:#5ad1a7;
}
.telemetry-table td.trend.negative{
  color:#ff8da4;
}
.mono{
  font-family:ui-monospace,SFMono-Regular,Menlo,Consolas,monospace;
  color:#c7d2fe;
  font-size:12px;
}
.hint{
  color:#a7b2e8;
  font-size:12px;
}
.game-card .hint{
  font-size:13px;
  line-height:1.6;
  max-width:520px;
}
.tabs{
  margin-left:32px;
  display:flex;
  gap:24px;
  align-items:center;
}
.tabs button{
  appearance:none;
  border:none;
  padding:8px 0;
  background:transparent;
  color:#9fa8db;
  font-weight:600;
  letter-spacing:0.02em;
  cursor:pointer;
  position:relative;
  transition:.2s color ease;
}
.tabs button::after{
  content:"";
  position:absolute;
  left:0;
  bottom:0;
  width:100%;
  height:3px;
  border-radius:999px;
  background:linear-gradient(135deg,var(--accent-a),var(--accent-b));
  opacity:0;
  transform:scaleX(0.3);
  transform-origin:center;
  transition:.25s opacity ease,.25s transform ease;
}
.tabs button.active{
  color:#f0f2ff;
}
.tabs button.active::after{
  opacity:1;
  transform:scaleX(1);
}
.tabs button:hover{
  color:#fff;
}
.tabs button:focus-visible{
  outline:none;
  color:#fff;
  box-shadow:0 8px 20px rgba(139,92,246,0.35);
}
.tabs button:focus-visible::after{
  opacity:1;
  transform:scaleX(1);
}
.auto-log{
  background:linear-gradient(165deg,rgba(24,29,66,0.9) 0%,rgba(14,17,40,0.92) 100%);
  border:1px solid var(--stroke);
  border-radius:16px;
  padding:14px 18px;
  display:flex;
  flex-direction:column;
  gap:12px;
  font-size:12px;
  color:#c7cdef;
  box-shadow:0 20px 38px rgba(8,10,30,0.45);
}
.auto-log__header{
  display:flex;
  align-items:center;
  gap:10px;
}
.auto-log__header h3{
  margin:0;
  font-size:12px;
  color:#dfe3ff;
  letter-spacing:.08em;
  text-transform:uppercase;
}
.auto-log__stream{
  display:flex;
  flex-direction:column;
  gap:8px;
  max-height:160px;
  overflow-y:auto;
  padding-right:4px;
}
.auto-log__entry{
  background:rgba(23,28,68,0.95);
  border:1px solid rgba(58,68,132,0.6);
  border-left:3px solid var(--accent-a);
  border-radius:12px;
  padding:10px 12px;
  display:flex;
  flex-direction:column;
  gap:3px;
  line-height:1.4;
}
.auto-log__entry--board{border-left-color:var(--accent-b);}
.auto-log__entry--epsilon{border-left-color:#5ad1a7;}
.auto-log__entry--lr{border-left-color:#f9c74f;}
.auto-log__entry--reward{border-left-color:#ff8da4;}
.auto-log__entry--summary{border-left-color:#8d99ff;}
.auto-log__entry--info{border-left-color:var(--accent-a);}
.auto-log__entry--ai{border-left-color:#22d3ee;}
.auto-log__entry--error{border-left-color:var(--danger);}
.auto-log__title{
  font-weight:600;
  color:#e5e9ff;
}
.auto-log__detail{color:#c3caef;}
.auto-log__metrics{
  font-family:ui-monospace,SFMono-Regular,Menlo,Consolas,monospace;
  font-size:11px;
  color:#9aa3c7;
}
.auto-log__tag{
  align-self:flex-end;
  font-size:10px;
  color:#a0a8dc;
  background:#1e2450;
  border-radius:999px;
  padding:2px 8px;
  margin-top:4px;
}
button.micro{
  padding:4px 8px;
  font-size:11px;
  border-radius:6px;
  box-shadow:none;
}
details{
  background:linear-gradient(170deg,rgba(24,29,66,0.92) 0%,rgba(14,17,40,0.94) 100%);
  border-radius:18px;
  border:1px solid var(--stroke);
  padding:16px 18px;
  box-shadow:0 20px 38px rgba(6,8,24,0.45);
}
details[open]{
  padding-bottom:16px;
}
details summary{
  cursor:pointer;
  font-weight:700;
  color:#f0f2ff;
  margin:-16px -18px 18px;
  padding:16px 18px;
  border-radius:18px;
  background:rgba(26,32,74,0.35);
}
details summary::-webkit-details-marker{display:none}
.stack{
  display:flex;
  flex-direction:column;
  gap:10px;
  margin-bottom:14px;
}
.stack h3{
  margin:0;
  font-size:13px;
  color:#dfe3ff;
  letter-spacing:.01em;
  text-transform:uppercase;
}
.row{
  display:flex;
  flex-wrap:wrap;
  gap:16px;
  align-items:flex-end;
}
.row label{
  display:flex;
  flex-direction:column;
  gap:4px;
}
.hidden{display:none!important}
#guideView{
  max-width:900px;
  margin:24px auto 60px;
  padding:0 16px;
  display:flex;
  flex-direction:column;
  gap:16px;
}
#guideView .card{
  padding:24px;
}
#guideView h2{
  font-size:20px;
  margin-bottom:12px;
}
#guideView h3{
  margin-top:20px;
  margin-bottom:8px;
  color:#dfe3ff;
}
#guideView p,#guideView li{
  color:#c7cdef;
}
#guideView ul{
  padding-left:20px;
  margin:8px 0;
}
footer{
  opacity:.7;
  text-align:center;
  padding:18px;
  font-size:12px;
}
  main.layout{
    grid-template-columns:minmax(0,560px) minmax(0,1fr);
  }
  .control-card{
    grid-column:2;
  }
  .tuning-card{
    grid-column:2;
    grid-row:2;
  }
}
@media(max-width:1050px){
  main.layout{
    grid-template-columns:1fr;
  }
  .game-card,
  .control-card,
  .tuning-card{
    grid-column:1;
  }
  canvas#board{
    width:100%;
    height:auto;
  }
  .controls.secondary{
    flex-direction:column;
    align-items:flex-start;
    gap:12px;
  }
  .status-group{
    justify-content:flex-end;
  }
}
@media(max-width:640px){
  header .header-inner{
    padding:0 16px;
    flex-wrap:wrap;
    gap:12px;
  }
  .status-group{
    width:100%;
    justify-content:flex-start;
  }
  .tabs{
    margin-left:0;
    width:100%;
    justify-content:flex-start;
  }
  .controls.primary{
    flex-direction:column;
    align-items:stretch;
  }
  .controls.primary button{
    min-width:0;
    width:100%;
  }
  input[type="range"]{
    width:160px;
  }
}
</style>
</head>
<body>
<header>
  <div class="header-inner">
    <div class="logo"><span class="logo-text">Snake Simulation</span></div>
    <div class="status-group">
      <span class="badge" id="trainState">idle</span>
      <span class="badge" id="algoBadge">Dueling DQN</span>
      <span class="badge">ε <span id="epsReadout">1.00</span></span>
      <span class="badge">γ <span id="gammaBadge">0.98</span></span>
      <span class="badge">LR <span id="lrBadge">0.0005</span></span>
    </div>
    <nav class="tabs">
      <button type="button" id="tabTraining" class="active">Training</button>
      <button type="button" id="tabGuide">Guide</button>
    </nav>
  </div>
</header>

<main id="trainingView" class="layout">
  <section class="card game-card" id="simulationCard">
    <div class="card-head">
      <div>
        <h2>Snake Simulation</h2>
        <p class="subtitle">Smooth rendering for reinforcement learning experiments.</p>
      </div>
      <div class="card-actions">
        <span class="badge soft" id="playbackLabel">Smooth realtime</span>
        <button id="btnToggleLiveView" class="secondary" type="button">Hide live view</button>
      </div>
    </div>
    <canvas id="board" width="500" height="500"></canvas>
    <div class="controls primary">
      <button id="btnTrain">▶ Start training</button>
      <button id="btnPause" class="secondary">⏸ Pause</button>
      <button id="btnStep" class="secondary">Step one episode</button>
      <button id="btnWatch" class="secondary">Watch</button>
      <button id="btnReset" class="secondary">Reset</button>
    </div>
    <div class="controls secondary">
      <div class="pill-group" id="playbackGroup" role="group" aria-label="Playback mode">
        <button type="button" class="pill active" data-speed="cinematic">Smooth</button>
        <button type="button" class="pill" data-speed="fast">Fast</button>
        <button type="button" class="pill" data-speed="turbo">Turbo</button>
      </div>
      <div class="field compact">
        <label for="gridSize">Board size</label>
        <input type="range" id="gridSize" min="10" max="30" step="2" value="20">
        <span class="mono" id="gridLabel">20×20</span>
      </div>
    </div>
  </section>

  <section class="card control-card">
    <div class="card-head">
      <h2>Learning</h2>
      <div class="card-actions">
        <button id="btnCheckpointToggle" class="secondary" type="button">Enable Checkpoint Save</button>
        <button id="btnSave" class="secondary">Save</button>
        <button id="btnLoad" class="secondary">Load</button>
        <button id="btnClear" class="danger">Clear cache</button>
      </div>
    </div>
    <div class="controls tertiary">
      <div class="pill-group" id="modeGroup" role="group" aria-label="Training mode">
        <button type="button" class="pill active" data-mode="manual">Manual</button>
        <button type="button" class="pill" data-mode="auto">Auto</button>
      </div>
      <span class="hint">Auto handles the curriculum, save logic, and hyperparameters for you.</span>
    </div>
    <div class="field block">
      <label for="algoSelect">Algorithm</label>
      <select id="algoSelect">
        <option value="dueling">Dueling Double DQN</option>
        <option value="vanilla">Classic DQN</option>
        <option value="policy">Policy Gradient (REINFORCE)</option>
        <option value="a2c">Advantage Actor-Critic</option>
        <option value="ppo">Proximal Policy Optimization</option>
      </select>
    </div>
<<<<<<< HEAD
    <div class="field block hidden" id="agentPresetField">
      <label for="presetSelect">Agent preset</label>
      <select id="presetSelect"></select>
    </div>
    <div class="field block">
      <label for="stagePresetSelect">Stage preset</label>
=======
    <div class="field block">
      <label for="presetSelect">Agent preset</label>
      <select id="presetSelect"></select>
      <label for="stagePresetSelect">Stage preset:</label>
>>>>>>> 3cab9945
      <select id="stagePresetSelect"></select>
    </div>
    <p class="hint" id="algoDescription">Prioritized replay, n-step returns, and dueling heads make DQN stable and sample efficient.</p>

    <div class="ai-auto-tune" id="aiAutoTunePanel">
      <div class="ai-auto-tune__header">
        <div>
          <h3>AI Auto-Tune</h3>
          <p class="hint">LLM-analys justerar belöningar och hyperparametrar för att maximera överlevnad och frukt.</p>
        </div>
      </div>

      <div class="ai-auto-tune__controls" role="group" aria-label="AI Auto-Tune inställningar">
        <section class="ai-auto-tune__column" aria-labelledby="aiAutoTuneAiHeading">
          <h4 id="aiAutoTuneAiHeading">AI-analys</h4>
          <div class="field compact ai-interval-field">
            <div class="field-header">
              <label for="aiIntervalSlider">Analysintervall</label>
              <label class="toggle" for="aiAutoTuneToggle">
                <input type="checkbox" id="aiAutoTuneToggle" aria-label="Aktivera AI Auto-Tune">
                <span>Aktivera</span>
              </label>
            </div>
            <input type="range" id="aiIntervalSlider" min="100" max="5000" step="100" value="500">
            <span class="mono" id="aiIntervalReadout">500 ep</span>
          </div>
        </section>
        <section class="ai-auto-tune__column" aria-labelledby="aiAutoTuneAutoHeading">
         
          <h4 id="aiAutoTuneAutoHeading">Auto-körning</h4>
          <div class="field compact">
            <label for="aiRunLimit">Rundor att köra</label>
            <input type="number" id="aiRunLimit" min="0" step="100" inputmode="numeric" placeholder="0">
            <span class="hint" id="aiRunLimitHint">0 = obegränsat</span>
          </div>
         <div class="field">
            <span class="hint">Justeringstempo</span>
            <div class="pill-group" id="aiStyleGroup" role="group" aria-label="Justeringstempo">
              <button type="button" class="pill" data-style="calm">Lugn</button>
              <button type="button" class="pill active" data-style="balanced">Medel</button>
              <button type="button" class="pill" data-style="aggressive">Aggressiv</button>
            </div>
          </div>
        </section>
      </div>
    </div>

    <div id="autoLogPanel" class="auto-log hidden">
      <div class="auto-log__header">
        <h3>Auto adjustments</h3>
        <button type="button" id="autoLogClear" class="secondary micro">Clear</button>
      </div>
      <div id="autoLogStream" class="auto-log__stream" role="log" aria-live="polite"></div>
    </div>

    <div class="kpi">
      <div class="item"><b>Episodes</b><span id="kEpisodes">0</span></div>
      <div class="item"><b>Avg reward (100)</b><span id="kAvgRw">0.0</span></div>
      <div class="item"><b>Best length</b><span id="kBest">0</span></div>
      <div class="item"><b>Fruit / ep</b><span id="kFruitRate">0.0</span></div>
    </div>

    <div class="progress-chart" id="progressChartPanel">
      <div class="progress-chart__header">
        <div>
          <h3>Träningsprogress</h3>
          <span class="hint">Medel per 100 episoder</span>
        </div>
        <button type="button" class="secondary micro" id="progressChartToggle" aria-expanded="true" aria-controls="progressChartBody">Dölj diagram</button>
      </div>
      <div class="progress-chart__body" id="progressChartBody">
        <div class="progress-chart__canvas" id="progressChartCanvas">
          <svg id="progressChartSvg" viewBox="0 0 360 160" role="img" aria-label="Linje-diagram över medelbelöning och frukt per 100 episoder">
            <g id="progressChartGrid" class="progress-chart__grid"></g>
            <path id="progressRewardPath" class="line reward" d=""></path>
            <path id="progressFruitPath" class="line fruit" d=""></path>
          </svg>
        </div>
        <div class="progress-chart__empty" id="progressChartEmpty">Kör minst 100 episoder för att se trenderna.</div>
        <div class="progress-chart__legend" id="progressChartLegend">
          <span class="legend-item"><span class="legend-swatch reward"></span>Medelbelöning</span>
          <span class="legend-item"><span class="legend-swatch fruit"></span>Medel frukt</span>
        </div>
        <div class="progress-chart__meta" id="progressChartMeta">
          <span class="hint">Episoder</span>
          <span class="mono" id="progressChartRange">—</span>
        </div>
      </div>
    </div>

    <div class="split charts">
      <div class="telemetry-panel" id="rewardTelemetryPanel">
        <div class="telemetry-panel__header">
          <h2>Reward telemetry</h2>
          <span class="hint">Rolling averages per component</span>
        </div>
        <div class="telemetry-summary">
          <span class="hint">Net reward (avg 100)</span>
          <span id="rewardTelemetrySummary" class="mono neutral">0.00 (trend +0.00)</span>
        </div>
        <table class="telemetry-table">
          <thead>
            <tr>
              <th>Component</th>
              <th>Last</th>
              <th>Avg 100</th>
              <th>Avg 500</th>
              <th>Share</th>
              <th>Trend</th>
            </tr>
          </thead>
          <tbody id="rewardTelemetryBody"></tbody>
        </table>
      </div>
    </div>
  </section>

  <section class="card tuning-card">
    <div class="card-head">
      <h2>Reward &amp; tuning</h2>
      <span class="hint">Adjust incentives and hyperparameters.</span>
    </div>

    <details id="rewardPanel" open>
      <summary>Reward model</summary>
      <div class="stack">
        <h3>Tempo &amp; direction</h3>
        <div class="row">
          <label>Step penalty
            <input type="range" id="rewardStep" min="0" max="0.05" step="0.001" value="0.010">
            <span class="mono" id="rewardStepReadout">0.010</span>
          </label>
          <label>Turn penalty
            <input type="range" id="rewardTurn" min="0" max="0.02" step="0.001" value="0.001">
            <span class="mono" id="rewardTurnReadout">0.001</span>
          </label>
          <label>Toward fruit bonus
            <input type="range" id="rewardApproach" min="0" max="0.1" step="0.005" value="0.030">
            <span class="mono" id="rewardApproachReadout">0.030</span>
          </label>
        </div>
        <div class="row">
          <label>Away from fruit penalty
            <input type="range" id="rewardRetreat" min="0" max="0.1" step="0.005" value="0.030">
            <span class="mono" id="rewardRetreatReadout">0.030</span>
          </label>
        </div>
      </div>
      <div class="stack">
        <h3>Loops &amp; revisits</h3>
        <div class="row">
          <label>Loop penalty
            <input type="range" id="rewardLoop" min="0" max="1" step="0.01" value="0.50">
            <span class="mono" id="rewardLoopReadout">0.50</span>
          </label>
          <label>Revisit penalty
            <input type="range" id="rewardRevisit" min="0" max="0.1" step="0.001" value="0.050">
            <span class="mono" id="rewardRevisitReadout">0.050</span>
          </label>
        </div>
      </div>
      <div class="stack">
        <h3>Crashes &amp; stalling</h3>
        <div class="row">
          <label>Wall crash
            <input type="range" id="rewardWall" min="0" max="30" step="0.5" value="10">
            <span class="mono" id="rewardWallReadout">10.0</span>
          </label>
          <label>Self crash
            <input type="range" id="rewardSelf" min="0" max="30" step="0.5" value="25.5">
            <span class="mono" id="rewardSelfReadout">25.5</span>
          </label>
          <label>Timeout penalty
            <input type="range" id="rewardTimeout" min="0" max="20" step="0.5" value="5">
            <span class="mono" id="rewardTimeoutReadout">5.0</span>
          </label>
        </div>
        <div class="row">
          <label>Trap penalty
            <input type="range" id="rewardTrap" min="0" max="2" step="0.05" value="0.50">
            <span class="mono" id="rewardTrapReadout">0.50</span>
          </label>
          <label>Open space bonus
            <input type="range" id="rewardSpace" min="0" max="0.2" step="0.01" value="0.05">
            <span class="mono" id="rewardSpaceReadout">0.05</span>
          </label>
        </div>
      </div>
      <div class="stack">
        <h3>High-impact rewards</h3>
        <div class="row">
          <label>Fruit reward
            <input type="range" id="rewardFruit" min="0" max="30" step="0.5" value="10">
            <span class="mono" id="rewardFruitReadout">10.0</span>
          </label>
          <label>Tillväxtbonus
            <input type="range" id="rewardGrowth" min="0" max="5" step="0.1" value="1.0">
            <span class="mono" id="rewardGrowthReadout">1.0</span>
          </label>
          <label>Compactness bonus
            <input type="range" id="rewardCompact" min="0" max="0.1" step="0.001" value="0.000">
            <span class="mono" id="rewardCompactReadout">0.000</span>
          </label>
        </div>
      </div>
    </details>

    <details id="advancedPanel" open>
      <summary>Advanced settings</summary>
      <div class="stack" data-config="shared">
        <h3>Shared</h3>
        <div class="row">
          <label>Parallel environments
            <input type="range" id="envCount" min="1" max="24" step="1" value="1">
            <span class="mono" id="envCountReadout">1</span>
          </label>
          <label>γ (discount)
            <input type="range" id="gamma" min="0.90" max="0.999" step="0.001" value="0.98">
            <span class="mono" id="gammaReadout">0.98</span>
          </label>
          <label>LR
            <input type="range" id="lr" min="0.0001" max="0.005" step="0.0001" value="0.0005">
            <span class="mono" id="lrReadout">0.0005</span>
          </label>
        </div>
      </div>
      <div class="stack" data-config="dqn">
        <h3>DQN family</h3>
        <div class="row">
          <label>ε start
            <input type="range" id="epsStart" min="0.2" max="1.0" step="0.05" value="1.0">
            <span class="mono" id="epsStartReadout">1.00</span>
          </label>
          <label>ε end
            <input type="range" id="epsEnd" min="0.01" max="0.3" step="0.01" value="0.12">
            <span class="mono" id="epsEndReadout">0.12</span>
          </label>
          <label>ε decay (steps)
            <input type="range" id="epsDecay" min="5000" max="200000" step="5000" value="80000">
            <span class="mono" id="epsDecayReadout">80000</span>
          </label>
        </div>
        <div class="row">
          <label>Batch
            <input type="range" id="batchSize" min="32" max="512" step="32" value="128">
            <span class="mono" id="batchReadout">128</span>
          </label>
          <label>Replay size
            <input type="range" id="bufferSize" min="5000" max="200000" step="5000" value="50000">
            <span class="mono" id="bufferReadout">50000</span>
          </label>
          <label>Target sync (steps)
            <input type="range" id="targetSync" min="500" max="10000" step="500" value="2000">
            <span class="mono" id="targetSyncReadout">2000</span>
          </label>
        </div>
        <div class="row">
          <label>n-step
            <input type="range" id="nStep" min="1" max="5" step="1" value="3">
            <span class="mono" id="nStepReadout">3</span>
          </label>
          <label>PER α
            <input type="range" id="priorityAlpha" min="0.1" max="1" step="0.05" value="0.6">
            <span class="mono" id="alphaReadout">0.60</span>
          </label>
          <label>PER β
            <input type="range" id="priorityBeta" min="0.1" max="1" step="0.05" value="0.4">
            <span class="mono" id="betaReadout">0.40</span>
          </label>
        </div>
      </div>
      <div class="stack hidden" data-config="policy">
        <h3>Policy Gradient</h3>
        <div class="row">
          <label>Entropy weight
            <input type="range" id="pgEntropy" min="0" max="0.05" step="0.001" value="0.01">
            <span class="mono" id="pgEntropyReadout">0.010</span>
          </label>
        </div>
      </div>
      <div class="stack hidden" data-config="a2c">
        <h3>Actor-Critic</h3>
        <div class="row">
          <label>Entropy weight
            <input type="range" id="acEntropy" min="0" max="0.05" step="0.001" value="0.005">
            <span class="mono" id="acEntropyReadout">0.005</span>
          </label>
          <label>Value weight
            <input type="range" id="acValueCoef" min="0.1" max="1.0" step="0.05" value="0.5">
            <span class="mono" id="acValueCoefReadout">0.50</span>
          </label>
        </div>
      </div>
      <div class="stack hidden" data-config="ppo">
        <h3>PPO</h3>
        <div class="row">
          <label>Entropy weight
            <input type="range" id="ppoEntropy" min="0" max="0.05" step="0.001" value="0.003">
            <span class="mono" id="ppoEntropyReadout">0.003</span>
          </label>
          <label>Clip factor
            <input type="range" id="ppoClip" min="0.05" max="0.4" step="0.01" value="0.2">
            <span class="mono" id="ppoClipReadout">0.20</span>
          </label>
          <label>GAE λ
            <input type="range" id="ppoLambda" min="0.5" max="1.0" step="0.01" value="0.95">
            <span class="mono" id="ppoLambdaReadout">0.95</span>
          </label>
        </div>
        <div class="row">
          <label>Batch
            <input type="range" id="ppoBatch" min="32" max="512" step="32" value="256">
            <span class="mono" id="ppoBatchReadout">256</span>
          </label>
          <label>Epochs
            <input type="range" id="ppoEpochs" min="1" max="10" step="1" value="4">
            <span class="mono" id="ppoEpochsReadout">4</span>
          </label>
          <label>Value weight
            <input type="range" id="ppoValueCoef" min="0.1" max="1.0" step="0.05" value="0.5">
            <span class="mono" id="ppoValueCoefReadout">0.50</span>
          </label>
        </div>
      </div>
    </details>
  </section>
</main>

<section id="guideView" class="hidden">
  <div class="card">
    <h2>Training primer – overview</h2>
    <p>This primer explains how the training environment works and why the different reinforcement learning strategies in Snake-ML behave the way they do. Keep it alongside the controls so you can make confident tweaks while you experiment.</p>
    <ul>
      <li><strong>Background:</strong> what happens on the board and how rewards are generated.</li>
      <li><strong>Algorithms:</strong> theoretical explanations of DQN, policy gradient, A2C, and PPO.</li>
      <li><strong>Sliders:</strong> practical guidance for every control and how to adjust it.</li>
    </ul>
  </div>

  <div class="card">
    <h2>AI Auto-Tune data &amp; loggning</h2>
    <p>Auto-Tune skickar inte bara senaste episoden till LLM: varje avslutad episod lagras i ett lokalt minne (<code>aiEpisodeHistory</code>) med plats för 6&nbsp;000 poster innan de äldsta kastas. Därifrån byggs flera vyer upp <em>innan</em> telemetrin serialiseras:</p>
    <ul>
      <li><strong>Intervallfönster:</strong> ett glidande fönster på <span class="mono">interval</span> episoder (standard 500) sammanfattar medelvärden, spridning, trender och kraschningsfördelning.</li>
      <li><strong>Rollup:</strong> en separat summering över upp till 1&nbsp;000 episoder används som långtidsreferens.</li>
      <li><strong>Senaste körningar:</strong> de 32 färskaste episoderna samt den allra senaste episodens detaljer tas med för att visa kortsiktiga svängningar.</li>
    </ul>
    <p>Resultatet packas i samma <code>messagePayload</code> tillsammans med aktuell belöningskonfiguration och hyperparametrar, så modellen kan väga både långsiktiga trender och senaste händelserna.</p>
    <p>Varje prompt/svar-par och checkpoint markerade episoder loggas dessutom till <code>api/logs/snake-history.jsonl</code> via proxyn. Filen roteras automatiskt när den närmar sig 8&nbsp;MB, så du får en komplett historik utan risk att den checkas in i Git (filtypen ignoreras i <code>.gitignore</code>).</p>
    <h3>Så tolkas modellens svar</h3>
    <ul>
      <li>LLM:en instrueras att svara med JSON som innehåller <code>rewardConfig</code>, <code>hyper</code> och <code>analysisText</code>.</li>
      <li>Klienten plockar ut första JSON-objektet i svaret och försöker reparera vanliga formateringsfel (t.ex. felciterade nycklar, snygga citattecken eller släpande kommatecken) innan det parsas.</li>
      <li>Endast giltiga numeriska förändringar appliceras. Allt annat loggas i Auto adjustments-flödet, så du ser exakt vilka justeringar som användes eller avvisades.</li>
    </ul>
    <p>Vill du låta modellen analysera längre spann? Dra reglaget <strong>Avslutade episoder</strong> i AI Auto-Tune-panelen. Reglaget stegar i hundratal och går mellan 100 och 5&nbsp;000 episoder.</p>
  </div>

  <div class="card">
    <h2>Quickstart</h2>
    <ol>
      <li>Select a playback mode in the <em>Smooth/Fast/Turbo</em> pill group. Smooth shows every move and is perfect for studying behaviours, while Turbo skips rendering for maximum training speed.</li>
      <li>Press <strong>Start training</strong>. The KPI tiles show how reward and length evolve.</li>
      <li>Adjust one slider at a time. Switch to <strong>Step one episode</strong> to see the effect of a choice without letting the model keep learning.</li>
      <li>Save your parameters with <strong>Save</strong>. The downloaded file can be imported again with <strong>Load</strong>.</li>
    </ol>
    <p>Board size controls how many tiles the snake can work with. Larger boards mean longer distances between fruit and more complex strategies, but they also require more training steps.</p>
  </div>

  <div class="card">
    <h2>Algorithms and why they work</h2>
    <details open>
      <summary>Dueling Double DQN</summary>
      <p>Dueling Double DQN is the default. The network splits the state value V(s) and the advantage A(s,a) and combines them into <code>Q(s,a) = V(s) + A(s,a) - ar{A}(s)</code>. Double updates use the online network to pick the action but the target network to evaluate it, reducing overestimation.</p>
      <ul>
        <li><strong>Dueling architecture:</strong> helpful when some actions barely change the outcome, such as continuing straight in empty corridors.</li>
        <li><strong>Double networks:</strong> the <code>targetSync</code> slider controls how often the target network is copied, keeping learning stable.</li>
        <li><strong>Prioritized replay:</strong> the buffer samples experiences with high TD error more often. The <strong>PER α</strong> and <strong>PER β</strong> sliders tune how strong that priority is.</li>
        <li><strong>n-step returns:</strong> summarise rewards across several moves to deliver faster feedback when the snake is heading toward fruit.</li>
      </ul>
      <p>Recommended starting point: LR 5e-4, γ = 0.98, batch 128, and replay 50&nbsp;000. Increase <strong>ε decay</strong> if you need more exploration in larger worlds.</p>
    </details>
    <details>
      <summary>Classic DQN</summary>
      <p>The classic DQN uses a simpler Q-network without the dueling head. Its update follows Bellman's equation <code>Q(s,a) \leftarrow r + γ · \max_{a'} Q_{target}(s',a')</code>. It is easy to reason about and works well on smaller boards.</p>
      <ul>
        <li><strong>Epsilon-greedy:</strong> uses the same ε start/end/decay sliders. A high start produces more random moves in the beginning.</li>
        <li><strong>Replay buffer:</strong> keep the buffer large enough (≥ 20&nbsp;000) to avoid correlated experiences.</li>
        <li><strong>n-step:</strong> can be reduced to 1 if you want to compare with the original DQN paper.</li>
      </ul>
      <p>If the loss curve oscillates heavily, lower the learning rate or increase the target sync interval.</p>
    </details>
    <details>
      <summary>Policy Gradient (REINFORCE)</summary>
      <p>Policy gradient learns a direct policy π(a|s) and maximises the expected return's log probability: <code>∇θ J(θ) = E[ G_t ∇θ log π_θ(a_t|s_t) ]</code>. The variance is high, so a baseline equal to the average return is subtracted.</p>
      <ul>
        <li><strong>Entropy weight:</strong> higher values encourage more random policies and prevent the model from locking in too early.</li>
        <li>No replay buffer is used; each episode updates the weights directly. Run Turbo mode to gather more episodes.</li>
        <li>Keep the learning rate around 1e-3. If reward swings, lower LR or increase the entropy weight slightly.</li>
      </ul>
    </details>
    <details>
      <summary>Advantage Actor-Critic</summary>
      <p>A2C trains two networks simultaneously: the actor learns π(a|s) while the critic estimates V(s). Updates use the advantage A(s,a) = Q(s,a) − V(s) to reduce variance.</p>
      <ul>
        <li><strong>Entropy weight:</strong> similar effect as in policy gradient but typically lower (0.003–0.01).</li>
        <li><strong>Value weight:</strong> controls how strongly the critic's MSE loss influences the total loss. High weight stabilises learning but can slow the policy.</li>
        <li>The shared γ and LR sliders apply here as well. γ around 0.99 helps the model plan several steps ahead.</li>
      </ul>
      <p>A2C is quick when episodes are short. If the critic loss diverges, reduce the value weight or learning rate.</p>
    </details>
    <details>
      <summary>Proximal Policy Optimization</summary>
      <p>PPO uses a clipped objective: <code>L_{clip}(θ) = E[\min(r_t(θ)A_t, \operatorname{clip}(r_t(θ), 1-ε, 1+ε) A_t)]</code>. This prevents updates from pushing the policy too far in a single step.</p>
      <ul>
        <li><strong>Clip factor:</strong> corresponds to ε in the formula. Lower values (~0.1) yield cautious updates; higher values (~0.3) allow more change.</li>
        <li><strong>GAE λ:</strong> balances bias and variance in generalised advantage estimation. 0.95 is a solid default; lower it for more responsiveness.</li>
        <li><strong>Batch</strong> and <strong>Epochs:</strong> PPO performs several gradient steps per collected batch. Smaller batches with more epochs adapt quickly but risk overfitting the data.</li>
        <li><strong>Value weight</strong> and <strong>Entropy weight:</strong> influence the same components as in A2C but inside PPO's combined loss.</li>
      </ul>
      <p>If the policy becomes unstable, reduce the clip factor or the number of epochs per batch.</p>
    </details>
  </div>

  <div class="card">
    <h2>Reward guide</h2>
    <p>The reward model determines how the snake values every step. Adjust the sliders in the <em>Reward model</em> panel to fine-tune the strategy without retraining from scratch.</p>
    <h3>Tempo &amp; direction</h3>
    <ul>
      <li><strong>Step penalty:</strong> base cost per move (default 0.01). Raise it for shorter, more purposeful routes.</li>
      <li><strong>Turn penalty:</strong> extra cost when the snake turns. Lower it if you want the model to try more small corrections.</li>
      <li><strong>Toward/Away from fruit:</strong> the bonus for closing the distance to the fruit and the penalty for increasing it. Keep the values similar for symmetric feedback.</li>
    </ul>
    <h3>Loops &amp; revisits</h3>
    <ul>
      <li><strong>Loop penalty:</strong> triggers when the history shows left/right loops (pattern 1,2,1,2). Increase it if the snake often gets stuck in figure-eights.</li>
      <li><strong>Revisit penalty:</strong> multiplied by how recently a tile was visited. Higher values push the snake to explore fresh space.</li>
    </ul>
    <h3>Crashes &amp; stalling</h3>
    <ul>
      <li><strong>Wall crash:</strong> penalty when the head leaves the board.</li>
      <li><strong>Self crash:</strong> penalty when the snake bites itself.</li>
      <li><strong>Timeout penalty:</strong> applied if no fruit is collected for two full board areas worth of moves. Prevents endless loops.</li>
    </ul>
    <h3>High-impact rewards</h3>
    <ul>
      <li><strong>Fruit reward:</strong> the main reward when a fruit is eaten. Raise it for more aggressive fruit chasing.</li>
      <li><strong>Compactness bonus:</strong> gives a small bonus when the occupied area becomes denser (lower difference between the bounding box and snake length). Increase it late in training if you want the body packed tightly.</li>
    </ul>
    <h3>Reading the reward telemetry</h3>
    <ul>
      <li><strong>Columns:</strong> <em>Last</em> shows the latest episode, <em>Avg 100</em>/<em>Avg 500</em> are rolling means, <em>Trend</em> compares the most recent 100 episodes with the previous 100, and <em>Share</em> normalises each component against the absolute total so you can spot dominant contributors.</li>
      <li><strong>Net reward row:</strong> sums every component; a positive trend confirms that training is heading in the right direction.</li>
      <li><strong>Component labels:</strong> bonuses tagged as positive (fruit, approach, open space) should stay ≥ 0, whereas penalties (step, loop, revisit, crashes) normally sit ≤ 0. Large negative shares mean the snake spends much of its time incurring that cost.</li>
      <li><strong>Healthy patterns:</strong> rising fruit/approach bonuses combined with shrinking loop/revisit penalties signal better navigation. Persistent step penalties dominating the share column indicate wandering without progress.</li>
      <li><strong>Warning signs:</strong> a falling fruit trend or growing crash penalties hint at stagnation. Track the 100-episode averages to confirm whether the issue is a blip or a sustained regression.</li>
    </ul>
    <h3>Automatic reward tuning thresholds</h3>
    <p>The auto-scheduler tweaks sliders when telemetry crosses strict limits. Manual overrides are still available, but these rules explain why certain values change on their own:</p>
    <ul>
      <li><strong>Loop penalty:</strong> increased when <em>LoopHitRate</em> (loop detections ÷ total steps over the last 500 episodes) exceeds 1 % <em>and</em> the fruit trend stalls or turns negative. At the same time the compactness bonus is disabled to avoid encouraging tight spirals.</li>
      <li><strong>Revisit penalty:</strong> raised once <em>RevisitRate</em> (recent-tile penalties ÷ total steps across 500 episodes) climbs beyond 1 %, pushing the policy toward fresh territory.</li>
      <li><strong>Self crash penalty:</strong> boosted only if self-collisions account for more than 40 % of episode endings, signalling that survivability has become the main issue.</li>
      <li><strong>Approach/retreat weights:</strong> adjusted together when the average time-to-fruit stays high while both loop and revisit rates are low, nudging the snake to pursue fruit more assertively.</li>
      <li><strong>Metric windows:</strong> all trigger checks use the latest 500-episode aggregates, so brief spikes rarely trip them. If a slider never moves automatically, its condition likely has not been met.</li>
    </ul>
  </div>

  <div class="card">
    <h2>Sliders &amp; how they affect training</h2>
    <h3>Environment &amp; playback</h3>
    <ul>
      <li><strong>Playback mode:</strong> <em>Smooth</em> shows every move, <em>Fast</em> skips every other frame, and <em>Turbo</em> disables rendering. All modes continue updating the network.</li>
      <li><strong>Board size:</strong> 10×10 yields short episodes and quick feedback. 30×30 requires longer episodes but rewards planning.</li>
    </ul>
    <h3>Shared hyperparameters</h3>
    <ul>
      <li><strong>γ (discount):</strong> high values (0.97–0.995) prioritise long-term fruit. Lower to 0.94–0.96 if the snake often crashes before reaching reward.</li>
      <li><strong>LR:</strong> sets the gradient step size. 0.0005 works for DQN; drop toward 0.0003 for PPO/A2C if the loss oscillates.</li>
    </ul>
    <h3>DQN family</h3>
    <ul>
      <li><strong>ε start/end/decay:</strong> control exploration. Longer decay (≥ 80&nbsp;000) yields a slow transition to exploitation. Raise the end value (e.g. 0.10) if the snake loops in repetitive patterns.</li>
      <li><strong>Batch:</strong> larger batches reduce variance but need bigger buffers. 256 requires at least 100&nbsp;000 replay entries.</li>
      <li><strong>Replay size:</strong> 50&nbsp;000 by default. Increase it for large boards, but remember old experiences may become irrelevant.</li>
      <li><strong>Target sync:</strong> how often the policy network is copied to the target network. Lower values (1000) adapt quickly but can become unstable.</li>
      <li><strong>n-step:</strong> more steps give stronger signals but mixed rewards can add noise. Try 2–3 for small boards and 4–5 for large ones.</li>
      <li><strong>PER α:</strong> how strongly TD error affects prioritisation. Higher (0.8–1.0) focuses on hard experiences; drop to 0.5 for more variety.</li>
      <li><strong>PER β:</strong> corrects the bias introduced by prioritisation. Increase it gradually toward 1.0 during long training runs.</li>
    </ul>
    <h3>Policy-based methods</h3>
    <ul>
      <li><strong>Entropy weight (Policy/A2C/PPO):</strong> lower values give decisive policies, higher values prevent premature convergence. Reduce it once the model finds a stable strategy.</li>
      <li><strong>Value weight (A2C/PPO):</strong> controls how much the value loss matters. High weight helps the critic track long-term rewards.</li>
      <li><strong>Clip factor (PPO):</strong> keep between 0.1–0.25 for stability. Pair it with a lower LR if you increase it.</li>
      <li><strong>GAE λ (PPO):</strong> lower (0.90) reacts faster to new signals; higher (0.97) yields smoother estimates.</li>
      <li><strong>PPO Batch/Epochs:</strong> more epochs on the same data risk overfitting. If the policy swings, lower the epochs or increase the batch size.</li>
    </ul>
    <p>Always change one slider at a time and monitor the reward and loss charts. When the 100-episode reward average levels out, try an adjustment, run a few hundred episodes, and compare.</p>
  </div>

  <div class="card">
    <h2>Diagnostics and common patterns</h2>
    <ul>
      <li><strong>Reward drops after rising:</strong> raise ε end or the entropy weight to reintroduce exploration.</li>
      <li><strong>Loss explodes:</strong> lower the learning rate, increase the target sync interval, or reduce the batch size.</li>
      <li><strong>The snake loops in circles:</strong> try higher entropy (policy/A2C/PPO) or a longer ε decay in DQN so the model dares to break the pattern.</li>
      <li><strong>No improvement on large boards:</strong> increase n-step and replay size, and run Turbo mode to gather more experience.</li>
      <li><strong>Big differences between episodes:</strong> inspect the KPI tiles. If average reward is low but best length high it signals an unstable policy — adjust exploration or lower LR.</li>
    </ul>
    <p>Use <strong>Pause</strong> and <strong>Step one episode</strong> to analyse individual sequences. <strong>Reset</strong> restarts the episode, while <strong>Clear cache</strong> removes stored weights from the browser if you want a fresh start.</p>
  </div>
</section>

<input type="file" id="fileLoader" accept="application/json" hidden>

<footer class="hint">© Marcus — Snake learns with multiple RL strategies and cinematic movement.</footer>

<script>
  // Viktigt: ange Render-basen här
  window.API_BASE_URL = "https://snake-ml.onrender.com";
</script>

<script type="module" src="hf-tuner.js"></script>
<script type="module">
import {createAITuner} from './hf-tuner.js';

const REWARD_DEFAULTS={
  stepPenalty:0.01,
  turnPenalty:0.001,
  approachBonus:0.03,
  retreatPenalty:0.03,
  loopPenalty:0.50,
  revisitPenalty:0.05,
  wallPenalty:10,
  selfPenalty:25.5,
  timeoutPenalty:5,
  fruitReward:10,
  growthBonus:1,
  compactWeight:0,
  trapPenalty:0.5,
  spaceGainBonus:0.05,
};
const REWARD_COMPONENTS=[
  {key:'fruitReward',label:'Fruit bonus',sign:'positive'},
  {key:'growthBonus',label:'Growth bonus',sign:'positive'},
  {key:'approachBonus',label:'Toward fruit bonus',sign:'positive'},
  {key:'spaceGainBonus',label:'Open space bonus',sign:'positive'},
  {key:'compactness',label:'Compactness bonus',sign:'neutral'},
  {key:'stepPenalty',label:'Step penalty',sign:'negative'},
  {key:'turnPenalty',label:'Turn penalty',sign:'negative'},
  {key:'retreatPenalty',label:'Retreat penalty',sign:'negative'},
  {key:'loopPenalty',label:'Loop penalty',sign:'negative'},
  {key:'revisitPenalty',label:'Revisit penalty',sign:'negative'},
  {key:'trapPenalty',label:'Trap penalty',sign:'negative'},
  {key:'selfPenalty',label:'Self crash penalty',sign:'negative'},
  {key:'wallPenalty',label:'Wall crash penalty',sign:'negative'},
  {key:'timeoutPenalty',label:'Timeout penalty',sign:'negative'},
];
const REWARD_COMPONENT_KEYS=REWARD_COMPONENTS.map(item=>item.key);
const REWARD_LABELS={
  stepPenalty:'Step penalty',
  turnPenalty:'Turn penalty',
  approachBonus:'Toward fruit bonus',
  retreatPenalty:'Retreat penalty',
  loopPenalty:'Loop penalty',
  revisitPenalty:'Revisit penalty',
  trapPenalty:'Trap penalty',
  spaceGainBonus:'Space bonus',
  wallPenalty:'Wall crash penalty',
  selfPenalty:'Self crash penalty',
  timeoutPenalty:'Timeout penalty',
  fruitReward:'Fruit reward',
  growthBonus:'Growth bonus',
  compactWeight:'Compactness weight',
  compactness:'Compactness bonus',
};
const REWARD_INPUT_IDS={
  stepPenalty:'rewardStep',
  turnPenalty:'rewardTurn',
  approachBonus:'rewardApproach',
  retreatPenalty:'rewardRetreat',
  loopPenalty:'rewardLoop',
  revisitPenalty:'rewardRevisit',
  trapPenalty:'rewardTrap',
  spaceGainBonus:'rewardSpace',
  wallPenalty:'rewardWall',
  selfPenalty:'rewardSelf',
  timeoutPenalty:'rewardTimeout',
  fruitReward:'rewardFruit',
  growthBonus:'rewardGrowth',
  compactWeight:'rewardCompact',
};
const RECENT_EPISODES_MAX=32;
const ROLLUP_WINDOW=1000;
let rewardConfig={...REWARD_DEFAULTS};
const LOOP_PATTERNS=new Set(['1,2,1,2','2,1,2,1']);

/* ---------------- Serialization helpers ---------------- */
const DTYPE_ARRAYS={float32:Float32Array,int32:Int32Array,bool:Uint8Array};
function typedArrayToBase64(arr){
  if(!(arr instanceof Float32Array||arr instanceof Int32Array||arr instanceof Uint8Array)){
    arr=Float32Array.from(arr);
  }
  const view=new Uint8Array(arr.buffer,arr.byteOffset||0,arr.byteLength);
  let binary='';
  const chunk=0x8000;
  for(let i=0;i<view.length;i+=chunk){
    binary+=String.fromCharCode.apply(null,view.subarray(i,i+chunk));
  }
  return btoa(binary);
}
function base64ToTypedArray(str,dtype='float32'){
  const binary=atob(str);
  const len=binary.length;
  const bytes=new Uint8Array(len);
  for(let i=0;i<len;i++) bytes[i]=binary.charCodeAt(i);
  const C=DTYPE_ARRAYS[dtype]||Float32Array;
  return new C(bytes.buffer);
}
function assignArray(target,source,mapper=v=>v){
  target.length=0;
  if(!Array.isArray(source)) return;
  source.forEach(v=>target.push(mapper(v)));
}

/* ---------------- Snake environment ---------------- */
class SnakeEnv{
  constructor(cols=20,rows=20,rewardOverrides={}){
    this.cols=cols;
    this.rows=rows;
    this.setRewardConfig(rewardOverrides);
    this.reset();
  }
  _makeRewardBreakdown(){
    const base={total:0};
    REWARD_COMPONENT_KEYS.forEach(key=>{ base[key]=0; });
    return base;
  }
  setRewardConfig(cfg={}){
    this.reward={...REWARD_DEFAULTS,...cfg};
  }
  neighbors(x,y){
    return [
      {x:x+1,y},
      {x:x-1,y},
      {x,y:y+1},
      {x,y:y-1},
    ].filter(p=>p.x>=0&&p.y>=0&&p.x<this.cols&&p.y<this.rows);
  }
  freeSpaceFrom(sx,sy,tailWillMove){
    const seen=new Set();
    const q=[{x:sx,y:sy}];
    const blocked=new Set(this.snakeSet);
    blocked.delete(`${sx},${sy}`);
    if(tailWillMove&&this.snake.length){
      const t=this.snake[this.snake.length-1];
      blocked.delete(`${t.x},${t.y}`);
    }
    while(q.length){
      const p=q.pop();
      const key=`${p.x},${p.y}`;
      if(seen.has(key)) continue;
      if(blocked.has(key)) continue;
      seen.add(key);
      for(const n of this.neighbors(p.x,p.y)) q.push(n);
      if(seen.size>this.cols*this.rows) break;
    }
    return seen.size;
  }
  computeSlack(){
    if(!this.snake?.length) return 0;
    let minX=this.snake[0].x, maxX=this.snake[0].x;
    let minY=this.snake[0].y, maxY=this.snake[0].y;
    for(const seg of this.snake){
      if(seg.x<minX) minX=seg.x;
      if(seg.x>maxX) maxX=seg.x;
      if(seg.y<minY) minY=seg.y;
      if(seg.y>maxY) maxY=seg.y;
    }
    const width=(maxX-minX+1);
    const height=(maxY-minY+1);
    const area=width*height;
    return Math.max(0,area-this.snake.length);
  }
  reset(){
    this.dir={x:1,y:0};
    const cx=(this.cols/2|0), cy=(this.rows/2|0);
    this.snake=[{x:cx-1,y:cy},{x:cx,y:cy}];
    this.snakeSet=new Set(this.snake.map(p=>`${p.x},${p.y}`));
    this.visit=new Float32Array(this.cols*this.rows).fill(0);
    this.actionHist=[];
    this.spawnFruit();
    this.rewardBreakdown=this._makeRewardBreakdown();
    this.steps=0;
    this.stepsSinceFruit=0;
    this.alive=true;
    this.prevSlack=this.computeSlack();
    this.maxLength=this.snake.length;
    this.loopHits=0;
    this.revisitAccum=0;
    this.timeToFruitAccum=0;
    this.timeToFruitCount=0;
    this.episodeFruit=0;
    this.lastCrash=null;
    return this.getState();
  }
  idx(x,y){return y*this.cols+x;}
  spawnFruit(){
    const free=[];
    for(let y=0;y<this.rows;y++){
      for(let x=0;x<this.cols;x++){
        if(!this.snakeSet.has(`${x},${y}`)) free.push({x,y});
      }
    }
    this.fruit=free.length?free[(Math.random()*free.length)|0]:{x:-1,y:-1};
  }
  turn(a){
    const d=this.dir;
    if(a===1)this.dir={x:-d.y,y:d.x};
    else if(a===2)this.dir={x:d.y,y:-d.x};
  }
  step(a){
    if(!this.alive) return {state:this.getState(),reward:0,done:true,ateFruit:false};
    const R=this.reward;
    const breakdown=this.rewardBreakdown||(this.rewardBreakdown=this._makeRewardBreakdown());
    this.lastCrash=null;
    this.turn(a);
    const h=this.snake[0];
    const nx=h.x+this.dir.x;
    const ny=h.y+this.dir.y;
    this.steps++;
    this.stepsSinceFruit++;
    const key=`${nx},${ny}`;
    const tail=this.snake[this.snake.length-1];
    const willGrow=(nx===this.fruit.x && ny===this.fruit.y);
    const hitsWall=nx<0||ny<0||nx>=this.cols||ny>=this.rows;
    const hitsBody=this.snakeSet.has(key) && !(tail && tail.x===nx && tail.y===ny && !willGrow);
    if(hitsWall||hitsBody){
      this.alive=false;
      const crashReward=hitsWall?-R.wallPenalty:-R.selfPenalty;
      if(hitsWall) breakdown.wallPenalty+=crashReward;
      else breakdown.selfPenalty+=crashReward;
      breakdown.total+=crashReward;
      this.lastCrash=hitsWall?'wall':'self';
      return {state:this.getState(),reward:crashReward,done:true,ateFruit:false};
    }
    let spaceReward=0;
    if((R.trapPenalty??0)!==0 || (R.spaceGainBonus??0)!==0){
      const space=this.freeSpaceFrom(nx,ny,!willGrow);
      const need=this.snake.length+2;
      const denom=Math.max(1,need);
      if(space<need){
        spaceReward-=R.trapPenalty*(1+(need-space)/denom);
      }else if(R.spaceGainBonus){
        const curSpace=this.freeSpaceFrom(this.snake[0].x,this.snake[0].y,true);
        if(space>curSpace){
          spaceReward+=R.spaceGainBonus*Math.min(1,(space-curSpace)/denom);
        }
      }
    }
    for(let i=0;i<this.visit.length;i++) this.visit[i]*=0.995;
    this.snake.unshift({x:nx,y:ny});
    let r=-R.stepPenalty;
    breakdown.stepPenalty-=R.stepPenalty;
    r+=spaceReward;
    if(spaceReward>0) breakdown.spaceGainBonus+=spaceReward;
    else if(spaceReward<0) breakdown.trapPenalty+=spaceReward;
    if(a!==0){
      r-=R.turnPenalty;
      breakdown.turnPenalty-=R.turnPenalty;
    }
    this.actionHist.push(a);
    if(this.actionHist.length>6) this.actionHist.shift();
    if(this.actionHist.length>=4){
      const last4=this.actionHist.slice(-4).join(',');
      if(LOOP_PATTERNS.has(last4)){
        r-=R.loopPenalty;
        this.loopHits++;
        breakdown.loopPenalty-=R.loopPenalty;
      }
    }
    const vidx=this.idx(nx,ny);
    const revisitPenalty=this.visit[vidx]*R.revisitPenalty;
    r-=revisitPenalty;
    this.revisitAccum+=revisitPenalty;
    if(revisitPenalty) breakdown.revisitPenalty-=revisitPenalty;
    let ateFruit=false;
    if(nx===this.fruit.x && ny===this.fruit.y){
      ateFruit=true;
      r+=R.fruitReward;
      breakdown.fruitReward+=R.fruitReward;
      this.snakeSet.add(`${nx},${ny}`);
      this.spawnFruit();
      this.timeToFruitAccum+=this.stepsSinceFruit;
      this.timeToFruitCount++;
      this.stepsSinceFruit=0;
      this.episodeFruit++;
    }else{
      const tail=this.snake.pop();
      this.snakeSet.delete(`${tail.x},${tail.y}`);
      this.snakeSet.add(`${nx},${ny}`);
      this.visit[vidx]=Math.min(1,this.visit[vidx]+0.3);
      const pd=Math.abs(h.x-this.fruit.x)+Math.abs(h.y-this.fruit.y);
      const nd=Math.abs(nx-this.fruit.x)+Math.abs(ny-this.fruit.y);
      if(nd<pd){
        r+=R.approachBonus;
        breakdown.approachBonus+=R.approachBonus;
      }else if(nd>pd){
        r-=R.retreatPenalty;
        breakdown.retreatPenalty-=R.retreatPenalty;
      }
    }
    if(this.snake.length>this.maxLength){
      const gain=this.snake.length-this.maxLength;
      this.maxLength=this.snake.length;
      if(R.growthBonus){
        const bonus=R.growthBonus*gain;
        r+=bonus;
        breakdown.growthBonus+=bonus;
      }
    }
    const slack=this.computeSlack();
    const slackDelta=this.prevSlack-slack;
    if(R.compactWeight!==0){
      const compactReward=slackDelta*R.compactWeight;
      if(compactReward!==0){
        r+=compactReward;
        breakdown.compactness+=compactReward;
      }
    }
    this.prevSlack=slack;
    if(this.stepsSinceFruit>this.cols*this.rows*2){
      this.alive=false;
      r-=R.timeoutPenalty;
      this.lastCrash='timeout';
      this.rewardBreakdown.timeoutPenalty-=R.timeoutPenalty;
      this.rewardBreakdown.total+=r;
      return {state:this.getState(),reward:r,done:true,ateFruit:false};
    }
    this.rewardBreakdown.total+=r;
    return {state:this.getState(),reward:r,done:false,ateFruit};
  }
  getEpisodeBreakdown(){
    const src=this.rewardBreakdown||{};
    const copy={total:src.total??0};
    REWARD_COMPONENT_KEYS.forEach(key=>{ copy[key]=src[key]??0; });
    return copy;
  }
  getVisit(x,y){
    if(x<0||y<0||x>=this.cols||y>=this.rows) return 1;
    return this.visit[this.idx(x,y)]||0;
  }
  getState(){
    const h=this.snake[0];
    const L={x:-this.dir.y,y:this.dir.x}, R={x:this.dir.y,y:-this.dir.x};
    const block=(dx,dy)=>{
      const x=h.x+dx,y=h.y+dy;
      return (x<0||y<0||x>=this.cols||y>=this.rows||this.snakeSet.has(`${x},${y}`))?1:0;
    };
    const danger=[block(this.dir.x,this.dir.y),block(L.x,L.y),block(R.x,R.y)];
    const dir=[this.dir.y===-1?1:0,this.dir.y===1?1:0,this.dir.x===-1?1:0,this.dir.x===1?1:0];
    const fruit=[this.fruit.y<h.y?1:0,this.fruit.y>h.y?1:0,this.fruit.x<h.x?1:0,this.fruit.x>h.x?1:0];
    const dists=[h.y/(this.rows-1),(this.rows-1-h.y)/(this.rows-1),h.x/(this.cols-1),(this.cols-1-h.x)/(this.cols-1)];
    const dx=this.fruit.x-h.x, dy=this.fruit.y-h.y, len=Math.hypot(dx,dy)||1;
    const crowd=[
      this.getVisit(h.x, h.y-1),
      this.getVisit(h.x, h.y+1),
      this.getVisit(h.x-1, h.y),
      this.getVisit(h.x+1, h.y),
    ];
    return Float32Array.from([...danger,...dir,...fruit,...dists,dy/len,dx/len,...crowd]);
  }
}

class VecSnakeEnv{
  constructor(count=1,{cols=20,rows=20,rewardConfig={}}={}){
    this.cols=cols;
    this.rows=rows;
    this.rewardConfig={...REWARD_DEFAULTS,...rewardConfig};
    this.envCount=Math.max(1,count|0);
    this.envs=Array.from({length:this.envCount},()=>new SnakeEnv(this.cols,this.rows,this.rewardConfig));
  }
  getEnv(index=0){
    if(!this.envs.length) return null;
    const idx=((index%this.envCount)+this.envCount)%this.envCount;
    return this.envs[idx];
  }
  configure({count=this.envCount,cols=this.cols,rows=this.rows,rewardConfig=this.rewardConfig}={}){
    this.envCount=Math.max(1,count|0);
    this.cols=cols;
    this.rows=rows;
    this.rewardConfig={...REWARD_DEFAULTS,...rewardConfig};
    this.envs=Array.from({length:this.envCount},()=>new SnakeEnv(this.cols,this.rows,this.rewardConfig));
    return this.resetAll();
  }
  setCount(count){
    return this.configure({count});
  }
  setSize(cols,rows){
    return this.configure({cols,rows});
  }
  setRewardConfig(cfg={}){
    this.rewardConfig={...this.rewardConfig,...cfg};
    this.envs.forEach(env=>env.setRewardConfig(this.rewardConfig));
  }
  resetEnv(index){
    const env=this.getEnv(index);
    if(!env) return null;
    env.setRewardConfig(this.rewardConfig);
    return env.reset();
  }
  resetAll(){
    return this.envs.map(env=>{
      env.setRewardConfig(this.rewardConfig);
      return env.reset();
    });
  }
  step(actions){
    if(!Array.isArray(actions)||actions.length!==this.envCount){
      throw new Error(`Expected ${this.envCount} actions but received ${actions?.length}`);
    }
    const nextStates=new Array(this.envCount);
    const rewards=new Array(this.envCount);
    const dones=new Array(this.envCount);
    const ateFruit=new Array(this.envCount);
    for(let i=0;i<this.envCount;i++){
      const res=this.envs[i].step(actions[i]);
      nextStates[i]=res.state;
      rewards[i]=res.reward;
      dones[i]=!!res.done;
      ateFruit[i]=!!res.ateFruit;
    }
    return {nextStates,rewards,dones,ateFruit};
  }
}

/* ---------------- Replay buffer helpers ---------------- */
class NStepAccumulator{
  constructor(n=1,gamma=0.99){ this.setConfig(n,gamma); }
  setConfig(n,gamma){
    this.n=Math.max(1,n|0);
    this.gamma=gamma;
    this.queue=[];
  }
  push(step){
    const item={
      s:Float32Array.from(step.s),
      a:step.a|0,
      r:+step.r,
      ns:Float32Array.from(step.ns),
      d:!!step.d,
    };
    this.queue.push(item);
    const ready=[];
    while(this.queue.length>=this.n){
      ready.push(this.build());
      this.queue.shift();
      if(ready[ready.length-1].d){
        this.queue.length=0;
        return ready;
      }
    }
    if(item.d){
      ready.push(...this.flush());
    }
    return ready;
  }
  build(){
    let reward=0;
    let discount=1;
    let done=false;
    let nextState=this.queue[0].ns;
    const limit=Math.min(this.n,this.queue.length);
    for(let i=0;i<limit;i++){
      const step=this.queue[i];
      reward+=discount*step.r;
      discount*=this.gamma;
      nextState=step.ns;
      if(step.d){
        done=true;
        break;
      }
    }
    const first=this.queue[0];
    return {s:first.s,a:first.a,r:reward,ns:nextState,d:done};
  }
  flush(){
    const out=[];
    while(this.queue.length){
      out.push(this.build());
      this.queue.shift();
    }
    return out;
  }
}
class ReplayBuffer{
  constructor(cap=50000,opts={}){
    this.cap=Math.max(1,cap|0);
    this.buf=[];
    this.pos=0;
    this.alpha=opts.alpha??0.6;
    this.beta=opts.beta??0.4;
    this.betaIncrement=opts.betaIncrement??0.000002;
    this.priorityEps=opts.priorityEps??0.001;
    this.priorities=new Float32Array(this.cap);
    this.maxPriority=this.priorityEps;
  }
  size(){return this.buf.length;}
  setCapacity(cap){
    const newCap=Math.max(1,cap|0);
    if(newCap===this.cap) return;
    this.cap=newCap;
    this.buf=this.buf.slice(-this.cap);
    this.pos=Math.min(this.pos,this.cap-1);
    this.priorities=new Float32Array(this.cap);
    this.maxPriority=this.priorityEps;
  }
  setAlpha(val){ this.alpha=Math.max(0.01,+val||0.01); }
  setBeta(val){ this.beta=Math.min(1,Math.max(0,+val||0)); }
  setPriorityEps(val){
    this.priorityEps=Math.max(1e-6,+val||1e-6);
    for(let i=0;i<this.buf.length;i++){
      if(this.priorities[i]<this.priorityEps) this.priorities[i]=this.priorityEps;
    }
  }
  setBetaIncrement(val){ this.betaIncrement=Math.max(0,+val||0); }
  push(sample){
    const entry={...sample};
    if(this.buf.length<this.cap){
      this.buf.push(entry);
      const lastIdx=this.buf.length-1;
      this.priorities[lastIdx]=this.maxPriority;
    }else{
      const idx=this.pos%this.cap;
      this.buf[idx]=entry;
      this.priorities[idx]=this.maxPriority;
    }
    this.pos=(this.pos+1)%this.cap;
  }
  sample(batchSize){
    if(!this.buf.length) return null;
    const size=Math.min(batchSize,this.buf.length);
    const priorities=this.priorities.slice(0,this.buf.length);
    const probs=priorities.map(p=>Math.pow(p,this.alpha));
    const sum=probs.reduce((a,b)=>a+b,0)||1;
    const normalized=probs.map(p=>p/sum);
    const batch=[];
    const idxs=[];
    const weights=[];
    let beta=this.beta;
    this.beta=Math.min(1,this.beta+this.betaIncrement);
    const maxWeight=Math.pow(this.buf.length, -beta);
    for(let i=0;i<size;i++){
      const r=Math.random();
      let acc=0;
      let index=0;
      for(let j=0;j<normalized.length;j++){
        acc+=normalized[j];
        if(r<=acc){ index=j; break; }
      }
      batch.push(this.buf[index]);
      idxs.push(index);
      const w=Math.pow(this.buf.length*normalized[index], -beta);
      weights.push(w/maxWeight);
    }
    return {batch,idxs,weights};
  }
  updatePriorities(idxs,priorities){
    idxs.forEach((idx,i)=>{
      const p=Math.max(this.priorityEps,priorities[i]);
      this.priorities[idx]=p;
      this.maxPriority=Math.max(this.maxPriority,p);
    });
  }
  toJSON(){
    return {
      cap:this.cap,
      buf:this.buf.map(item=>({
        s:Array.from(item.s),
        a:item.a,
        r:item.r,
        ns:Array.from(item.ns),
        d:item.d,
      })),
      pos:this.pos,
      alpha:this.alpha,
      beta:this.beta,
      betaIncrement:this.betaIncrement,
      priorityEps:this.priorityEps,
      priorities:Array.from(this.priorities),
      maxPriority:this.maxPriority,
    };
  }
  static fromJSON(json={},cap,opts={}){
    const buffer=new ReplayBuffer(cap??json.cap,opts);
    if(Array.isArray(json.buf)){
      buffer.buf=json.buf.map(item=>({
        s:Float32Array.from(item.s),
        a:item.a,
        r:item.r,
        ns:Float32Array.from(item.ns),
        d:item.d,
      }));
      buffer.priorities=new Float32Array(buffer.cap);
      json.priorities?.forEach((p,i)=>{
        if(i<buffer.priorities.length) buffer.priorities[i]=p;
      });
      buffer.pos=json.pos??0;
      buffer.maxPriority=json.maxPriority??buffer.priorityEps;
    }
    return buffer;
  }
}

/* ---------------- Agents ---------------- */
class DQNAgent{
  constructor(sDim,aDim,cfg={}){
    this.kind='dqn';
    this.sDim=sDim;
    this.aDim=aDim;
    this.envCount=Math.max(1,cfg.envCount??1);
    this.gamma=cfg.gamma??0.98;
    this.lr=cfg.lr??0.0005;
    this.batch=cfg.batch??128;
    this.priorityEps=cfg.priorityEps??0.001;
    this.layers=Array.isArray(cfg.layers)?cfg.layers.slice():[256,256,128];
    this.dueling=cfg.dueling!==undefined?!!cfg.dueling:true;
    this.double=cfg.double!==undefined?!!cfg.double:true;
    this.learnRepeats=cfg.learnRepeats??2;
    this.buffer=new ReplayBuffer(cfg.bufferSize??50000,{
      alpha:cfg.priorityAlpha??0.6,
      beta:cfg.priorityBeta??0.4,
      betaIncrement:cfg.priorityBetaIncrement??0.000002,
      priorityEps:this.priorityEps,
    });
    this.priorityEps=this.buffer.priorityEps;
    this.epsStart=cfg.epsStart??1.0;
    this.epsEnd=cfg.epsEnd??0.12;
    this.epsDecay=cfg.epsDecay??80000;
    this.nStep=cfg.nStep??3;
    this.nStepBuffers=Array.from({length:this.envCount},()=>new NStepAccumulator(this.nStep,this.gamma));
    this.trainStep=cfg.trainStep??0;
    this.optimizer=tf.train.adam(this.lr);
    this.online=this.build();
    this.target=this.build();
    this.syncTarget();
    this.updateEpsilon(this.trainStep);
  }
  build(){
    const input=tf.input({shape:[this.sDim]});
    let x=input;
    this.layers.forEach(units=>{
      x=tf.layers.dense({units,activation:'relu',kernelInitializer:'heNormal'}).apply(x);
    });
    let q;
    if(this.dueling){
      const adv=tf.layers.dense({units:128,activation:'relu',kernelInitializer:'heNormal'}).apply(x);
      const advOut=tf.layers.dense({units:this.aDim,activation:'linear'}).apply(adv);
      const val=tf.layers.dense({units:128,activation:'relu',kernelInitializer:'heNormal'}).apply(x);
      const valOut=tf.layers.dense({units:1,activation:'linear'}).apply(val);
      q=tf.layers.add().apply([advOut,valOut]);
    }else{
      q=tf.layers.dense({units:this.aDim,activation:'linear'}).apply(x);
    }
    return tf.model({inputs:input,outputs:q});
  }
  setGamma(val){
    this.gamma=val;
    this.nStepBuffers.forEach(buf=>buf.setConfig(this.nStep,this.gamma));
  }
  setLearningRate(val){
    this.lr=val;
    this.optimizer=tf.train.adam(this.lr);
  }
  setEpsilonSchedule({start,end,decay}={}){
    if(start!==undefined) this.epsStart=start;
    if(end!==undefined) this.epsEnd=end;
    if(decay!==undefined) this.epsDecay=decay;
    this.updateEpsilon(this.trainStep);
  }
  setNStep(val){
    const n=Math.max(1,val|0);
    if(n===this.nStep)return;
    this.nStep=n;
    this.nStepBuffers.forEach(buf=>buf.setConfig(this.nStep,this.gamma));
  }
  recordTransition(...args){
    if(typeof args[0]==='number' && args.length>=6){
      const [envIndex,s,a,r,ns,d]=args;
      this._recordForEnv(envIndex,s,a,r,ns,d);
      return;
    }
    const [s,a,r,ns,d]=args;
    this._recordForEnv(0,s,a,r,ns,d);
  }
  _recordForEnv(envIndex,s,a,r,ns,d){
    const idx=((envIndex|0)%this.envCount+this.envCount)%this.envCount;
    const buf=this.nStepBuffers[idx];
    if(!buf) return;
    const ready=buf.push({s,a,r,ns,d});
    if(ready.length) ready.forEach(t=>this.buffer.push(t));
    if(d){
      const tail=buf.flush();
      if(tail.length) tail.forEach(t=>this.buffer.push(t));
    }
  }
  setEnvCount(count){
    const next=Math.max(1,count|0);
    if(next===this.envCount) return;
    this.envCount=next;
    this.nStepBuffers=Array.from({length:this.envCount},()=>new NStepAccumulator(this.nStep,this.gamma));
  }
  drainPending(envIndex){
    if(envIndex===undefined){
      this.nStepBuffers.forEach(buf=>{
        const tail=buf.flush();
        if(tail.length) tail.forEach(t=>this.buffer.push(t));
      });
      return;
    }
    const idx=((envIndex|0)%this.envCount+this.envCount)%this.envCount;
    const buf=this.nStepBuffers[idx];
    if(!buf) return;
    const tail=buf.flush();
    if(tail.length) tail.forEach(t=>this.buffer.push(t));
  }
  syncTarget(){
    this.target.setWeights(this.online.getWeights());
  }
  updateEpsilon(step){
    const t=Math.min(1,step/this.epsDecay);
    this.epsilon=this.epsStart*(1-t)+this.epsEnd*t;
    return this.epsilon;
  }
  act(s){
    if(Math.random()<this.epsilon) return (Math.random()*this.aDim)|0;
    return tf.tidy(()=>{
      return this.online.predict(tf.tensor2d([s],[1,this.sDim])).argMax(1).dataSync()[0];
    });
  }
  greedyAction(s){
    return tf.tidy(()=>{
      return this.online.predict(tf.tensor2d([s],[1,this.sDim])).argMax(1).dataSync()[0];
    });
  }
  async learn(){
    if(this.buffer.size()<this.batch) return null;
    const sample=this.buffer.sample(this.batch);
    if(!sample||!sample.batch.length) return null;
    const {batch,idxs,weights}=sample;
    const S=tf.tensor2d(batch.map(x=>x.s),[batch.length,this.sDim]);
    const NS=tf.tensor2d(batch.map(x=>x.ns),[batch.length,this.sDim]);
    const A=tf.tensor1d(batch.map(x=>x.a),'int32');
    const R=tf.tensor1d(batch.map(x=>x.r));
    const D=tf.tensor1d(batch.map(x=>x.d?1:0));
    const W=tf.tensor1d(weights);
    let tdErrors;
    const lossTensor=await this.optimizer.minimize(()=>{
      const q=this.online.apply(S);
      const oneHot=tf.oneHot(A,this.aDim);
      const qPred=tf.sum(q.mul(oneHot),1);
      const qNextTarget=this.target.apply(NS);
      let qNext;
      if(this.double){
        const qNextOnline=this.online.apply(NS);
        const aPrime=tf.argMax(qNextOnline,1);
        const mask=tf.oneHot(aPrime,this.aDim);
        qNext=tf.sum(qNextTarget.mul(mask),1);
      }else{
        qNext=tf.max(qNextTarget,1);
      }
      const target=R.add(qNext.mul(tf.scalar(this.gamma)).mul(tf.scalar(1).sub(D)));
      tdErrors=tf.keep(target.sub(qPred));
      const absErr=tdErrors.abs();
      const quadratic=tf.minimum(absErr,tf.scalar(1));
      const linear=absErr.sub(quadratic);
      const losses=quadratic.square().mul(0.5).add(linear);
      return losses.mul(W).mean();
    },true);
    const loss=lossTensor.dataSync()[0];
    lossTensor.dispose();
    const absTd=tdErrors.abs();
    const tdArray=absTd.dataSync();
    absTd.dispose();
    tdErrors.dispose();
    S.dispose(); NS.dispose(); A.dispose(); R.dispose(); D.dispose(); W.dispose();
    this.buffer.updatePriorities(idxs,tdArray);
    this.trainStep++;
    return loss;
  }
  async finishEpisode(){
    return null;
  }
  async exportState(){
    const weights=await Promise.all(this.online.getWeights().map(async w=>({
      shape:w.shape,
      dtype:w.dtype,
      data:typedArrayToBase64(await w.data()),
    })));
    return {
      version:4,
      kind:'dqn',
      sDim:this.sDim,
      aDim:this.aDim,
      config:{
        gamma:this.gamma,
        lr:this.lr,
        batch:this.batch,
        bufferSize:this.buffer.cap,
        epsStart:this.epsStart,
        epsEnd:this.epsEnd,
        epsDecay:this.epsDecay,
        nStep:this.nStep,
        priorityAlpha:this.buffer.alpha,
        priorityBeta:this.buffer.beta,
        priorityBetaIncrement:this.buffer.betaIncrement,
        priorityEps:this.buffer.priorityEps,
        dueling:this.dueling,
        double:this.double,
        layers:this.layers,
        envCount:this.envCount,
        learnRepeats:this.learnRepeats,
      },
      trainStep:this.trainStep,
      epsilon:this.epsilon,
      buffer:this.buffer.toJSON(),
      weights,
    };
  }
  async importState(state){
    if(!state) throw new Error('Invalid state');
    if(state.sDim && state.sDim!==this.sDim) throw new Error('State-dimension matchar inte');
    if(state.aDim && state.aDim!==this.aDim) throw new Error('Action-dimension matchar inte');
    const cfg=state.config??{};
    this.layers=Array.isArray(cfg.layers)?cfg.layers.slice():this.layers;
    this.dueling=cfg.dueling!==undefined?!!cfg.dueling:this.dueling;
    this.double=cfg.double!==undefined?!!cfg.double:this.double;
    this.learnRepeats=cfg.learnRepeats??this.learnRepeats;
    this.setGamma(cfg.gamma??this.gamma);
    this.setLearningRate(cfg.lr??this.lr);
    this.batch=cfg.batch??this.batch;
    this.buffer=ReplayBuffer.fromJSON(state.buffer,cfg.bufferSize,{
      alpha:cfg.priorityAlpha,
      beta:cfg.priorityBeta,
      betaIncrement:cfg.priorityBetaIncrement,
      priorityEps:cfg.priorityEps,
    });
    this.priorityEps=this.buffer.priorityEps;
    this.setEnvCount(cfg.envCount??this.envCount);
    this.epsStart=cfg.epsStart??this.epsStart;
    this.epsEnd=cfg.epsEnd??this.epsEnd;
    this.epsDecay=cfg.epsDecay??this.epsDecay;
    this.nStep=cfg.nStep??this.nStep;
    this.nStepBuffers=Array.from({length:this.envCount},()=>new NStepAccumulator(this.nStep,this.gamma));
    this.trainStep=state.trainStep??0;
    this.online.dispose();
    this.target.dispose();
    this.online=this.build();
    this.target=this.build();
    if(Array.isArray(state.weights)){
      const tensors=state.weights.map(w=>tf.tensor(base64ToTypedArray(w.data,w.dtype),w.shape,w.dtype));
      this.online.setWeights(tensors);
      tensors.forEach(t=>t.dispose());
    }
    this.syncTarget();
    this.updateEpsilon(this.trainStep);
  }
  setEntropy(){}
}
class PolicyGradientAgent{
  constructor(sDim,aDim,cfg={}){
    this.kind='policy';
    this.sDim=sDim;
    this.aDim=aDim;
    this.gamma=cfg.gamma??0.99;
    this.lr=cfg.lr??0.0008;
    this.entropy=cfg.entropy??0.01;
    this.optimizer=tf.train.adam(this.lr);
    this.model=this.build();
    this.trajectory=[];
    this.learnRepeats=0;
  }
  build(){
    const input=tf.input({shape:[this.sDim]});
    let x=tf.layers.dense({units:256,activation:'relu',kernelInitializer:'heNormal'}).apply(input);
    x=tf.layers.dense({units:256,activation:'relu',kernelInitializer:'heNormal'}).apply(x);
    const out=tf.layers.dense({units:this.aDim,activation:'softmax'}).apply(x);
    return tf.model({inputs:input,outputs:out});
  }
  setGamma(val){ this.gamma=val; }
  setLearningRate(val){ this.lr=val; this.optimizer=tf.train.adam(this.lr); }
  setEntropy(val){ this.entropy=val; }
  act(s){
    return tf.tidy(()=>{
      const probs=this.model.predict(tf.tensor2d([s],[1,this.sDim])).dataSync();
      const r=Math.random();
      let acc=0;
      for(let i=0;i<probs.length;i++){
        acc+=probs[i];
        if(r<=acc) return i;
      }
      return probs.length-1;
    });
  }
  greedyAction(s){
    return tf.tidy(()=>{
      const probs=this.model.predict(tf.tensor2d([s],[1,this.sDim])).dataSync();
      let best=0,max=-Infinity;
      probs.forEach((p,i)=>{ if(p>max){max=p;best=i;} });
      return best;
    });
  }
  recordTransition(s,a,r,ns,d){
    this.trajectory.push({s:Float32Array.from(s),a,r});
  }
  drainPending(){ this.trajectory.length=0; }
  async learn(){ return null; }
  async finishEpisode(){
    if(!this.trajectory.length) return null;
    const returns=[];
    let g=0;
    for(let i=this.trajectory.length-1;i>=0;i--){
      g=this.trajectory[i].r+this.gamma*g;
      returns[i]=g;
    }
    const states=tf.tensor2d(this.trajectory.map(t=>t.s),[this.trajectory.length,this.sDim]);
    const actions=tf.tensor1d(this.trajectory.map(t=>t.a),'int32');
    const returnsTensor=tf.tensor1d(returns);
    const entropyCoeff=this.entropy;
    const normalized=standardize1D(returnsTensor);
    const lossTensor=await this.optimizer.minimize(()=>tf.tidy(()=>{
      const probs=this.model.apply(states);
      const mask=tf.oneHot(actions,this.aDim);
      const selected=probs.mul(mask).sum(1).add(1e-8);
      const logProbs=tf.log(selected);
      const policyLoss=tf.neg(logProbs.mul(normalized));
      const entropy=probs.mul(tf.log(probs.add(1e-8))).sum(1).neg();
      return policyLoss.sub(entropy.mul(entropyCoeff)).mean();
    }),true);
    const loss=lossTensor.dataSync()[0];
    lossTensor.dispose();
    states.dispose();
    actions.dispose();
    returnsTensor.dispose();
    normalized.dispose();
    this.trajectory.length=0;
    return loss;
  }
  async exportState(){
    const weights=await Promise.all(this.model.getWeights().map(async w=>({
      shape:w.shape,
      dtype:w.dtype,
      data:typedArrayToBase64(await w.data()),
    })));
    return {
      version:4,
      kind:'policy',
      sDim:this.sDim,
      aDim:this.aDim,
      config:{
        gamma:this.gamma,
        lr:this.lr,
        entropy:this.entropy,
      },
      weights,
    };
  }
  async importState(state){
    if(!state) throw new Error('Invalid state');
    if(state.sDim && state.sDim!==this.sDim) throw new Error('State-dimension matchar inte');
    if(state.aDim && state.aDim!==this.aDim) throw new Error('Action-dimension matchar inte');
    const cfg=state.config??{};
    this.setGamma(cfg.gamma??this.gamma);
    this.setLearningRate(cfg.lr??this.lr);
    this.setEntropy(cfg.entropy??this.entropy);
    this.model.dispose();
    this.model=this.build();
    if(Array.isArray(state.weights)){
      const tensors=state.weights.map(w=>tf.tensor(base64ToTypedArray(w.data,w.dtype),w.shape,w.dtype));
      this.model.setWeights(tensors);
      tensors.forEach(t=>t.dispose());
    }
  }
}
class A2CAgent{
  constructor(sDim,aDim,cfg={}){
    this.kind='a2c';
    this.sDim=sDim;
    this.aDim=aDim;
    this.gamma=cfg.gamma??0.99;
    this.lr=cfg.lr??0.0006;
    this.entropyCoef=cfg.entropy??0.005;
    this.valueCoef=cfg.valueCoef??0.5;
    this.optimizer=tf.train.adam(this.lr);
    this.model=this.build();
    this.trajectory=[];
    this.learnRepeats=0;
  }
  build(){
    const input=tf.input({shape:[this.sDim]});
    let x=tf.layers.dense({units:256,activation:'relu',kernelInitializer:'heNormal'}).apply(input);
    x=tf.layers.dense({units:256,activation:'relu',kernelInitializer:'heNormal'}).apply(x);
    const policy=tf.layers.dense({units:this.aDim,activation:'softmax'}).apply(x);
    const value=tf.layers.dense({units:1,activation:'linear'}).apply(x);
    return tf.model({inputs:input,outputs:[policy,value]});
  }
  setGamma(val){ this.gamma=val; }
  setLearningRate(val){ this.lr=val; this.optimizer=tf.train.adam(this.lr); }
  setEntropy(val){ this.entropyCoef=val; }
  setValueCoef(val){ this.valueCoef=val; }
  act(s){
    return tf.tidy(()=>{
      const [policy,value]=this.model.predict(tf.tensor2d([s],[1,this.sDim]));
      value.dispose();
      const probs=policy.dataSync();
      const r=Math.random();
      let acc=0;
      let chosen=probs.length-1;
      for(let i=0;i<probs.length;i++){
        acc+=probs[i];
        if(r<=acc){ chosen=i; break; }
      }
      policy.dispose();
      return chosen;
    });
  }
  greedyAction(s){
    return tf.tidy(()=>{
      const [policy,value]=this.model.predict(tf.tensor2d([s],[1,this.sDim]));
      value.dispose();
      const probs=policy.dataSync();
      let best=0,max=-Infinity;
      probs.forEach((p,i)=>{ if(p>max){max=p;best=i;} });
      policy.dispose();
      return best;
    });
  }
  recordTransition(s,a,r,ns,d){
    this.trajectory.push({s:Float32Array.from(s),a,r,ns:Float32Array.from(ns),d});
  }
  drainPending(){ this.trajectory.length=0; }
  async learn(){ return null; }
  predictValue(state){
    const input=tf.tensor2d([state],[1,this.sDim]);
    const [policy,value]=this.model.predict(input);
    policy.dispose();
    const val=value.dataSync()[0];
    value.dispose();
    input.dispose();
    return val;
  }
  async finishEpisode(){
    const len=this.trajectory.length;
    if(!len) return null;
    const returns=new Array(len);
    let nextValue=0;
    if(!this.trajectory[len-1].d){
      nextValue=this.predictValue(this.trajectory[len-1].ns);
    }
    for(let i=len-1;i>=0;i--){
      const step=this.trajectory[i];
      nextValue=step.r+this.gamma*nextValue*(step.d?0:1);
      returns[i]=nextValue;
      if(step.d) nextValue=0;
    }
    const states=tf.tensor2d(this.trajectory.map(t=>t.s),[len,this.sDim]);
    const actions=tf.tensor1d(this.trajectory.map(t=>t.a),'int32');
    const returnsTensor=tf.tensor1d(returns);
    const entropyCoef=this.entropyCoef;
    const valueCoef=this.valueCoef;
    const lossTensor=await this.optimizer.minimize(()=>tf.tidy(()=>{
      const [policy,value]=this.model.apply(states);
      const mask=tf.oneHot(actions,this.aDim);
      const probs=policy.mul(mask).sum(1).add(1e-8);
      const logProbs=tf.log(probs);
      const values=value.reshape([len]);
      const rawAdv=returnsTensor.sub(values);
      const advMean=rawAdv.mean();
      const advStd=rawAdv.sub(advMean).square().mean().sqrt().add(1e-6);
      const advantages=rawAdv.sub(advMean).div(advStd);
      const actorLoss=tf.neg(logProbs.mul(advantages));
      const criticLoss=rawAdv.square().mul(0.5);
      const entropy=policy.mul(tf.log(policy.add(1e-8))).sum(1).neg();
      const total=actorLoss.add(criticLoss.mul(valueCoef)).sub(entropy.mul(entropyCoef));
      return total.mean();
    }),true);
    const loss=lossTensor.dataSync()[0];
    lossTensor.dispose();
    states.dispose();
    actions.dispose();
    returnsTensor.dispose();
    this.trajectory.length=0;
    return loss;
  }
  async exportState(){
    const weights=await Promise.all(this.model.getWeights().map(async w=>({
      shape:w.shape,
      dtype:w.dtype,
      data:typedArrayToBase64(await w.data()),
    })));
    return {
      version:4,
      kind:'a2c',
      sDim:this.sDim,
      aDim:this.aDim,
      config:{
        gamma:this.gamma,
        lr:this.lr,
        entropy:this.entropyCoef,
        valueCoef:this.valueCoef,
      },
      weights,
    };
  }
  async importState(state){
    if(!state) throw new Error('Invalid state');
    if(state.sDim && state.sDim!==this.sDim) throw new Error('State-dimension matchar inte');
    if(state.aDim && state.aDim!==this.aDim) throw new Error('Action-dimension matchar inte');
    const cfg=state.config??{};
    this.setGamma(cfg.gamma??this.gamma);
    this.setLearningRate(cfg.lr??this.lr);
    this.setEntropy(cfg.entropy??this.entropyCoef);
    this.setValueCoef(cfg.valueCoef??this.valueCoef);
    this.model.dispose();
    this.model=this.build();
    if(Array.isArray(state.weights)){
      const tensors=state.weights.map(w=>tf.tensor(base64ToTypedArray(w.data,w.dtype),w.shape,w.dtype));
      this.model.setWeights(tensors);
      tensors.forEach(t=>t.dispose());
    }
  }
}
class PPOAgent{
  constructor(sDim,aDim,cfg={}){
    this.kind='ppo';
    this.sDim=sDim;
    this.aDim=aDim;
    this.gamma=cfg.gamma??0.99;
    this.lam=cfg.lambda??0.95;
    this.lr=cfg.lr??0.0003;
    this.entropyCoef=cfg.entropy??0.003;
    this.valueCoef=cfg.valueCoef??0.5;
    this.clip=cfg.clip??0.2;
    this.batchSize=cfg.batch??256;
    this.epochs=cfg.epochs??4;
    this.optimizer=tf.train.adam(this.lr);
    this.model=this.build();
    this.trajectory=[];
    this.learnRepeats=0;
    this.lastActInfo=null;
  }
  build(){
    const input=tf.input({shape:[this.sDim]});
    let x=tf.layers.dense({units:256,activation:'relu',kernelInitializer:'heNormal'}).apply(input);
    x=tf.layers.dense({units:256,activation:'relu',kernelInitializer:'heNormal'}).apply(x);
    const policy=tf.layers.dense({units:this.aDim,activation:'softmax'}).apply(x);
    const value=tf.layers.dense({units:1,activation:'linear'}).apply(x);
    return tf.model({inputs:input,outputs:[policy,value]});
  }
  setGamma(val){ this.gamma=val; }
  setLearningRate(val){ this.lr=val; this.optimizer=tf.train.adam(this.lr); }
  setEntropy(val){ this.entropyCoef=val; }
  setValueCoef(val){ this.valueCoef=val; }
  setClip(val){ this.clip=val; }
  setLambda(val){ this.lam=val; }
  setBatch(val){ this.batchSize=Math.max(16,val|0); }
  setEpochs(val){ this.epochs=Math.max(1,val|0); }
  act(s){
    const input=tf.tensor2d([s],[1,this.sDim]);
    const [policy,value]=this.model.predict(input);
    const probs=policy.dataSync();
    const val=value.dataSync()[0];
    let r=Math.random();
    let action=probs.length-1;
    for(let i=0;i<probs.length;i++){
      r-=probs[i];
      if(r<=0){ action=i; break; }
    }
    const prob=Math.max(probs[action]??0,1e-8);
    this.lastActInfo={
      logProb:Math.log(prob),
      value:val,
    };
    policy.dispose();
    value.dispose();
    input.dispose();
    return action;
  }
  greedyAction(s){
    const input=tf.tensor2d([s],[1,this.sDim]);
    const [policy,value]=this.model.predict(input);
    value.dispose();
    const probs=policy.dataSync();
    let best=0,max=-Infinity;
    probs.forEach((p,i)=>{ if(p>max){max=p;best=i;} });
    policy.dispose();
    input.dispose();
    return best;
  }
  recordTransition(s,a,r,ns,d){
    const info=this.lastActInfo||this.evaluateAction(s,a);
    this.trajectory.push({
      s:Float32Array.from(s),
      a,
      r,
      ns:Float32Array.from(ns),
      d,
      value:info.value,
      logProb:info.logProb,
    });
    this.lastActInfo=null;
  }
  drainPending(){
    this.trajectory.length=0;
    this.lastActInfo=null;
  }
  async learn(){ return null; }
  evaluateAction(state,action){
    const input=tf.tensor2d([state],[1,this.sDim]);
    const [policy,value]=this.model.predict(input);
    const probs=policy.dataSync();
    const val=value.dataSync()[0];
    policy.dispose();
    value.dispose();
    input.dispose();
    const prob=Math.max(probs[action]??0,1e-8);
    return {logProb:Math.log(prob),value:val};
  }
  predictValue(state){
    const input=tf.tensor2d([state],[1,this.sDim]);
    const [,value]=this.model.predict(input);
    const val=value.dataSync()[0];
    value.dispose();
    input.dispose();
    return val;
  }
  async finishEpisode(){
    const len=this.trajectory.length;
    if(!len) return null;
    const values=this.trajectory.map(t=>t.value);
    let nextValue=0;
    if(!this.trajectory[len-1].d){
      nextValue=this.predictValue(this.trajectory[len-1].ns);
    }
    const advantages=new Array(len);
    const returns=new Array(len);
    let gae=0;
    for(let i=len-1;i>=0;i--){
      const step=this.trajectory[i];
      const value=values[i];
      const nextVal=(i===len-1)?nextValue:values[i+1];
      const nonTerminal=step.d?0:1;
      const delta=step.r+this.gamma*nextVal*nonTerminal-value;
      gae=delta+this.gamma*this.lam*nonTerminal*gae;
      advantages[i]=gae;
      returns[i]=gae+value;
    }
    const states=tf.tensor2d(this.trajectory.map(t=>t.s),[len,this.sDim]);
    const actions=tf.tensor1d(this.trajectory.map(t=>t.a),'int32');
    const oldLog=tf.tensor1d(this.trajectory.map(t=>t.logProb));
    const returnsTensor=tf.tensor1d(returns);
    const advRaw=tf.tensor1d(advantages);
    const advantagesTensor=standardize1D(advRaw);
    advRaw.dispose();
    const idxs=[...Array(len).keys()];
    let lastLoss=null;
    for(let epoch=0;epoch<this.epochs;epoch++){
      shuffleInPlace(idxs);
      for(let start=0;start<len;start+=this.batchSize){
        const slice=idxs.slice(start,Math.min(len,start+this.batchSize));
        if(!slice.length) continue;
        const batchIdx=tf.tensor1d(slice,'int32');
        const lossTensor=await this.optimizer.minimize(()=>tf.tidy(()=>{
          const batchStates=tf.gather(states,batchIdx);
          const batchActions=tf.gather(actions,batchIdx);
          const batchReturns=tf.gather(returnsTensor,batchIdx);
          const batchOldLog=tf.gather(oldLog,batchIdx);
          const batchAdv=tf.gather(advantagesTensor,batchIdx);
          const [policy,value]=this.model.apply(batchStates);
          const probs=policy.mul(tf.oneHot(batchActions,this.aDim)).sum(1).add(1e-8);
          const logProbs=tf.log(probs);
          const ratio=tf.exp(logProbs.sub(batchOldLog));
          const clipped=ratio.clipByValue(1-this.clip,1+this.clip);
          const actor=tf.minimum(ratio.mul(batchAdv),clipped.mul(batchAdv)).neg();
          const values=value.reshape([slice.length]);
          const critic=batchReturns.sub(values).square().mul(0.5*this.valueCoef);
          const entropy=policy.mul(tf.log(policy.add(1e-8))).sum(1).neg();
          return actor.add(critic).sub(entropy.mul(this.entropyCoef)).mean();
        }),true);
        lastLoss=lossTensor.dataSync()[0];
        lossTensor.dispose();
        batchIdx.dispose();
        await tf.nextFrame();
      }
    }
    states.dispose();
    actions.dispose();
    oldLog.dispose();
    returnsTensor.dispose();
    advantagesTensor.dispose();
    this.trajectory.length=0;
    return lastLoss;
  }
  async exportState(){
    const weights=await Promise.all(this.model.getWeights().map(async w=>({
      shape:w.shape,
      dtype:w.dtype,
      data:typedArrayToBase64(await w.data()),
    })));
    return {
      version:4,
      kind:'ppo',
      sDim:this.sDim,
      aDim:this.aDim,
      config:{
        gamma:this.gamma,
        lr:this.lr,
        entropy:this.entropyCoef,
        valueCoef:this.valueCoef,
        clip:this.clip,
        lambda:this.lam,
        batch:this.batchSize,
        epochs:this.epochs,
      },
      weights,
    };
  }
  async importState(state){
    if(!state) throw new Error('Invalid state');
    if(state.sDim && state.sDim!==this.sDim) throw new Error('State-dimension matchar inte');
    if(state.aDim && state.aDim!==this.aDim) throw new Error('Action-dimension matchar inte');
    const cfg=state.config??{};
    this.setGamma(cfg.gamma??this.gamma);
    this.setLearningRate(cfg.lr??this.lr);
    this.setEntropy(cfg.entropy??this.entropyCoef);
    this.setValueCoef(cfg.valueCoef??this.valueCoef);
    this.setClip(cfg.clip??this.clip);
    this.setLambda(cfg.lambda??this.lam);
    this.setBatch(cfg.batch??this.batchSize);
    this.setEpochs(cfg.epochs??this.epochs);
    this.model.dispose();
    this.model=this.build();
    if(Array.isArray(state.weights)){
      const tensors=state.weights.map(w=>tf.tensor(base64ToTypedArray(w.data,w.dtype),w.shape,w.dtype));
      this.model.setWeights(tensors);
      tensors.forEach(t=>t.dispose());
    }
  }
}
function shuffleInPlace(arr){
  for(let i=arr.length-1;i>0;i--){
    const j=(Math.random()*(i+1))|0;
    [arr[i],arr[j]]=[arr[j],arr[i]];
  }
}
function standardize1D(t){
  return tf.tidy(()=>{
    const mean=t.mean();
    const variance=t.sub(mean).square().mean();
    const std=variance.sqrt().add(1e-6);
    return t.sub(mean).div(std);
  });
}

function createRewardTelemetry(max=1200){
  const capacity=Math.max(10,max|0);
  const keys=[...REWARD_COMPONENT_KEYS,'total'];
  const store=Object.fromEntries(keys.map(key=>[key,[]]));
  return {
    record(breakdown){
      if(!breakdown) return;
      keys.forEach(key=>{
        const arr=store[key];
        const value=+breakdown[key]||0;
        arr.push(value);
        if(arr.length>capacity) arr.shift();
      });
    },
    summary(){
      const rows=REWARD_COMPONENTS.map(comp=>{
        const arr=store[comp.key];
        const last=arr.length?arr[arr.length-1]:0;
        const avg100=movingAverage(arr,100);
        const avg500=movingAverage(arr,500);
        const trend=avg100-movingAverage(arr,100,100);
        return {...comp,last,avg100,avg500,trend};
      });
      const totalArr=store.total;
      const total={
        key:'total',
        label:'Net reward',
        last:totalArr.length?totalArr[totalArr.length-1]:0,
        avg100:movingAverage(totalArr,100),
        avg500:movingAverage(totalArr,500),
        trend:movingAverage(totalArr,100)-movingAverage(totalArr,100,100),
      };
      const absSum=rows.reduce((acc,row)=>acc+Math.abs(row.avg100||0),0);
      rows.forEach(row=>{
        row.share=absSum?Math.abs(row.avg100)/absSum:0;
      });
      rows.sort((a,b)=>Math.abs(b.avg100)-Math.abs(a.avg100));
      return {rows,total};
    },
    toJSON(){
      const out={};
      keys.forEach(key=>{ out[key]=Array.from(store[key]); });
      return out;
    },
    fromJSON(data){
      keys.forEach(key=>{
        const arr=Array.isArray(data?.[key])?data[key].map(v=>+v||0):[];
        store[key].length=0;
        const slice=arr.slice(-capacity);
        slice.forEach(v=>store[key].push(v));
      });
    },
    reset(){
      keys.forEach(key=>{ store[key].length=0; });
    },
    getHistory(){
      return store;
    },
  };
}

/* ---------------- Rendering helpers ---------------- */
const board=document.getElementById('board');
const bctx=board.getContext('2d');
board.setAttribute('aria-hidden','false');
let COLS=20,ROWS=20,CELL=board.width/COLS;
let envCount=1;
let vecEnv=new VecSnakeEnv(envCount,{cols:COLS,rows:ROWS,rewardConfig});
let renderIndex=0;
let env=vecEnv.getEnv(renderIndex);

function snapshotEnv(environment){
  return {
    snake:environment.snake.map(p=>({x:p.x,y:p.y})),
    fruit:environment.fruit?{x:environment.fruit.x,y:environment.fruit.y}:{x:-1,y:-1},
  };
}
const cloneState=state=>({
  snake:state.snake.map(p=>({x:p.x,y:p.y})),
  fruit:{x:state.fruit.x,y:state.fruit.y},
});
const BG_COLOR='#101532';
const GRID_COLOR='rgba(135,143,210,0.16)';
const HEAD_GRADIENT=['#f472b6','#c084fc'];
const BODY_GRADIENT=['#8b5cf6','#6366f1'];
const HEAD_GLOW='rgba(244,114,182,0.65)';
const BODY_GLOW='rgba(99,102,241,0.5)';
let lastDrawnState=snapshotEnv(env);
let renderQueue=[];
let currentAnim=null;
let renderActive=false;
let renderToken=0;
let watching=false;
let liveViewHidden=false;
let renderSuspended=false;
const MAX_RENDER_QUEUE=240;

function queueLimit(){ return watching?MAX_RENDER_QUEUE*2:MAX_RENDER_QUEUE; }
function setImmediateState(environment){
  const state=snapshotEnv(environment);
  if(renderToken){
    cancelAnimationFrame(renderToken);
    renderToken=0;
  }
  renderActive=false;
  renderQueue.length=0;
  currentAnim=null;
  lastDrawnState=cloneState(state);
  if(!renderSuspended) drawFrame(state,state,1);
}
function enqueueRenderFrame(from,to,duration){
  if(renderSuspended){
    lastDrawnState=cloneState(to);
    return;
  }
  const entry={from:cloneState(from),to:cloneState(to),start:null,duration:Math.max(16,duration||80)};
  renderQueue.push(entry);
  const limit=queueLimit();
  if(renderQueue.length>limit){
    const latest=renderQueue[renderQueue.length-1];
    renderQueue=[{from:cloneState(lastDrawnState),to:cloneState(latest.to),start:null,duration:Math.max(40,duration)}];
    currentAnim=null;
  }
  if(!renderActive){
    renderActive=true;
    renderToken=requestAnimationFrame(stepRender);
  }
}
const easeProgress=t=>{
  if(t<=0) return 0;
  if(t>=1) return 1;
  return t<0.5?4*t*t*t:1-Math.pow(-2*t+2,3)/2;
};
function stepRender(ts){
  if(renderSuspended){
    renderQueue.length=0;
    currentAnim=null;
    renderActive=false;
    renderToken=0;
    return;
  }
  if(!currentAnim){
    currentAnim=renderQueue.shift();
    if(!currentAnim){
      renderActive=false;
      renderToken=0;
      drawFrame(lastDrawnState,lastDrawnState,1);
      return;
    }
  }
  if(currentAnim.start===null) currentAnim.start=ts;
  const duration=currentAnim.duration||80;
  const progress=duration<=0?1:Math.min(1,(ts-currentAnim.start)/duration);
  drawFrame(currentAnim.from,currentAnim.to,easeProgress(progress));
  if(progress>=1){
    lastDrawnState=cloneState(currentAnim.to);
    currentAnim=null;
  }
  renderToken=requestAnimationFrame(stepRender);
}
const waitAnimationFrame=()=>new Promise(res=>requestAnimationFrame(res));
async function waitForRenderCapacity(limit=Math.max(10,Math.floor(queueLimit()*0.6))){
  while(renderQueue.length>limit){
    await waitAnimationFrame();
  }
}
async function waitForRenderIdle(){
  while(renderQueue.length>0||currentAnim){
    await waitAnimationFrame();
  }
}
function drawFrame(from,to,t){
  if(renderSuspended) return;
  bctx.fillStyle=BG_COLOR;
  bctx.fillRect(0,0,board.width,board.height);
  drawGrid();
  const sameFruit=from.fruit.x===to.fruit.x&&from.fruit.y===to.fruit.y;
  if(from.fruit.x>=0&&!sameFruit) drawFruit(from.fruit,1-t);
  if(to.fruit.x>=0) drawFruit(to.fruit,sameFruit?1:t);
  const fromSnake=from.snake;
  const toSnake=to.snake;
  const grew=toSnake.length>fromSnake.length;
  const shrank=toSnake.length<fromSnake.length;
  const offset=shrank?fromSnake.length-toSnake.length:0;
  const segments=toSnake.map((seg,i)=>{
    let start;
    if(grew){
      start=i===0?fromSnake[0]:fromSnake[i-1]??fromSnake[fromSnake.length-1];
    }else if(shrank){
      start=fromSnake[i+offset]??fromSnake[fromSnake.length-1];
    }else{
      start=fromSnake[i]??fromSnake[fromSnake.length-1];
    }
    const sx=(start?.x??seg.x);
    const sy=(start?.y??seg.y);
    return {x:sx+(seg.x-sx)*t,y:sy+(seg.y-sy)*t};
  });
  drawSnakeSegments(segments);
}
function drawGrid(){
  bctx.save();
  bctx.strokeStyle=GRID_COLOR;
  bctx.lineWidth=1;
  bctx.shadowBlur=0;
  for(let x=0;x<=COLS;x++){
    const px=x*CELL;
    bctx.beginPath();
    bctx.moveTo(px,0);
    bctx.lineTo(px,board.height);
    bctx.stroke();
  }
  for(let y=0;y<=ROWS;y++){
    const py=y*CELL;
    bctx.beginPath();
    bctx.moveTo(0,py);
    bctx.lineTo(board.width,py);
    bctx.stroke();
  }
  bctx.restore();
}
function drawFruit(fruit,alpha=1){
  if(fruit.x<0||fruit.y<0) return;
  const cx=(fruit.x+0.5)*CELL;
  const cy=(fruit.y+0.5)*CELL;
  const radius=CELL*0.35;
  const gradient=bctx.createRadialGradient(cx,cy,radius*0.2,cx,cy,radius);
  gradient.addColorStop(0,`rgba(255,214,102,${alpha})`);
  gradient.addColorStop(0.65,`rgba(253,149,102,${alpha})`);
  gradient.addColorStop(1,`rgba(236,72,153,${alpha})`);
  bctx.save();
  bctx.fillStyle=gradient;
  bctx.shadowBlur=14;
  bctx.shadowColor='rgba(236,72,153,0.45)';
  bctx.beginPath();
  bctx.arc(cx,cy,radius,0,Math.PI*2);
  bctx.fill();
  bctx.restore();
}
function drawSnakeSegments(segments){
  if(!segments.length) return;
  bctx.save();
  segments.forEach((seg,i)=>{
    const colors=i===0?HEAD_GRADIENT:BODY_GRADIENT;
    const glow=i===0?HEAD_GLOW:BODY_GLOW;
    const size=CELL*0.74;
    const offset=(CELL-size)/2;
    const radius=Math.min(size*0.45,12);
    const x=seg.x*CELL+offset;
    const y=seg.y*CELL+offset;
    const gradient=bctx.createLinearGradient(x,y,x,y+size);
    gradient.addColorStop(0,colors[0]);
    gradient.addColorStop(1,colors[1]);
    bctx.shadowBlur=i===0?18:12;
    bctx.shadowColor=glow;
    bctx.fillStyle=gradient;
    drawRoundedRect(x,y,size,size,radius);
    bctx.shadowBlur=0;
    const highlight=bctx.createRadialGradient(x+size*0.35,y+size*0.35,0,x+size*0.35,y+size*0.35,size*0.9);
    highlight.addColorStop(0,'rgba(255,255,255,0.32)');
    highlight.addColorStop(1,'rgba(255,255,255,0)');
    bctx.fillStyle=highlight;
    drawRoundedRect(x,y,size,size,radius);
  });
  bctx.restore();
}
function drawRoundedRect(x,y,w,h,r){
  const radius=Math.max(2,Math.min(r,Math.min(w,h)/2));
  bctx.beginPath();
  bctx.moveTo(x+radius,y);
  bctx.arcTo(x+w,y,x+w,y+h,radius);
  bctx.arcTo(x+w,y+h,x,y+h,radius);
  bctx.arcTo(x,y+h,x,y,radius);
  bctx.arcTo(x,y,x+w,y,radius);
  bctx.closePath();
  bctx.fill();
}

/* ---------------- App state ---------------- */
const playbackModes={
  cinematic:{label:'Smooth realtime',frameMs:110,stepsPerFrame:1,renderEvery:1,queueTarget:60},
  fast:{label:'Fast',frameMs:60,stepsPerFrame:3,renderEvery:1,queueTarget:90},
  turbo:{label:'Turbo',frameMs:30,stepsPerFrame:6,renderEvery:2,queueTarget:120},
  watch:{label:'Watch',frameMs:120,stepsPerFrame:1,renderEvery:1,queueTarget:60},
};
const AGENT_PRESETS={
  dueling:{
    label:'Dueling Double DQN',
    badge:'Dueling DQN',
    type:'dqn',
    defaults:{
      gamma:0.98,lr:0.0005,
      epsStart:1.0,epsEnd:0.12,epsDecay:80000,
      batch:128,bufferSize:50000,targetSync:2000,
      nStep:3,priorityAlpha:0.6,priorityBeta:0.4,
      layers:[256,256,128],dueling:true,double:true,learnRepeats:2,
    },
    description:'Prioritized replay, n-step returns, and dueling heads provide stable, sample-efficient DQN training.',
    create:(sDim,aDim,cfg)=>new DQNAgent(sDim,aDim,{
      ...cfg,
      dueling:true,
      double:true,
      layers:cfg.layers??[256,256,128],
      learnRepeats:cfg.learnRepeats??2,
    }),
  },
  vanilla:{
    label:'Classic DQN',
    badge:'Vanilla DQN',
    type:'dqn',
    defaults:{
      gamma:0.97,lr:0.00025,
      epsStart:1.0,epsEnd:0.12,epsDecay:80000,
      batch:64,bufferSize:40000,targetSync:1500,
      nStep:1,priorityAlpha:0.4,priorityBeta:0.4,
      layers:[128,128],dueling:false,double:false,learnRepeats:1,
    },
    description:'A simpler DQN without dueling/double — perfect for understanding the base behaviour.',
    create:(sDim,aDim,cfg)=>new DQNAgent(sDim,aDim,{
      ...cfg,
      dueling:false,
      double:false,
      layers:cfg.layers??[128,128],
      learnRepeats:cfg.learnRepeats??1,
    }),
  },
  policy:{
    label:'Policy Gradient (REINFORCE)',
    badge:'Policy Grad',
    type:'policy',
    defaults:{
      gamma:0.99,lr:0.0008,entropy:0.01,
    },
    description:'Monte Carlo policy gradient with entropy regularisation for steady exploration.',
    create:(sDim,aDim,cfg)=>new PolicyGradientAgent(sDim,aDim,cfg),
  },
  a2c:{
    label:'Advantage Actor-Critic',
    badge:'A2C',
    type:'a2c',
    defaults:{
      gamma:0.99,lr:0.0006,entropy:0.005,valueCoef:0.5,
    },
    description:'Shared network that trains both policy and value function for faster convergence.',
    create:(sDim,aDim,cfg)=>new A2CAgent(sDim,aDim,cfg),
  },
  ppo:{
    label:'Proximal Policy Optimization',
    badge:'PPO',
    type:'ppo',
    defaults:{
      gamma:0.99,lr:0.0003,entropy:0.003,valueCoef:0.5,clip:0.2,lambda:0.95,batch:256,epochs:4,
    },
    description:'Clipped policy gradient with GAE for stable updates even in long episodes.',
    create:(sDim,aDim,cfg)=>new PPOAgent(sDim,aDim,cfg),
  },
};

const STAGE_AGENT_ALIASES={ddqn:'dueling',rainbow:'dueling',sac:'ppo'};
const STAGE_PRESETS={
  dqn_stage1:{
    label:'DQN Stage 1 – Warmup',
    agent:'vanilla',
    gamma:0.97,lr:0.00025,
    epsStart:1.0,epsEnd:0.2,epsDecay:60000,
    batchSize:64,bufferSize:40000,targetSync:1500,
    nStep:1,hiddenSizes:[128,128],
    rewardConfig:{fruitReward:12,stepPenalty:0.01,timeoutPenalty:5},
  },
  dqn_stage2:{
    label:'DQN Stage 2 – Exploration Shaping',
    agent:'vanilla',
    gamma:0.975,lr:0.00022,
    epsStart:1.0,epsEnd:0.18,epsDecay:80000,
    batchSize:96,bufferSize:60000,targetSync:1800,
    nStep:2,hiddenSizes:[160,160],
    rewardConfig:{fruitReward:14,stepPenalty:0.0095,timeoutPenalty:4.5},
  },
  dqn_stage3:{
    label:'DQN Stage 3 – Midgame Stabilisation',
    agent:'vanilla',
    gamma:0.98,lr:0.00018,
    epsStart:0.95,epsEnd:0.14,epsDecay:95000,
    batchSize:128,bufferSize:90000,targetSync:2000,
    nStep:3,hiddenSizes:[192,192],
    rewardConfig:{fruitReward:18,stepPenalty:0.008,timeoutPenalty:4},
  },
  dqn_stage4:{
    label:'DQN Stage 4 – Ramp Up',
    agent:'vanilla',
    gamma:0.988,lr:0.00013,
    epsStart:0.9,epsEnd:0.1,epsDecay:115000,
    batchSize:160,bufferSize:140000,targetSync:2400,
    nStep:4,hiddenSizes:[224,224,128],
    rewardConfig:{fruitReward:22,stepPenalty:0.007,timeoutPenalty:3.5},
  },
  dqn_stage5:{
    label:'DQN Stage 5 – Endgame',
    agent:'vanilla',
    gamma:0.993,lr:0.0001,
    epsStart:0.85,epsEnd:0.08,epsDecay:140000,
    batchSize:192,bufferSize:180000,targetSync:2800,
    nStep:5,hiddenSizes:[256,256,128],
    rewardConfig:{fruitReward:24,stepPenalty:0.006,timeoutPenalty:3},
  },
  ddqn_stage1:{
    label:'DDQN Stage 1 – Warmup',
    agent:'ddqn',
    gamma:0.975,lr:0.00028,
    epsStart:1.0,epsEnd:0.22,epsDecay:70000,
    batchSize:96,bufferSize:50000,targetSync:1600,
    nStep:2,hiddenSizes:[160,160,96],
    priorityAlpha:0.5,priorityBeta:0.4,
    rewardConfig:{fruitReward:13,stepPenalty:0.009,timeoutPenalty:4.8},
  },
  ddqn_stage2:{
    label:'DDQN Stage 2 – Momentum',
    agent:'ddqn',
    gamma:0.982,lr:0.00022,
    epsStart:0.95,epsEnd:0.17,epsDecay:90000,
    batchSize:128,bufferSize:80000,targetSync:1900,
    nStep:3,hiddenSizes:[192,192,128],
    priorityAlpha:0.55,priorityBeta:0.48,
    rewardConfig:{fruitReward:16,stepPenalty:0.0085,timeoutPenalty:4.2},
  },
  ddqn_stage3:{
    label:'DDQN Stage 3 – Midgame Control',
    agent:'ddqn',
    gamma:0.988,lr:0.00018,
    epsStart:0.9,epsEnd:0.14,epsDecay:105000,
    batchSize:160,bufferSize:110000,targetSync:2200,
    nStep:4,hiddenSizes:[224,224,128],
    priorityAlpha:0.6,priorityBeta:0.55,
    rewardConfig:{fruitReward:19,stepPenalty:0.0075,timeoutPenalty:3.8},
  },
  ddqn_stage4:{
    label:'DDQN Stage 4 – Refinement',
    agent:'ddqn',
    gamma:0.992,lr:0.00012,
    epsStart:0.85,epsEnd:0.1,epsDecay:125000,
    batchSize:192,bufferSize:150000,targetSync:2600,
    nStep:4,hiddenSizes:[256,256,160],
    priorityAlpha:0.65,priorityBeta:0.6,
    rewardConfig:{fruitReward:22,stepPenalty:0.0068,timeoutPenalty:3.4},
  },
  ddqn_stage5:{
    label:'DDQN Stage 5 – Endgame',
    agent:'ddqn',
    gamma:0.995,lr:0.0001,
    epsStart:0.8,epsEnd:0.08,epsDecay:150000,
    batchSize:224,bufferSize:200000,targetSync:3000,
    nStep:5,hiddenSizes:[256,256,192],
    priorityAlpha:0.7,priorityBeta:0.65,
    rewardConfig:{fruitReward:24,stepPenalty:0.006,timeoutPenalty:3},
  },
  rainbow_stage1:{
    label:'Rainbow Stage 1 – Warmup',
    agent:'rainbow',
    gamma:0.975,lr:0.00025,
    epsStart:1.0,epsEnd:0.18,epsDecay:80000,
    batchSize:128,bufferSize:70000,targetSync:1700,
    nStep:3,hiddenSizes:[192,192,128],
    priorityAlpha:0.6,priorityBeta:0.45,learnRepeats:2,
    rewardConfig:{fruitReward:15,stepPenalty:0.009,timeoutPenalty:4.5},
  },
  rainbow_stage2:{
    label:'Rainbow Stage 2 – Expansion',
    agent:'rainbow',
    gamma:0.982,lr:0.0002,
    epsStart:0.95,epsEnd:0.15,epsDecay:95000,
    batchSize:160,bufferSize:100000,targetSync:2100,
    nStep:4,hiddenSizes:[224,224,128],
    priorityAlpha:0.65,priorityBeta:0.5,learnRepeats:2,
    rewardConfig:{fruitReward:18,stepPenalty:0.008,timeoutPenalty:4},
  },
  rainbow_stage3:{
    label:'Rainbow Stage 3 – Midgame Pressure',
    agent:'rainbow',
    gamma:0.988,lr:0.00016,
    epsStart:0.9,epsEnd:0.12,epsDecay:115000,
    batchSize:192,bufferSize:130000,targetSync:2500,
    nStep:4,hiddenSizes:[256,256,128],
    priorityAlpha:0.7,priorityBeta:0.55,learnRepeats:3,
    rewardConfig:{fruitReward:20,stepPenalty:0.007,timeoutPenalty:3.6},
  },
  rainbow_stage4:{
    label:'Rainbow Stage 4 – Advanced Planning',
    agent:'rainbow',
    gamma:0.992,lr:0.00012,
    epsStart:0.85,epsEnd:0.1,epsDecay:135000,
    batchSize:224,bufferSize:160000,targetSync:2900,
    nStep:5,hiddenSizes:[288,288,160],
    priorityAlpha:0.75,priorityBeta:0.6,learnRepeats:3,
    rewardConfig:{fruitReward:22,stepPenalty:0.0065,timeoutPenalty:3.3},
  },
  rainbow_stage5:{
    label:'Rainbow Stage 5 – Endgame',
    agent:'rainbow',
    gamma:0.995,lr:0.0001,
    epsStart:0.8,epsEnd:0.08,epsDecay:160000,
    batchSize:256,bufferSize:200000,targetSync:3300,
    nStep:5,hiddenSizes:[320,320,192],
    priorityAlpha:0.8,priorityBeta:0.65,learnRepeats:4,
    rewardConfig:{fruitReward:24,stepPenalty:0.006,timeoutPenalty:3},
  },
  ppo_stage1:{
    label:'PPO Stage 1 – Warmup',
    agent:'ppo',
    gamma:0.965,lr:0.0003,
    lam:0.92,clipRatio:0.3,stepsPerEpoch:2048,
    trainIters:3,minibatchSize:128,
    entropy:0.01,valueCoef:0.45,
    rewardConfig:{fruitReward:14,stepPenalty:0.01,timeoutPenalty:5},
  },
  ppo_stage2:{
    label:'PPO Stage 2 – Stabilise',
    agent:'ppo',
    gamma:0.975,lr:0.00022,
    lam:0.94,clipRatio:0.24,stepsPerEpoch:3072,
    trainIters:4,minibatchSize:192,
    entropy:0.008,valueCoef:0.5,
    rewardConfig:{fruitReward:16,stepPenalty:0.009,timeoutPenalty:4.5},
  },
  ppo_stage3:{
    label:'PPO Stage 3 – Midgame',
    agent:'ppo',
    gamma:0.985,lr:0.00018,
    lam:0.96,clipRatio:0.2,stepsPerEpoch:4096,
    trainIters:5,minibatchSize:256,
    entropy:0.006,valueCoef:0.55,
    rewardConfig:{fruitReward:18,stepPenalty:0.008,timeoutPenalty:4},
  },
  ppo_stage4:{
    label:'PPO Stage 4 – Ramp Up',
    agent:'ppo',
    gamma:0.992,lr:0.00014,
    lam:0.97,clipRatio:0.18,stepsPerEpoch:5120,
    trainIters:6,minibatchSize:320,
    entropy:0.005,valueCoef:0.6,
    rewardConfig:{fruitReward:21,stepPenalty:0.007,timeoutPenalty:3.5},
  },
  ppo_stage5:{
    label:'PPO Stage 5 – Endgame',
    agent:'ppo',
    gamma:0.995,lr:0.0001,
    lam:0.98,clipRatio:0.15,stepsPerEpoch:6144,
    trainIters:6,minibatchSize:384,
    entropy:0.004,valueCoef:0.65,
    rewardConfig:{fruitReward:24,stepPenalty:0.006,timeoutPenalty:3},
  },
  sac_stage1:{
    label:'SAC Stage 1 – Warmup',
    agent:'sac',
    gamma:0.965,lr:0.0003,
    lam:0.9,clipRatio:0.28,stepsPerEpoch:2048,
    trainIters:3,minibatchSize:128,
    entropy:0.02,valueCoef:0.35,
    rewardConfig:{fruitReward:15,stepPenalty:0.0095,timeoutPenalty:4.8},
  },
  sac_stage2:{
    label:'SAC Stage 2 – Exploration Balance',
    agent:'sac',
    gamma:0.975,lr:0.00022,
    lam:0.93,clipRatio:0.22,stepsPerEpoch:3072,
    trainIters:4,minibatchSize:192,
    entropy:0.016,valueCoef:0.4,
    rewardConfig:{fruitReward:17,stepPenalty:0.0085,timeoutPenalty:4.2},
  },
  sac_stage3:{
    label:'SAC Stage 3 – Midgame Control',
    agent:'sac',
    gamma:0.985,lr:0.00016,
    lam:0.95,clipRatio:0.18,stepsPerEpoch:4096,
    trainIters:5,minibatchSize:256,
    entropy:0.013,valueCoef:0.45,
    rewardConfig:{fruitReward:19,stepPenalty:0.0075,timeoutPenalty:3.8},
  },
  sac_stage4:{
    label:'SAC Stage 4 – Precision',
    agent:'sac',
    gamma:0.992,lr:0.00012,
    lam:0.97,clipRatio:0.16,stepsPerEpoch:5120,
    trainIters:6,minibatchSize:320,
    entropy:0.01,valueCoef:0.5,
    rewardConfig:{fruitReward:22,stepPenalty:0.0068,timeoutPenalty:3.4},
  },
  sac_stage5:{
    label:'SAC Stage 5 – Endgame',
    agent:'sac',
    gamma:0.995,lr:0.0001,
    lam:0.98,clipRatio:0.14,stepsPerEpoch:6144,
    trainIters:6,minibatchSize:384,
    entropy:0.008,valueCoef:0.55,
    rewardConfig:{fruitReward:24,stepPenalty:0.006,timeoutPenalty:3},
  },
};

<<<<<<< HEAD
const STAGE_PRESET_PLACEHOLDER='Select stage preset';

function resolveAgentKey(rawAgent,fallback='dueling'){
  if(rawAgent&&AGENT_PRESETS[rawAgent]) return rawAgent;
  if(rawAgent&&STAGE_AGENT_ALIASES[rawAgent]) return STAGE_AGENT_ALIASES[rawAgent];
  return fallback;
}

function getStageAgentKey(preset,fallback='dueling'){
  if(!preset||typeof preset!=='object') return fallback;
  return resolveAgentKey(preset.agent,fallback);
}

=======
>>>>>>> 3cab9945
const ui={
  trainState:document.getElementById('trainState'),
  algoBadge:document.getElementById('algoBadge'),
  epsReadout:document.getElementById('epsReadout'),
  gammaBadge:document.getElementById('gammaBadge'),
  lrBadge:document.getElementById('lrBadge'),
  playbackLabel:document.getElementById('playbackLabel'),
  playbackButtons:Array.from(document.querySelectorAll('#playbackGroup .pill')),
  gridSize:document.getElementById('gridSize'),
  gridLabel:document.getElementById('gridLabel'),
  btnToggleLiveView:document.getElementById('btnToggleLiveView'),
  btnTrain:document.getElementById('btnTrain'),
  btnPause:document.getElementById('btnPause'),
  btnStep:document.getElementById('btnStep'),
  btnWatch:document.getElementById('btnWatch'),
  btnReset:document.getElementById('btnReset'),
  btnCheckpointToggle:document.getElementById('btnCheckpointToggle'),
  btnSave:document.getElementById('btnSave'),
  btnLoad:document.getElementById('btnLoad'),
  btnClear:document.getElementById('btnClear'),
  modeButtons:Array.from(document.querySelectorAll('#modeGroup .pill')),
  algoSelect:document.getElementById('algoSelect'),
  algoDescription:document.getElementById('algoDescription'),
  aiAutoTuneToggle:document.getElementById('aiAutoTuneToggle'),
  aiIntervalSlider:document.getElementById('aiIntervalSlider'),
  aiIntervalReadout:document.getElementById('aiIntervalReadout'),
  aiRunLimit:document.getElementById('aiRunLimit'),
  aiRunLimitHint:document.getElementById('aiRunLimitHint'),
  aiStyleButtons:Array.from(document.querySelectorAll('#aiStyleGroup .pill')),
  gamma:document.getElementById('gamma'),
  gammaReadout:document.getElementById('gammaReadout'),
  lr:document.getElementById('lr'),
  lrReadout:document.getElementById('lrReadout'),
  envCount:document.getElementById('envCount'),
  envCountReadout:document.getElementById('envCountReadout'),
  epsStart:document.getElementById('epsStart'),
  epsStartReadout:document.getElementById('epsStartReadout'),
  epsEnd:document.getElementById('epsEnd'),
  epsEndReadout:document.getElementById('epsEndReadout'),
  epsDecay:document.getElementById('epsDecay'),
  epsDecayReadout:document.getElementById('epsDecayReadout'),
  batchSize:document.getElementById('batchSize'),
  batchReadout:document.getElementById('batchReadout'),
  bufferSize:document.getElementById('bufferSize'),
  bufferReadout:document.getElementById('bufferReadout'),
  targetSync:document.getElementById('targetSync'),
  targetSyncReadout:document.getElementById('targetSyncReadout'),
  nStep:document.getElementById('nStep'),
  nStepReadout:document.getElementById('nStepReadout'),
  priorityAlpha:document.getElementById('priorityAlpha'),
  alphaReadout:document.getElementById('alphaReadout'),
  priorityBeta:document.getElementById('priorityBeta'),
  betaReadout:document.getElementById('betaReadout'),
  pgEntropy:document.getElementById('pgEntropy'),
  pgEntropyReadout:document.getElementById('pgEntropyReadout'),
  acEntropy:document.getElementById('acEntropy'),
  acEntropyReadout:document.getElementById('acEntropyReadout'),
  acValueCoef:document.getElementById('acValueCoef'),
  acValueCoefReadout:document.getElementById('acValueCoefReadout'),
  ppoEntropy:document.getElementById('ppoEntropy'),
  ppoEntropyReadout:document.getElementById('ppoEntropyReadout'),
  ppoClip:document.getElementById('ppoClip'),
  ppoClipReadout:document.getElementById('ppoClipReadout'),
  ppoLambda:document.getElementById('ppoLambda'),
  ppoLambdaReadout:document.getElementById('ppoLambdaReadout'),
  ppoBatch:document.getElementById('ppoBatch'),
  ppoBatchReadout:document.getElementById('ppoBatchReadout'),
  ppoEpochs:document.getElementById('ppoEpochs'),
  ppoEpochsReadout:document.getElementById('ppoEpochsReadout'),
  ppoValueCoef:document.getElementById('ppoValueCoef'),
  ppoValueCoefReadout:document.getElementById('ppoValueCoefReadout'),
  rewardStep:document.getElementById('rewardStep'),
  rewardStepReadout:document.getElementById('rewardStepReadout'),
  rewardTurn:document.getElementById('rewardTurn'),
  rewardTurnReadout:document.getElementById('rewardTurnReadout'),
  rewardApproach:document.getElementById('rewardApproach'),
  rewardApproachReadout:document.getElementById('rewardApproachReadout'),
  rewardRetreat:document.getElementById('rewardRetreat'),
  rewardRetreatReadout:document.getElementById('rewardRetreatReadout'),
  rewardLoop:document.getElementById('rewardLoop'),
  rewardLoopReadout:document.getElementById('rewardLoopReadout'),
  rewardRevisit:document.getElementById('rewardRevisit'),
  rewardRevisitReadout:document.getElementById('rewardRevisitReadout'),
  rewardWall:document.getElementById('rewardWall'),
  rewardWallReadout:document.getElementById('rewardWallReadout'),
  rewardSelf:document.getElementById('rewardSelf'),
  rewardSelfReadout:document.getElementById('rewardSelfReadout'),
  rewardTimeout:document.getElementById('rewardTimeout'),
  rewardTimeoutReadout:document.getElementById('rewardTimeoutReadout'),
  rewardTrap:document.getElementById('rewardTrap'),
  rewardTrapReadout:document.getElementById('rewardTrapReadout'),
  rewardSpace:document.getElementById('rewardSpace'),
  rewardSpaceReadout:document.getElementById('rewardSpaceReadout'),
  rewardFruit:document.getElementById('rewardFruit'),
  rewardFruitReadout:document.getElementById('rewardFruitReadout'),
  rewardGrowth:document.getElementById('rewardGrowth'),
  rewardGrowthReadout:document.getElementById('rewardGrowthReadout'),
  rewardCompact:document.getElementById('rewardCompact'),
  rewardCompactReadout:document.getElementById('rewardCompactReadout'),
  kEpisodes:document.getElementById('kEpisodes'),
  kAvgRw:document.getElementById('kAvgRw'),
  kBest:document.getElementById('kBest'),
  kFruitRate:document.getElementById('kFruitRate'),
  rewardTelemetryBody:document.getElementById('rewardTelemetryBody'),
  rewardTelemetrySummary:document.getElementById('rewardTelemetrySummary'),
  rewardTelemetryPanel:document.getElementById('rewardTelemetryPanel'),
  progressChartPanel:document.getElementById('progressChartPanel'),
  progressChartBody:document.getElementById('progressChartBody'),
  progressChartToggle:document.getElementById('progressChartToggle'),
  progressChartCanvas:document.getElementById('progressChartCanvas'),
  progressChartSvg:document.getElementById('progressChartSvg'),
  progressChartGrid:document.getElementById('progressChartGrid'),
  progressRewardPath:document.getElementById('progressRewardPath'),
  progressFruitPath:document.getElementById('progressFruitPath'),
  progressChartEmpty:document.getElementById('progressChartEmpty'),
  progressChartLegend:document.getElementById('progressChartLegend'),
  progressChartMeta:document.getElementById('progressChartMeta'),
  progressChartRange:document.getElementById('progressChartRange'),
  tabTraining:document.getElementById('tabTraining'),
  tabGuide:document.getElementById('tabGuide'),
  trainingView:document.getElementById('trainingView'),
  guideView:document.getElementById('guideView'),
  autoLogPanel:document.getElementById('autoLogPanel'),
  autoLogStream:document.getElementById('autoLogStream'),
  autoLogClear:document.getElementById('autoLogClear'),
  fileLoader:document.getElementById('fileLoader'),
  advancedPanel:document.getElementById('advancedPanel'),
  advancedSections:{
    dqn:document.querySelector('[data-config="dqn"]'),
    policy:document.querySelector('[data-config="policy"]'),
    a2c:document.querySelector('[data-config="a2c"]'),
    ppo:document.querySelector('[data-config="ppo"]'),
  },
};

let presetSelectEl=null;
<<<<<<< HEAD
let stageSelectEl=null;
let currentStagePresetKey='';
let stagePresetField=null;
=======
>>>>>>> 3cab9945

let agent=null;
let stateDim=env?.getState()?.length||0;
let actionDim=3;
let currentAlgoKey='dueling';
let playbackMode='cinematic';
let training=false;
let trainingToken=0;
let checkpointDirHandle=null;
let checkpointEnabled=false;
let checkpointFileHandle=null;
let checkpointSupportWarned=false;
let checkpointEpisodeInterval=500;
let lastFrame=0;
let targetSyncSteps=2000;
let episode=0,totalSteps=0,bestLen=0;
const rwHist=[],fruitHist=[],lossHist=[];
const progressPoints=[];
const PROGRESS_POINTS_MAX=120;
const PROGRESS_CHART_WIDTH=360;
const PROGRESS_CHART_HEIGHT=160;
const rewardTelemetry=createRewardTelemetry(1200);
let contexts=[];
let renderTick=0;
let trainingMode='manual';
let autoPilot=null;
const autoLogEntries=[];
const MAX_AUTO_LOG_ENTRIES=24;
let lastAutoMetrics=null;
let lastAutoSummaryEpisode=0;
const AUTO_TUNING_STYLES={
  calm:{key:'calm',label:'Lugn',magnitude:0.65,cooldown:1.6,eval:1.3,start:1.3},
  balanced:{key:'balanced',label:'Medel',magnitude:1,cooldown:1,eval:1,start:1},
  aggressive:{key:'aggressive',label:'Aggressiv',magnitude:1.45,cooldown:0.6,eval:0.75,start:0.8},
};
const DEFAULT_AUTO_STYLE='balanced';
const aiEpisodeHistory=[];
let aiAnalysisInterval=500;
let aiAutoTuneEnabled=false;
let aiAutoTuneStyle=DEFAULT_AUTO_STYLE;
let autoRunLimit=0;
let autoRunStopEpisode=null;
let aiTuner=null;
function avg(arr,n){
  if(!arr.length) return 0;
  const slice=arr.slice(-n);
  return slice.reduce((a,b)=>a+b,0)/slice.length;
}
function clamp(value,min,max){
  return Math.min(max,Math.max(min,value));
}
function movingAverage(arr=[],window,offset=0){
  if(!Array.isArray(arr)||!arr.length||window<=0) return 0;
  const end=Math.max(0,arr.length-offset);
  if(end<=0) return 0;
  const start=Math.max(0,end-window);
  const slice=arr.slice(start,end);
  if(!slice.length) return 0;
  return slice.reduce((a,b)=>a+b,0)/slice.length;
}
function stddev(arr=[]){
  if(!Array.isArray(arr)||!arr.length) return 0;
  const mean=arr.reduce((a,b)=>a+b,0)/arr.length;
  const variance=arr.reduce((a,b)=>a+(b-mean)**2,0)/arr.length;
  return Math.sqrt(variance);
}
function formatMetric(value,decimals=2){
  if(value===null||value===undefined||Number.isNaN(value)) return '—';
  const num=+value;
  return num.toFixed(decimals);
}
function formatPercent(value,decimals=1){
  if(value===null||value===undefined||Number.isNaN(value)) return '—';
  return `${(+value*100).toFixed(decimals)}%`;
}
function formatSigned(value,decimals=2){
  if(value===null||value===undefined||Number.isNaN(value)) return '—';
  const num=+value;
  const out=num.toFixed(decimals);
  return num>0?`+${out}`:out;
}
const AUTO_REASON_LABELS={
  stagnation:'stagnation',
  recovery:'recovery',
  regression:'regression',
  loss_ratio:'loss ratio',
  slow_fruit:'slow fruit',
  step_drag:'step drag',
  retreat_load:'retreat load',
  fruit_support:'fruit support',
  loop_penalty:'loop penalty',
  loop_relax:'loop relax',
  revisit_penalty:'revisit penalty',
  revisit_relax:'revisit relax',
  recover:'recover',
  self_penalty:'self penalty',
};
const REWARD_DECIMALS={
  loopPenalty:2,
  revisitPenalty:3,
  selfPenalty:1,
  approachBonus:3,
  retreatPenalty:3,
  stepPenalty:3,
  turnPenalty:3,
  fruitReward:1,
  growthBonus:1,
  trapPenalty:3,
  spaceGainBonus:3,
  timeoutPenalty:1,
};
function describeRewardDetail(adj){
  if(!adj||typeof adj!=='object') return 'Reward';
  const key=adj.key;
  const label=REWARD_LABELS[key]||key||'Reward';
  if(adj.value===undefined) return label;
  const decimals=key in REWARD_DECIMALS?REWARD_DECIMALS[key]:3;
  return `${label} → ${formatMetric(adj.value,decimals)}`;
}
function humanizeAutoReason(reason){
  if(!reason) return '';
  const text=AUTO_REASON_LABELS[reason]||reason;
  return text.charAt(0).toUpperCase()+text.slice(1);
}
function buildMetricsLine(metrics){
  if(!metrics) return '';
  const parts=[];
  if(metrics.maFruit100!==undefined) parts.push(`ma100 ${formatMetric(metrics.maFruit100,1)}`);
  if(metrics.maFruit500!==undefined) parts.push(`ma500 ${formatMetric(metrics.maFruit500,1)}`);
  if(metrics.fruitSlope!==undefined) parts.push(`trend ${formatSigned(metrics.fruitSlope,2)}`);
  if(metrics.lossRatio!==undefined) parts.push(`lossσ/μ ${formatMetric(metrics.lossRatio,2)}`);
  return parts.join(' • ');
}
function resetAutoLog(){
  autoLogEntries.length=0;
  if(ui.autoLogStream) ui.autoLogStream.innerHTML='';
  lastAutoMetrics=null;
  lastAutoSummaryEpisode=autoPilot?.episode||0;
}
function updateAutoLogVisibility(){
  if(!ui.autoLogPanel) return;
  const shouldShow=trainingMode==='auto'||aiAutoTuneEnabled;
  ui.autoLogPanel.classList.toggle('hidden',!shouldShow);
}
function logAutoEvent({title='',detail='',metrics=null,tone='info',episode=null}={}){
  if(!ui.autoLogStream) return;
  const entry=document.createElement('div');
  entry.className=`auto-log__entry auto-log__entry--${tone}`;
  if(episode!==null&&episode!==undefined){
    const tag=document.createElement('div');
    tag.className='auto-log__tag';
    tag.textContent=`Episod ${episode}`;
    entry.appendChild(tag);
  }
  if(title){
    const titleEl=document.createElement('div');
    titleEl.className='auto-log__title';
    titleEl.textContent=title;
    entry.appendChild(titleEl);
  }
  if(detail){
    const detailEl=document.createElement('div');
    detailEl.className='auto-log__detail';
    detailEl.textContent=detail;
    entry.appendChild(detailEl);
  }
  const metricsLine=buildMetricsLine(metrics);
  if(metricsLine){
    const metricsEl=document.createElement('div');
    metricsEl.className='auto-log__metrics';
    metricsEl.textContent=metricsLine;
    entry.appendChild(metricsEl);
  }
  ui.autoLogStream.prepend(entry);
  autoLogEntries.unshift(entry);
  while(autoLogEntries.length>MAX_AUTO_LOG_ENTRIES){
    const old=autoLogEntries.pop();
    old?.remove();
  }
}
function describeAutoAdjustment(adj={}){
  const res={title:'Auto adjustment',detail:'',tone:'info'};
  if(!adj||typeof adj!=='object') return res;
  switch(adj.type){
    case 'board':
      res.title='Curriculum';
      res.detail=`Board → ${adj.size}×${adj.size}`;
      res.tone='board';
      break;
    case 'epsilon':{
      res.title='Exploration';
      const parts=[];
      if(adj.end!==undefined) parts.push(`ε end → ${formatMetric(adj.end,2)}`);
      if(adj.decay!==undefined) parts.push(`decay → ${Math.round(+adj.decay)}`);
      res.detail=parts.join(' • ');
      res.tone='epsilon';
      break;
    }
    case 'lr':
      res.title='Learning rate';
      res.detail=`LR → ${formatMetric(adj.value,4)}`;
      res.tone='lr';
      break;
    case 'reward':{
      res.tone='reward';
      res.detail=describeRewardDetail(adj);
      break;
    }
    default:
      res.title='Auto adjustment';
      res.detail=adj.type?`${adj.type}`:'';
      res.tone='info';
  }
  const reason=humanizeAutoReason(adj.reason);
  if(reason){
    res.detail=res.detail?`${res.detail} — ${reason}`:reason;
  }
  return res;
}
function logAutoAdjustments(adjustments=[]){
  if(trainingMode!=='auto') return;
  if(!Array.isArray(adjustments)||!adjustments.length) return;
  adjustments.forEach(adj=>{
    const metrics=adj.metrics||lastAutoMetrics;
    const episodeNumber=adj.episode??autoPilot?.episode??0;
    const {title,detail,tone}=describeAutoAdjustment(adj);
    logAutoEvent({title,detail,metrics,tone,episode:episodeNumber});
    if(metrics) lastAutoMetrics=metrics;
    lastAutoSummaryEpisode=episodeNumber;
  });
}
function logAutoSummary(metrics,episodeNumber){
  if(trainingMode!=='auto') return;
  if(!metrics) return;
  logAutoEvent({title:'Auto check-in',detail:'No new adjustments',metrics,tone:'summary',episode:episodeNumber});
}

function round(value,decimals=3){
  const num=Number(value);
  if(!Number.isFinite(num)) return 0;
  const factor=10**decimals;
  return Math.round(num*factor)/factor;
}

function updateAiIntervalReadout(){
  if(!ui.aiIntervalSlider||!ui.aiIntervalReadout) return;
  const raw=+ui.aiIntervalSlider.value||aiAnalysisInterval||500;
  aiAnalysisInterval=Math.max(100,Math.min(5000,Math.round(raw/100)*100));
  checkpointEpisodeInterval=aiAnalysisInterval;
  ui.aiIntervalReadout.textContent=`${aiAnalysisInterval} ep`;
  if(aiTuner) aiTuner.setInterval(aiAnalysisInterval);
}

function setAiAutoStyle(style,{announce=true}={}){
  const preset=AUTO_TUNING_STYLES[style]||AUTO_TUNING_STYLES[DEFAULT_AUTO_STYLE];
  aiAutoTuneStyle=preset.key;
  ui.aiStyleButtons?.forEach(btn=>{
    btn.classList.toggle('active',btn.dataset.style===aiAutoTuneStyle);
  });
  autoPilot?.setTuningStyle?.(aiAutoTuneStyle);
  if(announce){
    logAutoEvent({
      title:'Auto-läge uppdaterat',
      detail:`${preset.label} justeringar`,
      tone:'ai',
      episode:autoPilot?.episode||episode||0,
    });
  }
  updateAiRunLimitHint();
}

function updateAiRunLimitHint(reachedTarget=false){
  if(!ui.aiRunLimitHint) return;
  if(autoRunLimit<=0){
    ui.aiRunLimitHint.textContent='0 = obegränsat';
    return;
  }
  const preset=AUTO_TUNING_STYLES[aiAutoTuneStyle]||AUTO_TUNING_STYLES[DEFAULT_AUTO_STYLE];
  if(reachedTarget){
    ui.aiRunLimitHint.textContent=`Mål nått – ${preset.label} läge pausade efter ${autoRunLimit} episoder`;
    return;
  }
  if(trainingMode==='auto' && training && autoRunStopEpisode){
    const remaining=Math.max(0,autoRunStopEpisode-episode);
    ui.aiRunLimitHint.textContent=`Pausar efter ${autoRunLimit} episoder (${remaining} återstår)`;
  }else{
    ui.aiRunLimitHint.textContent=`Pausar efter ${autoRunLimit} episoder`;
  }
}

function scheduleAutoRunTarget(){
  if(trainingMode==='auto' && training && autoRunLimit>0){
    autoRunStopEpisode=episode+autoRunLimit;
  }else{
    autoRunStopEpisode=null;
  }
  updateAiRunLimitHint();
}

function applyAiRunLimitFromUI(){
  if(!ui.aiRunLimit) return;
  const parsed=Math.max(0,Math.floor(+ui.aiRunLimit.value||0));
  autoRunLimit=parsed;
  if(parsed>0){
    ui.aiRunLimit.value=`${parsed}`;
  }else{
    ui.aiRunLimit.value='';
  }
  if(training && trainingMode==='auto' && autoRunLimit>0){
    scheduleAutoRunTarget();
  }else{
    autoRunStopEpisode=null;
    updateAiRunLimitHint();
  }
}

function getHyperparameterSnapshot(){
  const snapshot={
    gamma:+ui.gamma?.value||0,
    lr:+ui.lr?.value||0,
    envCount,
    epsilon:agent?.epsilon??null,
    agentKind:agent?.kind||null,
  };
  if(agent?.kind==='dqn'){
    Object.assign(snapshot,{
      epsStart:+ui.epsStart?.value||0,
      epsEnd:+ui.epsEnd?.value||0,
      epsDecay:+ui.epsDecay?.value||0,
      batch:+ui.batchSize?.value||0,
      bufferSize:+ui.bufferSize?.value||0,
      targetSync:+ui.targetSync?.value||0,
      nStep:+ui.nStep?.value||0,
      priorityAlpha:+ui.priorityAlpha?.value||0,
      priorityBeta:+ui.priorityBeta?.value||0,
    });
  }else if(agent?.kind==='policy'){
    Object.assign(snapshot,{
      entropy:+ui.pgEntropy?.value||0,
    });
  }else if(agent?.kind==='a2c'){
    Object.assign(snapshot,{
      entropy:+ui.acEntropy?.value||0,
      valueCoef:+ui.acValueCoef?.value||0,
    });
  }else if(agent?.kind==='ppo'){
    Object.assign(snapshot,{
      entropy:+ui.ppoEntropy?.value||0,
      valueCoef:+ui.ppoValueCoef?.value||0,
      clip:+ui.ppoClip?.value||0,
      lambda:+ui.ppoLambda?.value||0,
      batch:+ui.ppoBatch?.value||0,
      epochs:+ui.ppoEpochs?.value||0,
    });
  }
  return snapshot;
}

function compactEpisodeSummary(entry,includeDetail=false){
  if(!entry) return null;
  const summary={
    episode:entry.episode??null,
    reward:round(Number(entry.reward)||0,3),
    fruits:Number(entry.fruits)||0,
    steps:Number(entry.steps)||0,
    crash:entry.crash||'none',
  };
  if(includeDetail){
    summary.loopHits=Number(entry.loopHits)||0;
    if(entry.revisitPenalty!==undefined) summary.revisitPenalty=round(Number(entry.revisitPenalty)||0,3);
    if(entry.timeToFruitAvg!==undefined&&entry.timeToFruitAvg!==null){
      summary.timeToFruitAvg=round(Number(entry.timeToFruitAvg)||0,3);
    }
  }
  return summary;
}

function aggregateEpisodeWindow(windowSize){
  const size=Math.min(windowSize,aiEpisodeHistory.length);
  if(!size) return null;
  const slice=aiEpisodeHistory.slice(-size);
  let rewardSum=0,fruitSum=0,stepsSum=0,loopsSum=0,timeToFruitSum=0,timeToFruitCount=0;
  const rewardValues=[];
  const fruitValues=[];
  const crashCounts={};
  const breakdownTotals={};
  let breakdownCount=0;
  slice.forEach(item=>{
    const reward=Number(item.reward)||0;
    const fruits=Number(item.fruits)||0;
    const steps=Number(item.steps)||0;
    const loops=Number(item.loopHits)||0;
    rewardValues.push(reward);
    fruitValues.push(fruits);
    rewardSum+=reward;
    fruitSum+=fruits;
    stepsSum+=steps;
    loopsSum+=loops;
    const crashKey=item.crash||'none';
    crashCounts[crashKey]=(crashCounts[crashKey]||0)+1;
    if(item.timeToFruitAvg!==null&&item.timeToFruitAvg!==undefined){
      const timeVal=Number(item.timeToFruitAvg)||0;
      timeToFruitSum+=timeVal;
      timeToFruitCount++;
    }
    if(item.breakdown){
      breakdownCount++;
      Object.entries(item.breakdown).forEach(([key,val])=>{
        breakdownTotals[key]=(breakdownTotals[key]||0)+(+val||0);
      });
    }
  });
  const rewardAvg=size?rewardSum/size:0;
  const fruitAvg=size?fruitSum/size:0;
  const stepsAvg=size?stepsSum/size:0;
  const loopsAvg=size?loopsSum/size:0;
  const rewardVariance=rewardValues.length?rewardValues.reduce((acc,val)=>acc+(val-rewardAvg)**2,0)/rewardValues.length:0;
  const fruitVariance=fruitValues.length?fruitValues.reduce((acc,val)=>acc+(val-fruitAvg)**2,0)/fruitValues.length:0;
  const rewardStd=Math.sqrt(rewardVariance);
  const fruitStd=Math.sqrt(fruitVariance);
  const fruitRate=stepsSum>0?fruitSum/stepsSum:0;
  const fillRate=(COLS*ROWS)?fruitAvg/(COLS*ROWS):0;
  const half=Math.floor(slice.length/2);
  let rewardTrend=0,fruitTrend=0;
  if(half>0){
    const first=slice.slice(0,half);
    const last=slice.slice(-half);
    const firstReward=first.reduce((acc,item)=>acc+((Number(item.reward)||0)),0)/half;
    const lastReward=last.reduce((acc,item)=>acc+((Number(item.reward)||0)),0)/half;
    const firstFruit=first.reduce((acc,item)=>acc+((Number(item.fruits)||0)),0)/half;
    const lastFruit=last.reduce((acc,item)=>acc+((Number(item.fruits)||0)),0)/half;
    rewardTrend=lastReward-firstReward;
    fruitTrend=lastFruit-firstFruit;
  }
  const stats={
    rewardAvg:round(rewardAvg,3),
    rewardStd:round(rewardStd,3),
    fruitAvg:round(fruitAvg,3),
    fruitStd:round(fruitStd,3),
    stepsAvg:Math.round(stepsAvg),
    loopsAvg:round(loopsAvg,3),
    fruitRate:round(fruitRate,4),
    fillRate:round(fillRate,4),
    rewardTrend:round(rewardTrend,3),
    fruitTrend:round(fruitTrend,3),
  };
  if(timeToFruitCount>0){
    stats.timeToFruit=round(timeToFruitSum/timeToFruitCount,3);
  }
  const breakdownAvg=breakdownCount?Object.fromEntries(Object.entries(breakdownTotals).map(([key,val])=>[key,round(val/breakdownCount,4)])):undefined;
  return {
    window:size,
    firstEpisode:slice[0]?.episode??null,
    lastEpisode:slice[slice.length-1]?.episode??null,
    stats,
    crash:crashCounts,
    rewardBreakdown:breakdownAvg,
  };
}

function buildAITelemetrySnapshot(intervalOverride){
  const candidate=Number(intervalOverride);
  const requestedInterval=Number.isFinite(candidate)&&candidate>0?Math.floor(candidate):aiAnalysisInterval;
  const lookback=Math.min(requestedInterval,aiEpisodeHistory.length);
  if(!lookback) return null;
  const hyperSnapshot=getHyperparameterSnapshot();
  const intervalSummary=aggregateEpisodeWindow(lookback);
  const rollupSummary=aggregateEpisodeWindow(Math.min(ROLLUP_WINDOW,aiEpisodeHistory.length));
  const recentWindow=Math.min(RECENT_EPISODES_MAX,lookback);
  const recentEpisodes=aiEpisodeHistory.slice(-recentWindow).map(entry=>compactEpisodeSummary(entry));
  const latestEpisode=compactEpisodeSummary(aiEpisodeHistory[aiEpisodeHistory.length-1],true);
  return {
    intervalEpisodes:intervalSummary?.window??lookback,
    meta:{
      episode,
      interval:intervalSummary?.window??lookback,
      board:{cols:COLS,rows:ROWS},
      envs:envCount,
      algo:currentAlgoKey,
      agent:agent?.kind||null,
      best:bestLen,
    },
    stats:intervalSummary?.stats||{},
    crash:intervalSummary?.crash||{},
    rewardBreakdown:intervalSummary?.rewardBreakdown,
    rollup:rollupSummary?{
      window:rollupSummary.window,
      firstEpisode:rollupSummary.firstEpisode,
      lastEpisode:rollupSummary.lastEpisode,
      stats:rollupSummary.stats,
      crash:rollupSummary.crash,
      rewardBreakdown:rollupSummary.rewardBreakdown,
    }:null,
    rewardConfig:{...rewardConfig},
    hyper:hyperSnapshot,
    currentConfig:{
      reward:{...rewardConfig},
      hyper:hyperSnapshot,
    },
    recentEpisodes,
    latestEpisode,
  };
}

function applyAITunerRewardConfig(newConfig={}){
  const result={changes:[],config:null};
  if(!newConfig||typeof newConfig!=='object') return result;
  const merged={...rewardConfig};
  Object.entries(newConfig).forEach(([key,value])=>{
    if(!(key in merged)) return;
    const num=Number(value);
    if(!Number.isFinite(num)) return;
    let clamped=num;
    const inputId=REWARD_INPUT_IDS[key];
    const input=ui[inputId];
    if(input){
      if(input.min!==''&&input.min!==undefined) clamped=Math.max(clamped,+input.min);
      if(input.max!==''&&input.max!==undefined) clamped=Math.min(clamped,+input.max);
    }
    const current=merged[key];
    if(Math.abs(current-clamped)<1e-6) return;
    merged[key]=clamped;
    result.changes.push({key,oldValue:current,newValue:clamped});
  });
  if(result.changes.length){
    applyRewardConfigToUI(merged);
    result.config={...merged};
  }
  return result;
}

function applyAITunerHyperparameters(updates={}){
  const result={changes:[],hyper:null};
  if(!updates||typeof updates!=='object') return result;
  const setValue=(id,value,keyLabel)=>{
    const input=ui[id];
    if(!input) return;
    let num=Number(value);
    if(!Number.isFinite(num)) return;
    if(input.min!==''&&input.min!==undefined) num=Math.max(num,+input.min);
    if(input.max!==''&&input.max!==undefined) num=Math.min(num,+input.max);
    const current=+input.value;
    if(Math.abs(current-num)<1e-6) return;
    input.value=`${num}`;
    result.changes.push({key:keyLabel,oldValue:current,newValue:num});
  };
  if(updates.gamma!==undefined) setValue('gamma',updates.gamma,'gamma');
  if(updates.lr!==undefined) setValue('lr',updates.lr,'lr');
  if(updates.epsStart!==undefined) setValue('epsStart',updates.epsStart,'epsStart');
  if(updates.epsEnd!==undefined) setValue('epsEnd',updates.epsEnd,'epsEnd');
  if(updates.epsDecay!==undefined) setValue('epsDecay',updates.epsDecay,'epsDecay');
  if(updates.batch!==undefined){
    if(agent?.kind==='ppo') setValue('ppoBatch',updates.batch,'ppoBatch');
    else setValue('batchSize',updates.batch,'batchSize');
  }
  if(updates.batchSize!==undefined) setValue('batchSize',updates.batchSize,'batchSize');
  if(updates.bufferSize!==undefined) setValue('bufferSize',updates.bufferSize,'bufferSize');
  if(updates.targetSync!==undefined) setValue('targetSync',updates.targetSync,'targetSync');
  if(updates.nStep!==undefined) setValue('nStep',updates.nStep,'nStep');
  if(updates.priorityAlpha!==undefined) setValue('priorityAlpha',updates.priorityAlpha,'priorityAlpha');
  if(updates.priorityBeta!==undefined) setValue('priorityBeta',updates.priorityBeta,'priorityBeta');
  if(updates.entropy!==undefined){
    if(agent?.kind==='policy') setValue('pgEntropy',updates.entropy,'pgEntropy');
    else if(agent?.kind==='a2c') setValue('acEntropy',updates.entropy,'acEntropy');
    else if(agent?.kind==='ppo') setValue('ppoEntropy',updates.entropy,'ppoEntropy');
  }
  if(updates.valueCoef!==undefined){
    if(agent?.kind==='a2c') setValue('acValueCoef',updates.valueCoef,'acValueCoef');
    else if(agent?.kind==='ppo') setValue('ppoValueCoef',updates.valueCoef,'ppoValueCoef');
  }
  if(updates.clip!==undefined&&agent?.kind==='ppo') setValue('ppoClip',updates.clip,'ppoClip');
  if(updates.lambda!==undefined&&agent?.kind==='ppo') setValue('ppoLambda',updates.lambda,'ppoLambda');
  if(updates.epochs!==undefined&&agent?.kind==='ppo') setValue('ppoEpochs',updates.epochs,'ppoEpochs');
  if(result.changes.length){
    updateReadouts();
    applyConfigToAgent();
    result.hyper=getHyperparameterSnapshot();
  }
  return result;
}

function logAITunerEvent({title='',detail='',tone='ai',metrics=null,episodeNumber=null}={}){
  logAutoEvent({title,detail,metrics,tone,episode:episodeNumber??episode});
}

function bindUI(){
  ui.playbackButtons.forEach(btn=>{
    btn.addEventListener('click',()=>{
      setPlaybackMode(btn.dataset.speed);
    });
  });
  ui.modeButtons.forEach(btn=>{
    btn.addEventListener('click',()=>{
      setTrainingMode(btn.dataset.mode);
    });
  });
  ui.gridSize.addEventListener('input',()=>{
    updateGridLabel();
    const desiredSize=Math.max(8,(+ui.gridSize.value)|0);
    if(desiredSize!==COLS){
      resetEnvironment(desiredSize,true);
    }
  });
  ui.btnReset.addEventListener('click',()=>resetEnvironment(+ui.gridSize.value,true));
  ui.btnTrain.addEventListener('click',startTraining);
  ui.btnPause.addEventListener('click',stopTraining);
  ui.btnStep.addEventListener('click',async()=>{ await playSingleEpisode(); });
  ui.btnWatch.addEventListener('click',watchSmoothEpisode);
  ui.btnToggleLiveView?.addEventListener('click',()=>{
    setLiveViewHidden(!liveViewHidden);
  });
  ui.btnCheckpointToggle?.addEventListener('click',handleCheckpointToggle);
  ui.btnSave.addEventListener('click',saveTrainingToFile);
  ui.btnLoad.addEventListener('click',()=>ui.fileLoader?.click());
  ui.btnClear.addEventListener('click',()=>{
    for(const k in localStorage){
      if(k.includes('tensorflowjs')) localStorage.removeItem(k);
    }
    flash('Cleared local storage');
  });
  ui.autoLogClear?.addEventListener('click',()=>{
    resetAutoLog();
  });
  if(ui.progressChartToggle){
    ui.progressChartToggle.addEventListener('click',()=>{
      const collapsed=!ui.progressChartPanel?.classList.contains('collapsed');
      setProgressChartCollapsed(collapsed);
    });
    setProgressChartCollapsed(false);
  }
  ui.aiIntervalSlider?.addEventListener('input',()=>{
    updateAiIntervalReadout();
  });
  ui.aiRunLimit?.addEventListener('change',()=>{
    applyAiRunLimitFromUI();
  });
  ui.aiStyleButtons?.forEach(btn=>{
    btn.addEventListener('click',()=>{
      setAiAutoStyle(btn.dataset.style||DEFAULT_AUTO_STYLE);
    });
  });
  ui.aiAutoTuneToggle?.addEventListener('change',()=>{
    if(ui.aiAutoTuneToggle.checked){
      const code=prompt('Ange säkerhetskod för att aktivera AI Auto-Tune:');
      if(code!=='1234554321'){
        ui.aiAutoTuneToggle.checked=false;
        aiAutoTuneEnabled=false;
        flash('Fel kod. AI Auto-Tune förblir avstängd.',true);
        return;
      }
    }
    aiAutoTuneEnabled=ui.aiAutoTuneToggle.checked;
    if(aiTuner) aiTuner.setEnabled(aiAutoTuneEnabled);
    const detail=aiAutoTuneEnabled?'Aktiverad':'Avstängd';
    logAITunerEvent({title:'AI Auto-Tune',detail,tone:'ai',episodeNumber:episode});
    updateAutoLogVisibility();
  });
  ui.fileLoader?.addEventListener('change',async ev=>{
    const [file]=ev.target.files||[];
    if(file) await loadTrainingFromFile(file);
    ev.target.value='';
  });
  ui.algoSelect.addEventListener('change',()=>{
    if(watching) return;
    const wasTraining=training;
    if(wasTraining) stopTraining();
    instantiateAgent(ui.algoSelect.value);
  });
  const updateAndApply=()=>{ updateReadouts(); applyConfigToAgent(); };
  ['gamma','lr','epsStart','epsEnd','epsDecay','batchSize','bufferSize','targetSync','nStep','priorityAlpha','priorityBeta','pgEntropy','acEntropy','acValueCoef','ppoEntropy','ppoClip','ppoLambda','ppoBatch','ppoEpochs','ppoValueCoef']
    .forEach(id=>ui[id]?.addEventListener('input',updateAndApply));
  ui.envCount?.addEventListener('input',()=>{
    updateReadouts();
    applyEnvCountFromUI();
  });
  const rewardIds=['rewardStep','rewardTurn','rewardApproach','rewardRetreat','rewardLoop','rewardRevisit','rewardWall','rewardSelf','rewardTimeout','rewardTrap','rewardSpace','rewardFruit','rewardGrowth','rewardCompact'];
  const updateRewards=()=>{ updateRewardReadouts(); applyRewardsToEnv(); };
  rewardIds.forEach(id=>ui[id]?.addEventListener('input',updateRewards));
  ui.tabTraining.addEventListener('click',()=>setActiveTab('training'));
  ui.tabGuide.addEventListener('click',()=>setActiveTab('guide'));
  updateReadouts();
  updateGridLabel();
  applyRewardsToEnv();
  updateControlAvailability();
  setTrainingMode(trainingMode);
  updateAutoLogVisibility();
  updateAiIntervalReadout();
  setAiAutoStyle(aiAutoTuneStyle,{announce:false});
  updateAiRunLimitHint();
  if(ui.aiAutoTuneToggle) ui.aiAutoTuneToggle.checked=aiAutoTuneEnabled;
  updateCheckpointToggleUI();
  updateProgressChart();
}
function setActiveTab(tab){
  const showGuide=tab==='guide';
  ui.tabTraining.classList.toggle('active',!showGuide);
  ui.tabGuide.classList.toggle('active',showGuide);
  ui.trainingView.classList.toggle('hidden',showGuide);
  ui.guideView.classList.toggle('hidden',!showGuide);
}
function updateGridLabel(){
  const val=+ui.gridSize.value;
  ui.gridLabel.textContent=`${val}×${val}`;
}
function updateControlAvailability(){
  if(ui.btnStep){
    ui.btnStep.disabled=trainingMode==='auto'||envCount>1;
  }
}
function createContextSlot(index,state){
  return {
    envIndex:index,
    state:Float32Array.from(state),
    totalReward:0,
    fruits:0,
    steps:0,
    needsReset:false,
  };
}
function seedContexts(forceReset=true){
  if(!vecEnv) return;
  const states=forceReset?vecEnv.resetAll():vecEnv.envs.map(env=>Float32Array.from(env.getState()));
  contexts=states.map((state,idx)=>createContextSlot(idx,state));
  env=vecEnv.getEnv(renderIndex)||vecEnv.getEnv(0);
  if(env) setImmediateState(env);
}
function ensureContextPool(){
  if(!vecEnv) return;
  if(contexts.length!==envCount){
    seedContexts(true);
  }
}
function reconfigureEnvironment({count=envCount,size=COLS,force=false}={}){
  let desiredCount=Math.max(1,count|0);
  if(trainingMode==='auto'){
    desiredCount=Math.max(12,desiredCount);
  }
  const desiredSize=Math.max(8,(+size)|0);
  const needInit=!vecEnv;
  const changedCount=desiredCount!==envCount;
  const changedSize=force||desiredSize!==COLS||needInit;
  envCount=desiredCount;
  if(!vecEnv){
    vecEnv=new VecSnakeEnv(envCount,{cols:desiredSize,rows:desiredSize,rewardConfig});
  }else if(changedCount||changedSize){
    vecEnv.configure({count:envCount,cols:desiredSize,rows:desiredSize,rewardConfig});
  }else{
    vecEnv.setRewardConfig(rewardConfig);
  }
  renderIndex=Math.min(renderIndex,envCount-1);
  env=vecEnv.getEnv(renderIndex)||vecEnv.getEnv(0);
  COLS=desiredSize;
  ROWS=desiredSize;
  CELL=board.width/COLS;
  stateDim=env?.getState()?.length||stateDim;
  seedContexts(true);
  agent?.setEnvCount?.(envCount);
  renderTick=0;
  updateControlAvailability();
  if(ui.envCount && ui.envCount.value!==`${envCount}`){
    ui.envCount.value=`${envCount}`;
  }
  updateBadgeMetrics();
}
function resetEnvironment(size=COLS,force=false){
  const wasTraining=training;
  if(wasTraining) stopTraining();
  reconfigureEnvironment({size,force:true});
  if(wasTraining&&!watching) startTraining();
}
function applyEnvCountFromUI(){
  const desired=Math.max(1,+ui.envCount.value||1);
  if(desired===envCount) return;
  const wasTraining=training;
  if(wasTraining) stopTraining();
  reconfigureEnvironment({count:desired,size:+ui.gridSize.value,force:true});
  if(wasTraining&&!watching) startTraining();
}
function setTrainingMode(mode){
  let next=mode==='auto'?'auto':'manual';
  const wasTraining=training;
  const prevMode=trainingMode;
  if(next==='auto' && agent?.kind!=='dqn'){
    flash('Auto mode requires a DQN agent',true);
    next='manual';
  }
  if(wasTraining) stopTraining();
  trainingMode=next;
  ui.modeButtons.forEach(btn=>btn.classList.toggle('active',btn.dataset.mode===trainingMode));
  if(trainingMode==='auto'){
    const firstActivation=prevMode!=='auto';
    autoPilot=new BrowserAutoPilot({rewardConfig:{...rewardConfig}});
    autoPilot.setAgent(agent);
    autoPilot.setTuningStyle(aiAutoTuneStyle);
    const desiredCount=Math.max(12,envCount);
    ui.envCount.value=`${desiredCount}`;
    if(firstActivation){
      ui.gridSize.value='10';
      updateGridLabel();
      reconfigureEnvironment({count:desiredCount,size:10,force:true});
    }else{
      reconfigureEnvironment({count:desiredCount,size:+ui.gridSize.value,force:true});
    }
    updateReadouts();
    const stageIdx=autoPilot.boardStages.findIndex(stage=>stage.size===COLS);
    if(stageIdx>=0) autoPilot.stageIndex=stageIdx;
    lastAutoMetrics=null;
    lastAutoSummaryEpisode=autoPilot?.episode||0;
    autoPilot.lastEvaluationEpisode=autoPilot.episode||0;
    if(firstActivation){
      resetAutoLog();
      updateAutoLogVisibility();
      logAutoEvent({
        title:'Auto mode activated',
        detail:`${envCount} environments • ${COLS}×${ROWS}`,
        tone:'info',
        episode:autoPilot?.episode||0,
      });
    }else{
      updateAutoLogVisibility();
    }
    ui.envCount.disabled=true;
  }else{
    autoPilot=null;
    ui.envCount.disabled=agent?.kind!=='dqn';
    lastAutoMetrics=null;
    lastAutoSummaryEpisode=0;
    updateAutoLogVisibility();
    autoRunStopEpisode=null;
  }
  if(trainingMode==='auto') ui.envCount.disabled=true;
  updateControlAvailability();
  updateReadouts();
  updateAiRunLimitHint();
  if(wasTraining&&!watching) startTraining();
}
function setPlaybackMode(mode){
  if(!playbackModes[mode]) mode='cinematic';
  playbackMode=mode;
  ui.playbackButtons.forEach(btn=>{
    btn.classList.toggle('active',btn.dataset.speed===mode);
  });
  ui.playbackLabel.textContent=liveViewHidden?'Rendering paused':playbackModes[mode].label;
}
function setLiveViewHidden(hidden){
  hidden=!!hidden;
  if(hidden===liveViewHidden) return;
  liveViewHidden=hidden;
  if(ui.btnToggleLiveView){
    ui.btnToggleLiveView.textContent=hidden?'Show live view':'Hide live view';
    ui.btnToggleLiveView.setAttribute('aria-pressed',hidden?'true':'false');
  }
  board.classList.toggle('hidden',hidden);
  board.setAttribute('aria-hidden',hidden?'true':'false');
  if(hidden){
    renderSuspended=true;
    if(renderToken){
      cancelAnimationFrame(renderToken);
      renderToken=0;
    }
    renderActive=false;
    renderQueue.length=0;
    currentAnim=null;
    ui.playbackLabel.textContent='Rendering paused';
  }else{
    renderSuspended=false;
    setImmediateState(env);
    setPlaybackMode(playbackMode);
  }
}
function applyConfigToAgent(){
  if(!agent) return;
  const shared={
    gamma:+ui.gamma.value,
    lr:+ui.lr.value,
  };
  agent.setEnvCount?.(envCount);
  agent.setGamma(shared.gamma);
  agent.setLearningRate(shared.lr);
  if(agent.kind==='dqn'){
    agent.setEpsilonSchedule?.({
      start:+ui.epsStart.value,
      end:+ui.epsEnd.value,
      decay:+ui.epsDecay.value,
    });
    agent.batch=+ui.batchSize.value;
    agent.buffer.setCapacity(+ui.bufferSize.value);
    agent.buffer.setAlpha(+ui.priorityAlpha.value);
    agent.buffer.setBeta(+ui.priorityBeta.value);
    agent.setNStep(+ui.nStep.value);
    targetSyncSteps=+ui.targetSync.value||2000;
  }else if(agent.kind==='policy'){
    agent.setEntropy(+ui.pgEntropy.value);
    targetSyncSteps=Infinity;
  }else if(agent.kind==='a2c'){
    agent.setEntropy(+ui.acEntropy.value);
    agent.setValueCoef(+ui.acValueCoef.value);
    targetSyncSteps=Infinity;
  }else if(agent.kind==='ppo'){
    agent.setEntropy(+ui.ppoEntropy.value);
    agent.setValueCoef(+ui.ppoValueCoef.value);
    agent.setClip(+ui.ppoClip.value);
    agent.setLambda(+ui.ppoLambda.value);
    agent.setBatch(+ui.ppoBatch.value);
    agent.setEpochs(+ui.ppoEpochs.value);
    targetSyncSteps=Infinity;
  }
  updateBadgeMetrics();
}
function updateReadouts(){
  updateBadgeMetrics();
  updateRewardReadouts();
}
function updateBadgeMetrics(){
  ui.gammaReadout.textContent=(+ui.gamma.value).toFixed(3);
  ui.gammaBadge.textContent=(+ui.gamma.value).toFixed(3);
  ui.lrReadout.textContent=(+ui.lr.value).toFixed(4);
  ui.lrBadge.textContent=(+ui.lr.value).toFixed(4);
  if(ui.envCountReadout){
    ui.envCountReadout.textContent=`${(+ui.envCount.value)|0}`;
  }
  if(agent?.kind==='dqn'){
    ui.epsReadout.textContent=(agent.epsilon??1).toFixed(2);
  }else{
    ui.epsReadout.textContent='—';
  }
  ui.epsStartReadout.textContent=(+ui.epsStart.value).toFixed(2);
  ui.epsEndReadout.textContent=(+ui.epsEnd.value).toFixed(2);
  ui.epsDecayReadout.textContent=`${(+ui.epsDecay.value)|0}`;
  ui.batchReadout.textContent=`${(+ui.batchSize.value)|0}`;
  ui.bufferReadout.textContent=`${(+ui.bufferSize.value)|0}`;
  ui.targetSyncReadout.textContent=`${(+ui.targetSync.value)|0}`;
  ui.nStepReadout.textContent=`${(+ui.nStep.value)|0}`;
  ui.alphaReadout.textContent=(+ui.priorityAlpha.value).toFixed(2);
  ui.betaReadout.textContent=(+ui.priorityBeta.value).toFixed(2);
  ui.pgEntropyReadout.textContent=(+ui.pgEntropy.value).toFixed(3);
  ui.acEntropyReadout.textContent=(+ui.acEntropy.value).toFixed(3);
  ui.acValueCoefReadout.textContent=(+ui.acValueCoef.value).toFixed(2);
  ui.ppoEntropyReadout.textContent=(+ui.ppoEntropy.value).toFixed(3);
  ui.ppoClipReadout.textContent=(+ui.ppoClip.value).toFixed(2);
  ui.ppoLambdaReadout.textContent=(+ui.ppoLambda.value).toFixed(2);
  ui.ppoBatchReadout.textContent=`${(+ui.ppoBatch.value)|0}`;
  ui.ppoEpochsReadout.textContent=`${(+ui.ppoEpochs.value)|0}`;
  ui.ppoValueCoefReadout.textContent=(+ui.ppoValueCoef.value).toFixed(2);
}
function updateRewardReadouts(){
  if(!ui.rewardStep) return;
  ui.rewardStepReadout.textContent=(+ui.rewardStep.value).toFixed(3);
  ui.rewardTurnReadout.textContent=(+ui.rewardTurn.value).toFixed(3);
  ui.rewardApproachReadout.textContent=(+ui.rewardApproach.value).toFixed(3);
  ui.rewardRetreatReadout.textContent=(+ui.rewardRetreat.value).toFixed(3);
  ui.rewardLoopReadout.textContent=(+ui.rewardLoop.value).toFixed(2);
  ui.rewardRevisitReadout.textContent=(+ui.rewardRevisit.value).toFixed(3);
  ui.rewardWallReadout.textContent=(+ui.rewardWall.value).toFixed(1);
  ui.rewardSelfReadout.textContent=(+ui.rewardSelf.value).toFixed(1);
  ui.rewardTimeoutReadout.textContent=(+ui.rewardTimeout.value).toFixed(1);
  ui.rewardTrapReadout.textContent=(+ui.rewardTrap.value).toFixed(2);
  ui.rewardSpaceReadout.textContent=(+ui.rewardSpace.value).toFixed(2);
  ui.rewardFruitReadout.textContent=(+ui.rewardFruit.value).toFixed(1);
  ui.rewardGrowthReadout.textContent=(+ui.rewardGrowth.value).toFixed(1);
  ui.rewardCompactReadout.textContent=(+ui.rewardCompact.value).toFixed(3);
}
function getRewardConfigFromUI(){
  return {
    stepPenalty:+ui.rewardStep.value,
    turnPenalty:+ui.rewardTurn.value,
    approachBonus:+ui.rewardApproach.value,
    retreatPenalty:+ui.rewardRetreat.value,
    loopPenalty:+ui.rewardLoop.value,
    revisitPenalty:+ui.rewardRevisit.value,
    wallPenalty:+ui.rewardWall.value,
    selfPenalty:+ui.rewardSelf.value,
    timeoutPenalty:+ui.rewardTimeout.value,
    trapPenalty:+ui.rewardTrap.value,
    spaceGainBonus:+ui.rewardSpace.value,
    fruitReward:+ui.rewardFruit.value,
    growthBonus:+ui.rewardGrowth.value,
    compactWeight:+ui.rewardCompact.value,
  };
}
function applyRewardsToEnv(){
  rewardConfig=getRewardConfigFromUI();
  vecEnv?.setRewardConfig(rewardConfig);
  env=vecEnv?.getEnv(renderIndex)||env;
  autoPilot?.setRewardConfig?.({...rewardConfig});
}
function applyRewardConfigToUI(config={}){
  if(config.stepPenalty!==undefined) ui.rewardStep.value=config.stepPenalty;
  if(config.turnPenalty!==undefined) ui.rewardTurn.value=config.turnPenalty;
  if(config.approachBonus!==undefined) ui.rewardApproach.value=config.approachBonus;
  if(config.retreatPenalty!==undefined) ui.rewardRetreat.value=config.retreatPenalty;
  if(config.loopPenalty!==undefined) ui.rewardLoop.value=config.loopPenalty;
  if(config.revisitPenalty!==undefined) ui.rewardRevisit.value=config.revisitPenalty;
  if(config.wallPenalty!==undefined) ui.rewardWall.value=config.wallPenalty;
  if(config.selfPenalty!==undefined) ui.rewardSelf.value=config.selfPenalty;
  if(config.timeoutPenalty!==undefined) ui.rewardTimeout.value=config.timeoutPenalty;
  if(config.trapPenalty!==undefined) ui.rewardTrap.value=config.trapPenalty;
  if(config.spaceGainBonus!==undefined) ui.rewardSpace.value=config.spaceGainBonus;
  if(config.fruitReward!==undefined) ui.rewardFruit.value=config.fruitReward;
  if(config.growthBonus!==undefined) ui.rewardGrowth.value=config.growthBonus;
  if(config.compactWeight!==undefined) ui.rewardCompact.value=config.compactWeight;
  updateRewardReadouts();
  applyRewardsToEnv();
}
class BrowserAutoPilot{
  constructor({rewardConfig={}}={}){
    this.history=[];
    this.lossHistory=[];
    this.episode=0;
    this.rewardConfig={...rewardConfig};
    this.boardStages=[
      {size:10,threshold:0},
      {size:14,threshold:60},
      {size:18,threshold:120},
      {size:20,threshold:200},
    ];
    this.stageIndex=0;
    this.lastAdjust={};
    this.bestFruit=0;
    this.agent=null;
    this.evaluationIntervalBase=50;
    this.evaluationInterval=this.evaluationIntervalBase;
    this.minEpisodesForAdjustBase=200;
    this.minEpisodesForAdjust=this.minEpisodesForAdjustBase;
    this.lastEvaluationEpisode=0;
    this.tuningStyle=DEFAULT_AUTO_STYLE;
    this.magnitudeFactor=1;
    this.cooldownFactor=1;
    this.setTuningStyle(DEFAULT_AUTO_STYLE);
  }
  setTuningStyle(style=DEFAULT_AUTO_STYLE){
    const preset=AUTO_TUNING_STYLES[style]||AUTO_TUNING_STYLES[DEFAULT_AUTO_STYLE];
    this.tuningStyle=preset.key;
    this.magnitudeFactor=preset.magnitude;
    this.cooldownFactor=preset.cooldown;
    this.evaluationInterval=Math.max(20,Math.round(this.evaluationIntervalBase*preset.eval));
    this.minEpisodesForAdjust=Math.max(100,Math.round(this.minEpisodesForAdjustBase*preset.start));
  }
  getTuningStyle(){
    return this.tuningStyle;
  }
  setAgent(agent){
    this.agent=agent;
  }
  setRewardConfig(cfg={}){
    this.rewardConfig={...cfg};
  }
  getRewardConfig(){
    return {...this.rewardConfig};
  }
  _scaledCooldown(base){
    return Math.max(1,Math.round(base*this.cooldownFactor));
  }
  _scaleAdd(delta){
    return delta*this.magnitudeFactor;
  }
  _scaleMultiplier(base){
    if(base===1) return 1;
    if(base>1) return 1+(base-1)*this.magnitudeFactor;
    return 1-(1-base)*this.magnitudeFactor;
  }
  recordEpisode({
    fruits=0,
    reward=0,
    steps=0,
    loss=null,
    loopHits=0,
    revisitPenalty=0,
    crash=null,
    timeToFruitTotal=0,
    timeToFruitCount=0,
    rewardBreakdown=null,
  }={}){
    this.history.push({
      fruits,
      reward,
      steps,
      loopHits,
      revisitPenalty,
      crash,
      timeToFruitTotal,
      timeToFruitCount,
      breakdown:rewardBreakdown?{...rewardBreakdown}:null,
    });
    if(this.history.length>6000) this.history.shift();
    if(loss!==null && loss!==undefined){
      this.lossHistory.push(loss);
      if(this.lossHistory.length>6000) this.lossHistory.shift();
    }
    this.episode++;
  }
  _canAdjust(key,cooldown=500){
    const window=this._scaledCooldown(cooldown);
    const last=this.lastAdjust[key]??-Infinity;
    if(this.episode-last<window) return false;
    this.lastAdjust[key]=this.episode;
    return true;
  }
  _averageBreakdown(window=200){
    const recent=this.history.slice(-window).filter(item=>item.breakdown);
    if(!recent.length) return null;
    const totals=Object.fromEntries(REWARD_COMPONENT_KEYS.map(key=>[key,0]));
    recent.forEach(item=>{
      const data=item.breakdown;
      REWARD_COMPONENT_KEYS.forEach(key=>{
        totals[key]+=data[key]??0;
      });
    });
    const scale=1/recent.length;
    REWARD_COMPONENT_KEYS.forEach(key=>{
      totals[key]*=scale;
    });
    return totals;
  }
  getMetrics(){
    const fruits=this.history.map(item=>item.fruits);
    const ma100=movingAverage(fruits,100);
    const ma500=movingAverage(fruits,500);
    const prev100=movingAverage(fruits,100,100);
    const fruitSlope=ma100-prev100;
    const improvement2000=movingAverage(fruits,2000)-movingAverage(fruits,2000,2000);
    const stepsHist=this.history.map(item=>item.steps||0);
    const avgEpisodeLen100=movingAverage(stepsHist,100);
    this.bestFruit=Math.max(this.bestFruit,ma100||0);
    const regression=this.bestFruit>0 && ma100<this.bestFruit*0.75;
    const window500=this.history.slice(-500);
    const totalSteps500=window500.reduce((sum,item)=>sum+(item.steps||0),0);
    const loopHits500=window500.reduce((sum,item)=>sum+(item.loopHits||0),0);
    const revisitPenalty500=window500.reduce((sum,item)=>sum+(item.revisitPenalty||0),0);
    const crashSelfEpisodes=window500.filter(item=>item.crash==='self').length;
    const timeToFruitTotal=window500.reduce((sum,item)=>sum+(item.timeToFruitTotal||0),0);
    const timeToFruitCount=window500.reduce((sum,item)=>sum+(item.timeToFruitCount||0),0);
    const loopHitRate=totalSteps500>0?loopHits500/totalSteps500:0;
    const revisitRate=totalSteps500>0?revisitPenalty500/Math.max(1,totalSteps500):0;
    const crashRateSelf=window500.length?crashSelfEpisodes/window500.length:0;
    const timeToFruitAvg=timeToFruitCount>0?timeToFruitTotal/timeToFruitCount:0;
    const lossValues=this.lossHistory.slice(-200);
    const lossMean=lossValues.length?lossValues.reduce((a,b)=>a+b,0)/lossValues.length:0;
    const lossStd=stddev(lossValues);
    const lossRatio=lossMean>0?lossStd/lossMean:0;
    return {
      maFruit100:ma100,
      maFruit500:ma500,
      fruitSlope,
      improvement2000,
      regression,
      lossMean,
      lossStd,
      lossRatio,
      avgEpisodeLen100,
      loopHitRate,
      revisitRate,
      crashRateSelf,
      timeToFruitAvg,
    };
  }
  maybeAdjust({agent}={}){
    const actor=agent||this.agent;
    const metrics=this.getMetrics();
    const adjustments=[];
    const nextStage=this.boardStages[this.stageIndex+1];
    if(nextStage && metrics.maFruit500>nextStage.threshold && this._canAdjust('board',200)){
      this.stageIndex++;
      adjustments.push({type:'board',size:this.boardStages[this.stageIndex].size});
    }
    if(!actor||actor.kind!=='dqn'){
      return {adjustments,metrics};
    }
    if(this.episode<this.minEpisodesForAdjust){
      return {adjustments,metrics};
    }
    if(this.episode-this.lastEvaluationEpisode<this.evaluationInterval){
      return {adjustments,metrics};
    }
    this.lastEvaluationEpisode=this.episode;
    const breakdownAvg=this._averageBreakdown(240);
    if(metrics.fruitSlope<=0 && metrics.improvement2000<2 && this._canAdjust('epsilon-up',500)){
      const newEnd=clamp(actor.epsEnd+this._scaleAdd(0.03),0.01,0.3);
      const newDecay=clamp(actor.epsDecay*this._scaleMultiplier(1.2),5000,200000);
      actor.setEpsilonSchedule?.({end:newEnd,decay:newDecay});
      adjustments.push({type:'epsilon',end:newEnd,decay:newDecay,reason:'stagnation'});
    }
    if(metrics.regression && this._canAdjust('regression',800)){
      const newEnd=clamp(actor.epsEnd+this._scaleAdd(0.02),0.01,0.3);
      actor.setEpsilonSchedule?.({end:newEnd});
      const newLr=Math.max(0.0002,actor.lr*this._scaleMultiplier(0.8));
      actor.setLearningRate(newLr);
      adjustments.push({type:'lr',value:newLr,reason:'regression'});
    }else if(metrics.fruitSlope>0 && actor.epsEnd>0.12 && this._canAdjust('epsilon-down',800)){
      const newEnd=clamp(actor.epsEnd-this._scaleAdd(0.02),0.01,0.3);
      const newDecay=clamp(actor.epsDecay*this._scaleMultiplier(0.9),5000,200000);
      actor.setEpsilonSchedule?.({end:newEnd,decay:newDecay});
      adjustments.push({type:'epsilon',end:newEnd,decay:newDecay,reason:'recovery'});
    }
    if(metrics.lossRatio>0.85 && this._canAdjust('lr-down',1000)){
      const newLr=Math.max(0.0002,actor.lr*this._scaleMultiplier(0.85));
      actor.setLearningRate(newLr);
      adjustments.push({type:'lr',value:newLr,reason:'loss_ratio'});
    }else if(metrics.lossRatio<0.3 && this._canAdjust('lr-up',1200)){
      const newLr=Math.min(0.0005,actor.lr*this._scaleMultiplier(1.05));
      actor.setLearningRate(newLr);
      adjustments.push({type:'lr',value:newLr,reason:'recover'});
    }
    this._adjustRewards(actor,metrics,adjustments,breakdownAvg);
    return {adjustments,metrics};
  }
  _adjustRewards(actor,metrics,adjustments,breakdownAvg){
    if(!metrics) return;
    const rewardConfig=this.rewardConfig||{};
    if(metrics.loopHitRate>0.01 && metrics.fruitSlope<=0 && this._canAdjust('reward-loop',500)){
      rewardConfig.loopPenalty=clamp((rewardConfig.loopPenalty??0.5)+this._scaleAdd(0.05),0,1);
      rewardConfig.compactWeight=0;
      adjustments.push({type:'reward',key:'loopPenalty',value:rewardConfig.loopPenalty,reason:'loop_penalty'});
    }
    if(metrics.revisitRate>0.01 && this._canAdjust('reward-revisit',500)){
      rewardConfig.revisitPenalty=clamp((rewardConfig.revisitPenalty??0.05)+this._scaleAdd(0.005),0,0.1);
      const newEnd=clamp((actor?.epsEnd??0.12)+this._scaleAdd(0.02),0.01,0.3);
      actor?.setEpsilonSchedule?.({end:newEnd});
      adjustments.push({type:'reward',key:'revisitPenalty',value:rewardConfig.revisitPenalty,reason:'revisit_penalty'});
      adjustments.push({type:'epsilon',end:newEnd,reason:'revisit_penalty'});
    }
    if(metrics.crashRateSelf>0.4 && this._canAdjust('reward-self',500)){
      rewardConfig.selfPenalty=clamp((rewardConfig.selfPenalty??25.5)+this._scaleAdd(1),0,30);
      rewardConfig.turnPenalty=clamp((rewardConfig.turnPenalty??0.001)-this._scaleAdd(0.0002),0,0.02);
      adjustments.push({type:'reward',key:'selfPenalty',value:rewardConfig.selfPenalty,reason:'self_penalty'});
    }
    let approachAdjusted=false;
    let retreatAdjusted=false;
    if(metrics.timeToFruitAvg>200 && metrics.loopHitRate<0.005 && metrics.revisitRate<0.005 && this._canAdjust('reward-fruit',500)){
      rewardConfig.approachBonus=clamp((rewardConfig.approachBonus??0.03)+this._scaleAdd(0.005),0,0.1);
      rewardConfig.retreatPenalty=clamp((rewardConfig.retreatPenalty??0.03)+this._scaleAdd(0.005),0,0.1);
      adjustments.push({type:'reward',key:'approachBonus',value:rewardConfig.approachBonus,reason:'slow_fruit'});
      adjustments.push({type:'reward',key:'retreatPenalty',value:rewardConfig.retreatPenalty,reason:'slow_fruit'});
      approachAdjusted=true;
      retreatAdjusted=true;
    }
    if(breakdownAvg){
      const avgFruit=breakdownAvg.fruitReward??0;
      const avgStep=breakdownAvg.stepPenalty??0;
      const avgRetreat=breakdownAvg.retreatPenalty??0;
      const avgApproach=breakdownAvg.approachBonus??0;
      if(avgStep<0 && Math.abs(avgStep)>Math.max(0.5,Math.abs(avgFruit))*1.3 && this._canAdjust('reward-step-down',900)){
        rewardConfig.stepPenalty=clamp((rewardConfig.stepPenalty??0.01)*this._scaleMultiplier(0.9),0.001,0.05);
        adjustments.push({type:'reward',key:'stepPenalty',value:rewardConfig.stepPenalty,reason:'step_drag'});
      }
      if(!retreatAdjusted && Math.abs(avgRetreat)>(Math.abs(avgApproach)+0.5) && this._canAdjust('reward-retreat-down',900)){
        rewardConfig.retreatPenalty=Math.max(0,(rewardConfig.retreatPenalty??0.03)-this._scaleAdd(0.005));
        adjustments.push({type:'reward',key:'retreatPenalty',value:rewardConfig.retreatPenalty,reason:'retreat_load'});
      }
      if(avgFruit<3 && metrics.timeToFruitAvg>160 && this._canAdjust('reward-fruit-extra',1200)){
        rewardConfig.fruitReward=clamp((rewardConfig.fruitReward??10)+this._scaleAdd(1),0,30);
        adjustments.push({type:'reward',key:'fruitReward',value:rewardConfig.fruitReward,reason:'fruit_support'});
      }
      if(!approachAdjusted && avgApproach<1 && metrics.timeToFruitAvg>150 && this._canAdjust('reward-approach-boost',1200)){
        rewardConfig.approachBonus=clamp((rewardConfig.approachBonus??0.03)+this._scaleAdd(0.005),0,0.1);
        adjustments.push({type:'reward',key:'approachBonus',value:rewardConfig.approachBonus,reason:'fruit_support'});
      }
    }
    this.rewardConfig={...rewardConfig};
  }
}
function updateAdvancedVisibility(){
  const type=AGENT_PRESETS[currentAlgoKey]?.type||'dqn';
  Object.entries(ui.advancedSections).forEach(([key,el])=>{
    if(!el) return;
    el.classList.toggle('hidden',key!==type);
  });
}
function instantiateAgent(key,opts={}){
  const {useCurrentUI=false,overrideDefaults=null}=opts;
  currentAlgoKey=AGENT_PRESETS[key]?key:'dueling';
  ui.algoSelect.value=currentAlgoKey;
  const preset=AGENT_PRESETS[currentAlgoKey];
  const appliedDefaults={...preset.defaults};
  if(overrideDefaults){
    if(Array.isArray(overrideDefaults.layers)) appliedDefaults.layers=overrideDefaults.layers.slice();
    if(overrideDefaults.learnRepeats!==undefined) appliedDefaults.learnRepeats=overrideDefaults.learnRepeats;
    if(overrideDefaults.dueling!==undefined) appliedDefaults.dueling=overrideDefaults.dueling;
    if(overrideDefaults.double!==undefined) appliedDefaults.double=overrideDefaults.double;
  }
  if(!useCurrentUI){
    applyPresetToUI(appliedDefaults);
  }
  agent=preset.create(stateDim,actionDim,{
    gamma:+ui.gamma.value,
    lr:+ui.lr.value,
    epsStart:+ui.epsStart.value,
    epsEnd:+ui.epsEnd.value,
    epsDecay:+ui.epsDecay.value,
    batch:+ui.batchSize.value,
    bufferSize:+ui.bufferSize.value,
    priorityAlpha:+ui.priorityAlpha.value,
    priorityBeta:+ui.priorityBeta.value,
    nStep:+ui.nStep.value,
    targetSync:+ui.targetSync.value,
    entropy:+ui.pgEntropy.value,
    valueCoef:+ui.acValueCoef.value,
    clip:+ui.ppoClip.value,
    lambda:+ui.ppoLambda.value,
    batch:+ui.ppoBatch.value,
    epochs:+ui.ppoEpochs.value,
    learnRepeats:appliedDefaults.learnRepeats,
    layers:appliedDefaults.layers,
    dueling:appliedDefaults.dueling,
    double:appliedDefaults.double,
  });
  agent.learnRepeats=(appliedDefaults.learnRepeats??preset.defaults.learnRepeats)??agent.learnRepeats??1;
  targetSyncSteps=agent.kind==='dqn'? (+ui.targetSync.value||2000):Infinity;
  updateAdvancedVisibility();
  ui.algoBadge.textContent=preset.badge||preset.label;
  ui.algoDescription.textContent=preset.description;
  if(typeof presetSelectEl!=='undefined'&&presetSelectEl&&presetSelectEl.value!==currentAlgoKey){
    presetSelectEl.value=currentAlgoKey;
  }
  updateBadgeMetrics();
  currentStagePresetKey='';
  refreshStagePresetOptions(currentAlgoKey,{preserveSelection:false});
  resetTrainingStats();
  if(agent.kind!=='dqn' && trainingMode==='auto'){
    setTrainingMode('manual');
  }
  if(agent.kind!=='dqn'){
    ui.envCount.value='1';
    ui.envCount.disabled=true;
    reconfigureEnvironment({count:1,size:+ui.gridSize.value,force:true});
  }else{
    ui.envCount.disabled=false;
    const desiredCount=Math.max(1,+ui.envCount.value||envCount);
    reconfigureEnvironment({count:desiredCount,size:+ui.gridSize.value,force:true});
  }
  autoPilot?.setAgent?.(agent);
  updateControlAvailability();
  updateReadouts();
}
function applyPresetToUI(config){
  if(config.gamma!==undefined) ui.gamma.value=config.gamma;
  if(config.lr!==undefined) ui.lr.value=config.lr;
  if(config.epsStart!==undefined) ui.epsStart.value=config.epsStart;
  if(config.epsEnd!==undefined) ui.epsEnd.value=config.epsEnd;
  if(config.epsDecay!==undefined) ui.epsDecay.value=config.epsDecay;
  if(config.batch!==undefined) ui.batchSize.value=config.batch;
  if(config.bufferSize!==undefined) ui.bufferSize.value=config.bufferSize;
  if(config.targetSync!==undefined) ui.targetSync.value=config.targetSync;
  if(config.nStep!==undefined) ui.nStep.value=config.nStep;
  if(config.priorityAlpha!==undefined) ui.priorityAlpha.value=config.priorityAlpha;
  if(config.priorityBeta!==undefined) ui.priorityBeta.value=config.priorityBeta;
  if(config.entropy!==undefined){
    ui.pgEntropy.value=config.entropy;
    ui.acEntropy.value=config.entropy;
    ui.ppoEntropy.value=config.entropy;
  }
  if(config.valueCoef!==undefined){
    ui.acValueCoef.value=config.valueCoef;
    ui.ppoValueCoef.value=config.valueCoef;
  }
  if(config.clip!==undefined) ui.ppoClip.value=config.clip;
  if(config.lambda!==undefined) ui.ppoLambda.value=config.lambda;
  if(config.batch!==undefined) ui.ppoBatch.value=config.batch;
  if(config.epochs!==undefined) ui.ppoEpochs.value=config.epochs;
  updateReadouts();
}
<<<<<<< HEAD
function applyPreset(preset,options={}){
  if(!preset) return;
  const {preserveProgress=false}=options;
  const agentKey=getStageAgentKey(preset,currentAlgoKey);
=======
function applyPreset(preset){
  if(!preset) return;
  const rawAgent=preset.agent||currentAlgoKey;
  const resolvedAgent=AGENT_PRESETS[rawAgent]?rawAgent:(STAGE_AGENT_ALIASES[rawAgent]||rawAgent);
  const agentKey=AGENT_PRESETS[resolvedAgent]?resolvedAgent:'dueling';
>>>>>>> 3cab9945
  const overrides={};
  if(Array.isArray(preset.hiddenSizes)) overrides.layers=preset.hiddenSizes.slice();
  if(preset.learnRepeats!==undefined) overrides.learnRepeats=preset.learnRepeats;
  if(preset.dueling!==undefined) overrides.dueling=preset.dueling;
  if(preset.double!==undefined) overrides.double=preset.double;
  const {
    label,
<<<<<<< HEAD
    agent:_stageAgent,
    rewardConfig,
    hiddenSizes:_hiddenSizes,
    learnRepeats:_learnRepeats,
    lam,
    clipRatio,
    stepsPerEpoch:_stepsPerEpoch,
=======
    agent,
    rewardConfig,
    hiddenSizes,
    learnRepeats,
    lam,
    clipRatio,
    stepsPerEpoch,
>>>>>>> 3cab9945
    trainIters,
    minibatchSize,
    batchSize,
    ...rest
  }=preset;
  const config={...rest};
  if(batchSize!==undefined) config.batch=batchSize;
  if(minibatchSize!==undefined) config.batch=minibatchSize;
  if(lam!==undefined) config.lambda=lam;
  if(clipRatio!==undefined) config.clip=clipRatio;
  if(trainIters!==undefined) config.epochs=trainIters;
  // remove properties not handled by UI
  delete config.agent;
  delete config.label;
  delete config.rewardConfig;
  delete config.hiddenSizes;
  delete config.learnRepeats;
  delete config.lam;
  delete config.clipRatio;
  delete config.stepsPerEpoch;
  delete config.trainIters;
  delete config.minibatchSize;
  delete config.batchSize;
  applyPresetToUI(config);
  if(rewardConfig) applyRewardConfigToUI({...rewardConfig});
<<<<<<< HEAD
  applyRewardsToEnv();
  const overrideArg=Object.keys(overrides).length?overrides:null;
  const targetPreset=AGENT_PRESETS[agentKey];
  currentAlgoKey=agentKey;
  ui.algoSelect.value=agentKey;
  if(presetSelectEl) presetSelectEl.value=agentKey;
  const hasProgress=episode>0||totalSteps>0;
  const canPreserve=preserveProgress&&agent&&targetPreset&&currentAlgoKey===agentKey&&hasProgress;
  if(canPreserve){
    if(overrideArg&&overrideArg.learnRepeats!==undefined) agent.learnRepeats=overrideArg.learnRepeats;
    ui.algoBadge.textContent=label||targetPreset.badge||targetPreset.label;
    applyConfigToAgent();
    updateReadouts();
    return;
  }
  instantiateAgent(agentKey,{useCurrentUI:true,overrideDefaults:overrideArg});
  if(label) ui.algoBadge.textContent=label;
  applyConfigToAgent();
  updateReadouts();
}

function refreshStagePresetOptions(agentKey,{preserveSelection=true}={}){
  if(!stageSelectEl) return;
  const fallback=agentKey&&AGENT_PRESETS[agentKey]?agentKey:'dueling';
  const targetAgent=resolveAgentKey(agentKey,fallback);
  const previousValue=preserveSelection?(stageSelectEl.value||currentStagePresetKey):'';
  stageSelectEl.innerHTML='';
  const placeholder=document.createElement('option');
  placeholder.value='';
  placeholder.textContent=STAGE_PRESET_PLACEHOLDER;
  stageSelectEl.appendChild(placeholder);
  const entries=[];
  for(const [key,preset] of Object.entries(STAGE_PRESETS)){
    if(resolveAgentKey(preset.agent,targetAgent)===targetAgent){
      entries.push({key,label:preset.label});
    }
  }
  const hasEntries=entries.length>0;
  if(stagePresetField){
    stagePresetField.classList.toggle('hidden',!hasEntries);
  }
  if(!hasEntries){
    placeholder.textContent='No stage presets available';
    stageSelectEl.disabled=true;
    currentStagePresetKey='';
    stageSelectEl.value='';
    return;
  }
  stageSelectEl.disabled=false;
  const availableKeys=new Set();
  entries.forEach(({key,label})=>{
    const option=document.createElement('option');
    option.value=key;
    option.textContent=label;
    stageSelectEl.appendChild(option);
    availableKeys.add(key);
  });
  if(preserveSelection&&previousValue&&availableKeys.has(previousValue)){
    stageSelectEl.value=previousValue;
    currentStagePresetKey=previousValue;
    return;
  }
  if(currentStagePresetKey&&availableKeys.has(currentStagePresetKey)){
    stageSelectEl.value=currentStagePresetKey;
    return;
  }
  currentStagePresetKey='';
  stageSelectEl.value='';
}
=======
  const overrideArg=Object.keys(overrides).length?overrides:null;
  instantiateAgent(agentKey,{useCurrentUI:true,overrideDefaults:overrideArg});
  applyConfigToAgent();
  updateReadouts();
}
>>>>>>> 3cab9945
function resetTrainingStats(){
  episode=0;
  totalSteps=0;
  bestLen=0;
  rwHist.length=0;
  fruitHist.length=0;
  lossHist.length=0;
  progressPoints.length=0;
  rewardTelemetry.reset();
  updateStatsUI();
  updateRewardTelemetryUI();
  updateProgressChart();
  renderTick=0;
  contexts.forEach(ctx=>ctx.needsReset=true);
  if(autoPilot){
    autoPilot.history.length=0;
    autoPilot.lossHistory.length=0;
    autoPilot.episode=0;
    autoPilot.bestFruit=0;
    autoPilot.lastAdjust={};
    autoPilot.lastEvaluationEpisode=0;
    autoPilot.rewardConfig={...rewardConfig};
    autoPilot.setTuningStyle(aiAutoTuneStyle);
  }
  lastAutoMetrics=null;
  lastAutoSummaryEpisode=0;
}
function updateStatsUI(){
  ui.kEpisodes.textContent=episode;
  ui.kAvgRw.textContent=avg(rwHist,100).toFixed(2);
  ui.kBest.textContent=bestLen;
  ui.kFruitRate.textContent=avg(fruitHist,100).toFixed(2);
}
function setProgressChartCollapsed(collapsed){
  if(!ui.progressChartPanel||!ui.progressChartBody||!ui.progressChartToggle) return;
  ui.progressChartPanel.classList.toggle('collapsed',!!collapsed);
  if(collapsed){
    ui.progressChartBody.setAttribute('hidden','');
  }else{
    ui.progressChartBody.removeAttribute('hidden');
  }
  ui.progressChartToggle.setAttribute('aria-expanded',String(!collapsed));
  ui.progressChartToggle.textContent=collapsed?'Visa diagram':'Dölj diagram';
}
function updateProgressChart(){
  if(!ui.progressChartSvg) return;
  const data=progressPoints.slice(-PROGRESS_POINTS_MAX);
  const hasData=data.length>0;
  const elements=[['progressChartCanvas',!hasData],['progressChartLegend',!hasData],['progressChartMeta',!hasData]];
  elements.forEach(([key,shouldHide])=>{
    const el=ui[key];
    if(!el) return;
    el.classList.toggle('hidden',shouldHide);
  });
  if(ui.progressChartEmpty) ui.progressChartEmpty.classList.toggle('hidden',hasData);
  if(!hasData){
    ui.progressRewardPath?.setAttribute('d','');
    ui.progressFruitPath?.setAttribute('d','');
    if(ui.progressChartGrid) ui.progressChartGrid.innerHTML='';
    if(ui.progressChartRange) ui.progressChartRange.textContent='—';
    return;
  }
  const width=PROGRESS_CHART_WIDTH;
  const height=PROGRESS_CHART_HEIGHT;
  const rewardVals=data.map(p=>p.reward).filter(v=>Number.isFinite(v));
  const fruitVals=data.map(p=>p.fruit).filter(v=>Number.isFinite(v));
  const values=[...rewardVals,...fruitVals];
  let min=Math.min(...values);
  let max=Math.max(...values);
  if(!values.length||!Number.isFinite(min)||!Number.isFinite(max)){
    min=0;
    max=1;
  }
  if(min===max){
    const pad=Math.abs(min)||1;
    min-=pad*0.5;
    max+=pad*0.5;
  }
  const pad=(max-min)*0.08;
  min-=pad;
  max+=pad;
  const toX=index=>data.length>1?(index/(data.length-1))*width:width/2;
  const toY=value=>{
    const norm=(value-min)/(max-min||1);
    const y=height-(norm*height);
    return Math.min(height,Math.max(0,y));
  };
  const rewardPath=data.map((point,i)=>`${i===0?'M':'L'}${toX(i).toFixed(1)},${toY(point.reward).toFixed(1)}`).join(' ');
  const fruitPath=data.map((point,i)=>`${i===0?'M':'L'}${toX(i).toFixed(1)},${toY(point.fruit).toFixed(1)}`).join(' ');
  ui.progressRewardPath?.setAttribute('d',rewardPath);
  ui.progressFruitPath?.setAttribute('d',fruitPath);
  if(ui.progressChartGrid){
    const ticks=[max,(max+min)/2,min];
    ui.progressChartGrid.innerHTML=ticks.map(value=>{
      const y=toY(value);
      return `<line x1="0" y1="${y.toFixed(1)}" x2="${width}" y2="${y.toFixed(1)}"></line>`+
        `<text x="8" y="${y.toFixed(1)}" dominant-baseline="middle">${formatMetric(value,2)}</text>`;
    }).join('');
  }
  const first=data[0];
  const last=data[data.length-1];
  if(ui.progressChartRange){
    ui.progressChartRange.textContent=`${first.startEpisode}–${last.episode}`;
  }
}
function recordProgressPoint(){
  if(rwHist.length<100||fruitHist.length<100) return;
  const rewardAvg=avg(rwHist,100);
  const fruitAvg=avg(fruitHist,100);
  progressPoints.push({
    episode,
    startEpisode:Math.max(1,episode-99),
    reward:rewardAvg,
    fruit:fruitAvg,
  });
  if(progressPoints.length>PROGRESS_POINTS_MAX) progressPoints.shift();
  updateProgressChart();
}
function updateRewardTelemetryUI(){
  if(!ui.rewardTelemetryBody) return;
  const {rows,total}=rewardTelemetry.summary();
  const frag=document.createDocumentFragment();
  const valueClass=value=>{
    if(value>1e-3) return 'positive';
    if(value<-1e-3) return 'negative';
    return 'neutral';
  };
  rows.forEach(row=>{
    const tr=document.createElement('tr');
    const lastClass=valueClass(row.last);
    const avgClass=valueClass(row.avg100);
    const trendClass=valueClass(row.trend);
    tr.innerHTML=`
      <td>${row.label}</td>
      <td class="mono ${lastClass}">${formatMetric(row.last,2)}</td>
      <td class="mono ${avgClass}">${formatMetric(row.avg100,2)}</td>
      <td class="mono ${avgClass}">${formatMetric(row.avg500,2)}</td>
      <td class="mono share">${formatPercent(row.share,1)}</td>
      <td class="mono trend ${trendClass}">${formatSigned(row.trend,2)}</td>
    `;
    frag.appendChild(tr);
  });
  ui.rewardTelemetryBody.innerHTML='';
  ui.rewardTelemetryBody.appendChild(frag);
  if(ui.rewardTelemetrySummary){
    const netClass=valueClass(total.avg100);
    const trendClass=valueClass(total.trend);
    ui.rewardTelemetrySummary.textContent=`${formatMetric(total.avg100,2)} (trend ${formatSigned(total.trend,2)})`;
    ui.rewardTelemetrySummary.className=`mono ${netClass}`;
    ui.rewardTelemetrySummary.dataset.trend=trendClass;
  }
}
function flash(message,danger=false){
  ui.trainState.textContent=message;
  ui.trainState.style.background=danger?'var(--danger)':'#1a1f46';
  ui.trainState.style.borderColor=danger?'#ff8da4':'#2a2f61';
  setTimeout(()=>{
    ui.trainState.textContent=watching?'watching':(training?'training':'idle');
    ui.trainState.style.background='#1a1f46';
    ui.trainState.style.borderColor='#2a2f61';
  },1200);
}

/* ---------------- Training loop ---------------- */
async function finalizeContextEpisode(ctx,envIndex){
  agent.drainPending?.(envIndex);
  const loss=await agent.finishEpisode?.(ctx);
  if(loss!==null && loss!==undefined){
    lossHist.push(loss);
    if(lossHist.length>1000) lossHist.shift();
  }
  episode++;
  rwHist.push(ctx.totalReward);
  if(rwHist.length>1000) rwHist.shift();
  fruitHist.push(ctx.fruits);
  if(fruitHist.length>1000) fruitHist.shift();
  const envRef=vecEnv.getEnv(envIndex);
  if(envRef) bestLen=Math.max(bestLen,envRef.snake.length);
  const breakdown=envRef?.getEpisodeBreakdown?.();
  const loopHits=envRef?.loopHits??0;
  const revisitPenalty=envRef?.revisitAccum??0;
  const crashType=envRef?.lastCrash??null;
  const timeToFruitTotal=envRef?.timeToFruitAccum??0;
  const timeToFruitCount=envRef?.timeToFruitCount??0;
  const avgTimeToFruit=timeToFruitCount>0?timeToFruitTotal/timeToFruitCount:null;
  updateStatsUI();
  rewardTelemetry.record(breakdown);
  updateRewardTelemetryUI();
  if(episode%100===0) recordProgressPoint();
  if(checkpointEnabled && checkpointEpisodeInterval>0 && episode%checkpointEpisodeInterval===0){
    try{
      const snapshot=await buildAppState();
      await saveCheckpoint(snapshot);
    }catch(err){
      console.error('Periodic checkpoint save failed',err);
    }
  }
  const latestLoss=lossHist.length?lossHist[lossHist.length-1]:null;
  let adjustments=[];
  if(trainingMode==='auto' && autoPilot){
    autoPilot.setAgent(agent);
    autoPilot.recordEpisode({
      fruits:ctx.fruits,
      reward:ctx.totalReward,
      steps:ctx.steps,
      loss:latestLoss,
      loopHits,
      revisitPenalty,
      crash:crashType,
      timeToFruitTotal,
      timeToFruitCount,
      rewardBreakdown:breakdown,
    });
    const res=autoPilot.maybeAdjust({agent});
    const metrics=res?.metrics||null;
    const autoEpisode=autoPilot?.episode||0;
    if(metrics) lastAutoMetrics=metrics;
    if(res?.adjustments?.length){
      adjustments=res.adjustments.map(adj=>({
        ...adj,
        metrics,
        episode:autoEpisode,
      }));
      lastAutoSummaryEpisode=autoEpisode;
    }else if(metrics && autoEpisode-lastAutoSummaryEpisode>=200){
      logAutoSummary(metrics,autoEpisode);
      lastAutoSummaryEpisode=autoEpisode;
    }
  }
  if(trainingMode==='auto' && autoRunLimit>0){
    if(autoRunStopEpisode && episode>=autoRunStopEpisode){
      const preset=AUTO_TUNING_STYLES[aiAutoTuneStyle]||AUTO_TUNING_STYLES[DEFAULT_AUTO_STYLE];
      logAutoEvent({
        title:'Auto-run pausad',
        detail:`${autoRunLimit} episoder i ${preset.label.toLowerCase()} läge`,
        tone:'summary',
        episode:autoPilot?.episode||episode,
      });
      flash('Mål nått – AI Auto-Tune pausad.');
      stopTraining({reachedTarget:true});
      autoRunStopEpisode=null;
    }else if(autoRunStopEpisode){
      updateAiRunLimitHint();
    }
  }
  aiEpisodeHistory.push({
    episode,
    reward:ctx.totalReward,
    fruits:ctx.fruits,
    steps:ctx.steps,
    loopHits,
    revisitPenalty,
    crash:crashType||'none',
    timeToFruitAvg:avgTimeToFruit,
    breakdown:breakdown?{...breakdown}:null,
  });
  if(aiEpisodeHistory.length>6000) aiEpisodeHistory.shift();
  if(aiTuner) aiTuner.maybeTune({episode});
  ctx.totalReward=0;
  ctx.fruits=0;
  ctx.steps=0;
  ctx.needsReset=true;
  ctx.state=null;
  return adjustments;
}
async function applyAutoAdjustments(adjustments){
  if(!Array.isArray(adjustments)||!adjustments.length) return;
  let nextBoard=null;
  let rewardAdjusted=false;
  adjustments.forEach(adj=>{
    if(adj.type==='board'){
      nextBoard=adj.size;
    }else if(adj.type==='reward'){
      rewardAdjusted=true;
    }
  });
  if(nextBoard){
    ui.gridSize.value=`${nextBoard}`;
    updateGridLabel();
    reconfigureEnvironment({size:nextBoard,force:true});
    flash(`Curriculum: ${nextBoard}×${nextBoard}`);
  }
  if(rewardAdjusted){
    const cfg=autoPilot?.getRewardConfig?.()||{...rewardConfig};
    applyRewardConfigToUI(cfg);
  }
  if(agent?.kind==='dqn'){
    ui.epsStart.value=agent.epsStart.toFixed(2);
    ui.epsEnd.value=agent.epsEnd.toFixed(2);
    ui.epsDecay.value=`${Math.round(agent.epsDecay)}`;
    ui.lr.value=agent.lr.toFixed(4);
  }
  updateReadouts();
  logAutoAdjustments(adjustments);
}
async function performVectorStep(mode){
  ensureContextPool();
  if(!contexts.length) return false;
  contexts.forEach(ctx=>{
    if(ctx.needsReset || !ctx.state){
      const state=vecEnv.resetEnv(ctx.envIndex);
      ctx.state=Float32Array.from(state);
      ctx.totalReward=0;
      ctx.fruits=0;
      ctx.steps=0;
      ctx.needsReset=false;
      if(ctx.envIndex===renderIndex){
        env=vecEnv.getEnv(renderIndex)||env;
        if(env) setImmediateState(env);
      }
    }
  });
  env=vecEnv.getEnv(renderIndex)||env;
  const displayEnv=env;
  const shouldRender=(renderTick%mode.renderEvery===0);
  let before=null;
  if(shouldRender && displayEnv){
    before=snapshotEnv(displayEnv);
  }
  const actions=contexts.map(ctx=>agent.act(ctx.state));
  const {nextStates,rewards,dones,ateFruit}=vecEnv.step(actions);
  renderTick++;
  if(shouldRender && displayEnv){
    const after=snapshotEnv(displayEnv);
    enqueueRenderFrame(before,after,mode.frameMs);
    await waitForRenderCapacity(mode.queueTarget);
  }
  const pendingAdjustments=[];
  for(let i=0;i<contexts.length;i++){
    const ctx=contexts[i];
    const reward=rewards[i];
    const nextState=nextStates[i];
    const done=dones[i];
    const ate=ateFruit[i];
    if(agent.kind==='dqn'){
      agent.recordTransition(i,ctx.state,actions[i],reward,nextState,done);
    }else{
      agent.recordTransition(ctx.state,actions[i],reward,nextState,done);
    }
    ctx.state=nextState;
    ctx.totalReward+=reward;
    if(ate||reward>1) ctx.fruits++;
    ctx.steps++;
    totalSteps++;
    if(done){
      const adjustments=await finalizeContextEpisode(ctx,i);
      pendingAdjustments.push(...adjustments);
    }
  }
  const repeats=agent.learnRepeats??1;
  for(let i=0;i<repeats;i++){
    const loss=await agent.learn();
    if(loss!==null && loss!==undefined){
      lossHist.push(loss);
      if(lossHist.length>1000) lossHist.shift();
    }
  }
  if(agent.kind==='dqn' && targetSyncSteps>0 && totalSteps%targetSyncSteps===0){
    agent.syncTarget();
  }
  if(agent.updateEpsilon){
    const eps=agent.updateEpsilon(totalSteps);
    if(agent.kind==='dqn' && eps!==undefined){
      ui.epsReadout.textContent=eps.toFixed(2);
    }
  }
  if(totalSteps%32===0) await tf.nextFrame();
  if(pendingAdjustments.length){
    await applyAutoAdjustments(pendingAdjustments);
  }
  return true;
}
async function trainingLoop(ts){
  if(!training||watching){
    trainingToken=0;
    return;
  }
  const mode=playbackModes[playbackMode]||playbackModes.cinematic;
  if(ts-lastFrame<mode.frameMs){
    trainingToken=requestAnimationFrame(trainingLoop);
    return;
  }
  lastFrame=ts;
  for(let i=0;i<mode.stepsPerFrame;i++){
    const cont=await performVectorStep(mode);
    if(!cont||!training||watching) break;
  }
  if(training&&!watching){
    trainingToken=requestAnimationFrame(trainingLoop);
  }else{
    trainingToken=0;
  }
}
function startTraining(){
  if(training||watching||!agent) return;
  ensureContextPool();
  autoPilot?.setAgent?.(agent);
  training=true;
  ui.trainState.textContent='training';
  scheduleAutoRunTarget();
  lastFrame=0;
  if(!trainingToken) trainingToken=requestAnimationFrame(trainingLoop);
}
function stopTraining(opts={}){
  const {reachedTarget=false}=opts||{};
  if(!training) return;
  training=false;
  if(trainingToken){
    cancelAnimationFrame(trainingToken);
    trainingToken=0;
  }
  ui.trainState.textContent='idle';
  autoRunStopEpisode=null;
  updateAiRunLimitHint(reachedTarget);
}
async function playSingleEpisode(){
  if(training||watching) return;
  if(envCount>1){
    flash('Step mode requires envCount = 1',true);
    return;
  }
  ensureContextPool();
  const target=episode+1;
  const mode=playbackModes.cinematic;
  while(episode<target){
    await performVectorStep(mode);
  }
}
function previewDeath(env,action){
  const d=env.dir;
  const L={x:-d.y,y:d.x};
  const R={x:d.y,y:-d.x};
  const F=d;
  const dir=action===1?L:action===2?R:F;
  const h=env.snake[0];
  const nx=h.x+dir.x;
  const ny=h.y+dir.y;
  const tail=env.snake[env.snake.length-1];
  const willGrow=(nx===env.fruit.x && ny===env.fruit.y);
  const hitsWall=nx<0||ny<0||nx>=env.cols||ny>=env.rows;
  const key=`${nx},${ny}`;
  const hitsBody=env.snakeSet.has(key) && !(tail && tail.x===nx && tail.y===ny && !willGrow);
  return hitsWall||hitsBody;
}
async function watchSmoothEpisode(){
  if(watching||!agent) return;
  const wasTraining=training;
  if(wasTraining) stopTraining();
  if(liveViewHidden) setLiveViewHidden(false);
  watching=true;
  ui.trainState.textContent='watching';
  ui.btnWatch.disabled=true;
  try{
    await waitForRenderIdle();
    if(window.showDirectoryPicker){
      try{
        const checkpoint=await readLatestCheckpoint();
        await applyCheckpointData(checkpoint);
      }catch(err){
        console.warn('Failed to read latest-checkpoint',err);
      }
    }
    const desired=+ui.gridSize.value;
    if(env.cols!==desired||env.rows!==desired){
      resetEnvironment(desired,true);
    }
    let state=env.reset();
    setImmediateState(env);
    const mode=playbackModes.watch;
    const maxSteps=COLS*ROWS*6;
    let steps=0;
    let done=false;
    while(!done && steps<maxSteps){
      const before=snapshotEnv(env);
      let action=agent.greedyAction(state);
      if(previewDeath(env,action)){
        for(const alt of [0,1,2]){
          if(!previewDeath(env,alt)){ action=alt; break; }
        }
      }
      const {state:nextState,done:finished}=env.step(action);
      const after=snapshotEnv(env);
      enqueueRenderFrame(before,after,mode.frameMs);
      await waitForRenderCapacity(mode.queueTarget);
      await tf.nextFrame();
      state=nextState;
      done=finished;
      steps++;
    }
    await waitForRenderIdle();
    bestLen=Math.max(bestLen,env.snake.length);
    ui.kBest.textContent=bestLen;
  }finally{
    watching=false;
    ui.btnWatch.disabled=false;
    ui.trainState.textContent=wasTraining?'training':'idle';
    if(wasTraining) startTraining();
  }
}

/* ---------------- Save / load ---------------- */
function ensureFileAccessSupport(){
  const secureOk=window.isSecureContext||['localhost','127.0.0.1','::1'].includes(window.location.hostname);
  if(!('showSaveFilePicker' in window)){
    if(!checkpointSupportWarned){
      console.warn('File System Access API is unavailable in this browser; checkpoint saving disabled.');
      checkpointSupportWarned=true;
    }
    return false;
  }
  if(!secureOk){
    if(!checkpointSupportWarned){
      console.warn('Checkpoint saving requires HTTPS or localhost to access the File System Access API.');
      checkpointSupportWarned=true;
    }
    return false;
  }
  return true;
}

function updateCheckpointToggleUI(){
  if(!ui.btnCheckpointToggle) return;
  ui.btnCheckpointToggle.classList.toggle('active',checkpointEnabled);
  ui.btnCheckpointToggle.textContent=checkpointEnabled?'Disable Checkpoint Save':'Enable Checkpoint Save';
  ui.btnCheckpointToggle.setAttribute('aria-pressed',checkpointEnabled?'true':'false');
}

async function handleCheckpointToggle(){
  if(checkpointEnabled){
    checkpointEnabled=false;
    updateCheckpointToggleUI();
    return;
  }
  if(!ensureFileAccessSupport()){
    flash('File access unsupported',true);
    return;
  }
  try{
    if(!checkpointFileHandle){
      checkpointFileHandle=await window.showSaveFilePicker({
        suggestedName:'snake-training-checkpoint.json',
        types:[{
          description:'JSON files',
          accept:{'application/json':['.json']},
        }],
      });
    }
    if(checkpointFileHandle?.queryPermission){
      const status=await checkpointFileHandle.queryPermission({mode:'readwrite'});
      if(status==='denied') throw new Error('Permission denied');
      if(status==='prompt'){
        const granted=await checkpointFileHandle.requestPermission({mode:'readwrite'});
        if(granted!=='granted') throw new Error('Permission denied');
      }
    }else if(checkpointFileHandle?.requestPermission){
      const granted=await checkpointFileHandle.requestPermission({mode:'readwrite'});
      if(granted!=='granted') throw new Error('Permission denied');
    }
    checkpointEnabled=true;
    updateCheckpointToggleUI();
  }catch(err){
    if(err?.name==='AbortError'){
      console.warn('Checkpoint save selection was cancelled by the user.');
    }else{
      console.error('Failed to enable checkpoint saving',err);
      flash('Failed to enable checkpoint save',true);
    }
    checkpointEnabled=false;
    updateCheckpointToggleUI();
  }
}

async function saveCheckpoint(data){
  if(!checkpointEnabled||!checkpointFileHandle) return false;
  if(!ensureFileAccessSupport()) return false;
  try{
    if(checkpointFileHandle?.queryPermission){
      const status=await checkpointFileHandle.queryPermission({mode:'readwrite'});
      if(status==='denied') throw new Error('Permission denied');
      if(status==='prompt'){
        const granted=await checkpointFileHandle.requestPermission({mode:'readwrite'});
        if(granted!=='granted') throw new Error('Permission denied');
      }
    }else if(checkpointFileHandle?.requestPermission){
      const granted=await checkpointFileHandle.requestPermission({mode:'readwrite'});
      if(granted!=='granted') throw new Error('Permission denied');
    }
    const writable=await checkpointFileHandle.createWritable();
    const payload=JSON.stringify(data,null,2);
    await writable.write(payload);
    await writable.close();
    return true;
  }catch(err){
    console.error('Failed to save checkpoint',err);
    return false;
  }
}

async function buildAppState(){
  const agentState=await agent.exportState();
  return {
    version:4,
    createdAt:new Date().toISOString(),
    algo:currentAlgoKey,
    playback:playbackMode,
    mode:trainingMode,
    envCount,
    gridSize:+ui.gridSize.value,
    rewardConfig:{...rewardConfig},
    agent:agentState,
    meta:{
      episode,totalSteps,bestLen,
      envCount,
      boardSize:COLS,
      rwHist:Array.from(rwHist),
      fruitHist:Array.from(fruitHist),
      lossHist:Array.from(lossHist),
      rewardTelemetry:rewardTelemetry.toJSON(),
    },
  };
}
function applyMeta(meta={}){
  episode=+meta.episode||0;
  totalSteps=+meta.totalSteps||0;
  bestLen=+meta.bestLen||0;
  assignArray(rwHist,meta.rwHist,v=>+v||0);
  assignArray(fruitHist,meta.fruitHist,v=>+v||0);
  assignArray(lossHist,meta.lossHist,v=>+v||0);
  if(meta.rewardTelemetry){
    rewardTelemetry.fromJSON(meta.rewardTelemetry);
  }else{
    rewardTelemetry.reset();
  }
  updateRewardTelemetryUI();
  const hasMetaCount=typeof meta.envCount==='number';
  let nextCount=hasMetaCount?meta.envCount:envCount;
  if(trainingMode==='auto'){
    nextCount=Math.max(12,nextCount||12);
  }else{
    nextCount=Math.max(1,nextCount||1);
  }
  const nextSize=typeof meta.boardSize==='number'?meta.boardSize:+ui.gridSize.value;
  if(hasMetaCount){
    ui.envCount.value=`${nextCount}`;
  }
  if(typeof meta.boardSize==='number'){
    ui.gridSize.value=`${meta.boardSize}`;
    updateGridLabel();
  }
  reconfigureEnvironment({count:nextCount,size:nextSize,force:true});
  if(trainingMode==='auto' && autoPilot){
    const stageIdx=autoPilot.boardStages.findIndex(stage=>stage.size===COLS);
    if(stageIdx>=0) autoPilot.stageIndex=stageIdx;
  }
  updateStatsUI();
  updateReadouts();
}
async function saveTrainingToFile(){
  if(!agent) return;
  const resume=training;
  if(resume) stopTraining();
  try{
    await waitForRenderIdle();
    const state=await buildAppState();
    const blob=new Blob([JSON.stringify(state,null,2)],{type:'application/json'});
    const stamp=new Date().toISOString().replace(/[:.]/g,'-');
    const url=URL.createObjectURL(blob);
    const a=document.createElement('a');
    a.href=url;
    a.download=`snake-training-${stamp}.json`;
    document.body.appendChild(a);
    a.click();
    document.body.removeChild(a);
    setTimeout(()=>URL.revokeObjectURL(url),1000);
    flash('Saved to file');
  }catch(err){
    console.error(err);
    flash('Failed to save',true);
  }finally{
    if(resume&&!watching) startTraining();
  }
}
async function ensureCheckpointDirectory(){
  if(!window.showDirectoryPicker) throw new Error('File access is not supported in this browser');
  if(!checkpointDirHandle){
    checkpointDirHandle=await window.showDirectoryPicker({mode:'read'});
  }
  return checkpointDirHandle;
}
async function readLatestCheckpoint(){
  const handle=await ensureCheckpointDirectory();
  const latest=await handle.getDirectoryHandle('latest');
  const fileHandle=await latest.getFileHandle('checkpoint.json');
  const file=await fileHandle.getFile();
  const text=await file.text();
  return JSON.parse(text);
}
async function applyCheckpointData(data){
  if(!data||!data.agent) throw new Error('Invalid checkpoint');
  const kind=(data.agent.kind==='dqn')?'dueling':(AGENT_PRESETS[data.agent.kind]?data.agent.kind:'dueling');
  const preset=AGENT_PRESETS[kind];
  if(preset){
    applyPresetToUI({...preset.defaults,...(data.agent.config||{})});
  }
  if(data.rewardConfig) applyRewardConfigToUI(data.rewardConfig);
  }


async function loadTrainingFromFile(file){
  if(!agent||!file) return;
  if(watching){
    flash('Stop watching first',true);
    return;
  }
  const resume=training;
  if(resume) stopTraining();
  try{
    const text=await file.text();
    const data=JSON.parse(text);
    if(!data||!data.agent) throw new Error('Invalid save file');
    const algo=data.algo&&AGENT_PRESETS[data.algo]?data.algo:'dueling';
    applyPresetToUI({...AGENT_PRESETS[algo].defaults,...data.agent.config});
    if(data.rewardConfig) applyRewardConfigToUI(data.rewardConfig);
    const loadedEnvCount=data.envCount??data.meta?.envCount??envCount;
    const boardSize=typeof data.gridSize==='number'?data.gridSize:typeof data.meta?.boardSize==='number'?data.meta.boardSize:+ui.gridSize.value;
    ui.envCount.value=`${loadedEnvCount}`;
    ui.gridSize.value=`${boardSize}`;
    updateGridLabel();
    reconfigureEnvironment({count:loadedEnvCount,size:boardSize,force:true});
    instantiateAgent(algo,{useCurrentUI:true});
    await agent.importState(data.agent);
    applyConfigToAgent();
    if(data.playback) setPlaybackMode(data.playback);
    if(data.mode) setTrainingMode(data.mode);
    applyMeta(data.meta||{});
    flash('Loaded from file');
  }catch(err){
    console.error(err);
    flash('Failed to load',true);
  }finally{
    if(resume&&!watching) startTraining();
  }
}

/* ---------------- Init ---------------- */
const presetSelect=document.getElementById('presetSelect');
if(presetSelect){
  presetSelectEl=presetSelect;
  for(const [key,preset] of Object.entries(AGENT_PRESETS)){
    const option=document.createElement('option');
    option.value=key;
    option.textContent=preset.label;
    if(key===currentAlgoKey) option.selected=true;
    presetSelect.appendChild(option);
  }
  presetSelect.addEventListener('change',e=>{
    const key=e.target.value;
    if(AGENT_PRESETS[key]){
      instantiateAgent(key);
    }
<<<<<<< HEAD
=======
    if(typeof stageSelect!=='undefined'&&stageSelect){
      stageSelect.selectedIndex=0;
    }
>>>>>>> 3cab9945
  });
}

const stageSelect=document.getElementById('stagePresetSelect');
if(stageSelect){
<<<<<<< HEAD
  stageSelectEl=stageSelect;
  stagePresetField=stageSelect.closest('.field');
  refreshStagePresetOptions(currentAlgoKey);
  stageSelect.addEventListener('change',e=>{
    const presetKey=e.target.value;
    if(!presetKey){
      currentStagePresetKey='';
      if(AGENT_PRESETS[currentAlgoKey]){
        const basePreset=AGENT_PRESETS[currentAlgoKey];
        ui.algoBadge.textContent=basePreset.badge||basePreset.label;
      }
      refreshStagePresetOptions(currentAlgoKey);
      return;
    }
    const preset=STAGE_PRESETS[presetKey];
    if(preset){
      applyPreset(preset,{preserveProgress:true});
      currentStagePresetKey=presetKey;
      refreshStagePresetOptions(currentAlgoKey);
      stageSelect.value=presetKey;
=======
  const placeholder=document.createElement('option');
  placeholder.value='';
  placeholder.textContent='Select stage preset';
  placeholder.selected=true;
  stageSelect.appendChild(placeholder);
  for(const [key,preset] of Object.entries(STAGE_PRESETS)){
    const option=document.createElement('option');
    option.value=key;
    option.textContent=preset.label;
    stageSelect.appendChild(option);
  }

  stageSelect.addEventListener('change',e=>{
    const presetKey=e.target.value;
    if(STAGE_PRESETS[presetKey]){
      applyPreset(STAGE_PRESETS[presetKey]);
>>>>>>> 3cab9945
    }
  });
}

aiTuner=createAITuner({
  getVecEnv:()=>vecEnv,
  fetchTelemetry:({interval})=>buildAITelemetrySnapshot(interval),
  applyRewardConfig:applyAITunerRewardConfig,
  applyHyperparameters:applyAITunerHyperparameters,
  log:logAITunerEvent,
  isCheckpointEnabled:()=>checkpointEnabled,
});
aiTuner.setInterval(aiAnalysisInterval);
aiTuner.setEnabled(aiAutoTuneEnabled);

window.addEventListener('load',()=>{
  bindUI();
  setPlaybackMode('cinematic');
  instantiateAgent('dueling');
  setImmediateState(env);
});
</script>
</body>
</html><|MERGE_RESOLUTION|>--- conflicted
+++ resolved
@@ -979,19 +979,13 @@
         <option value="ppo">Proximal Policy Optimization</option>
       </select>
     </div>
-<<<<<<< HEAD
+
     <div class="field block hidden" id="agentPresetField">
       <label for="presetSelect">Agent preset</label>
       <select id="presetSelect"></select>
     </div>
     <div class="field block">
       <label for="stagePresetSelect">Stage preset</label>
-=======
-    <div class="field block">
-      <label for="presetSelect">Agent preset</label>
-      <select id="presetSelect"></select>
-      <label for="stagePresetSelect">Stage preset:</label>
->>>>>>> 3cab9945
       <select id="stagePresetSelect"></select>
     </div>
     <p class="hint" id="algoDescription">Prioritized replay, n-step returns, and dueling heads make DQN stable and sample efficient.</p>
@@ -3453,7 +3447,7 @@
   },
 };
 
-<<<<<<< HEAD
+
 const STAGE_PRESET_PLACEHOLDER='Select stage preset';
 
 function resolveAgentKey(rawAgent,fallback='dueling'){
@@ -3467,8 +3461,7 @@
   return resolveAgentKey(preset.agent,fallback);
 }
 
-=======
->>>>>>> 3cab9945
+
 const ui={
   trainState:document.getElementById('trainState'),
   algoBadge:document.getElementById('algoBadge'),
@@ -3605,12 +3598,11 @@
 };
 
 let presetSelectEl=null;
-<<<<<<< HEAD
+
 let stageSelectEl=null;
 let currentStagePresetKey='';
 let stagePresetField=null;
-=======
->>>>>>> 3cab9945
+
 
 let agent=null;
 let stateDim=env?.getState()?.length||0;
@@ -4972,18 +4964,12 @@
   if(config.epochs!==undefined) ui.ppoEpochs.value=config.epochs;
   updateReadouts();
 }
-<<<<<<< HEAD
+
 function applyPreset(preset,options={}){
   if(!preset) return;
   const {preserveProgress=false}=options;
   const agentKey=getStageAgentKey(preset,currentAlgoKey);
-=======
-function applyPreset(preset){
-  if(!preset) return;
-  const rawAgent=preset.agent||currentAlgoKey;
-  const resolvedAgent=AGENT_PRESETS[rawAgent]?rawAgent:(STAGE_AGENT_ALIASES[rawAgent]||rawAgent);
-  const agentKey=AGENT_PRESETS[resolvedAgent]?resolvedAgent:'dueling';
->>>>>>> 3cab9945
+
   const overrides={};
   if(Array.isArray(preset.hiddenSizes)) overrides.layers=preset.hiddenSizes.slice();
   if(preset.learnRepeats!==undefined) overrides.learnRepeats=preset.learnRepeats;
@@ -4991,7 +4977,7 @@
   if(preset.double!==undefined) overrides.double=preset.double;
   const {
     label,
-<<<<<<< HEAD
+
     agent:_stageAgent,
     rewardConfig,
     hiddenSizes:_hiddenSizes,
@@ -4999,15 +4985,7 @@
     lam,
     clipRatio,
     stepsPerEpoch:_stepsPerEpoch,
-=======
-    agent,
-    rewardConfig,
-    hiddenSizes,
-    learnRepeats,
-    lam,
-    clipRatio,
-    stepsPerEpoch,
->>>>>>> 3cab9945
+
     trainIters,
     minibatchSize,
     batchSize,
@@ -5033,7 +5011,7 @@
   delete config.batchSize;
   applyPresetToUI(config);
   if(rewardConfig) applyRewardConfigToUI({...rewardConfig});
-<<<<<<< HEAD
+
   applyRewardsToEnv();
   const overrideArg=Object.keys(overrides).length?overrides:null;
   const targetPreset=AGENT_PRESETS[agentKey];
@@ -5103,13 +5081,7 @@
   currentStagePresetKey='';
   stageSelectEl.value='';
 }
-=======
-  const overrideArg=Object.keys(overrides).length?overrides:null;
-  instantiateAgent(agentKey,{useCurrentUI:true,overrideDefaults:overrideArg});
-  applyConfigToAgent();
-  updateReadouts();
-}
->>>>>>> 3cab9945
+
 function resetTrainingStats(){
   episode=0;
   totalSteps=0;
@@ -5870,18 +5842,13 @@
     if(AGENT_PRESETS[key]){
       instantiateAgent(key);
     }
-<<<<<<< HEAD
-=======
-    if(typeof stageSelect!=='undefined'&&stageSelect){
-      stageSelect.selectedIndex=0;
-    }
->>>>>>> 3cab9945
+
   });
 }
 
 const stageSelect=document.getElementById('stagePresetSelect');
 if(stageSelect){
-<<<<<<< HEAD
+
   stageSelectEl=stageSelect;
   stagePresetField=stageSelect.closest('.field');
   refreshStagePresetOptions(currentAlgoKey);
@@ -5902,24 +5869,7 @@
       currentStagePresetKey=presetKey;
       refreshStagePresetOptions(currentAlgoKey);
       stageSelect.value=presetKey;
-=======
-  const placeholder=document.createElement('option');
-  placeholder.value='';
-  placeholder.textContent='Select stage preset';
-  placeholder.selected=true;
-  stageSelect.appendChild(placeholder);
-  for(const [key,preset] of Object.entries(STAGE_PRESETS)){
-    const option=document.createElement('option');
-    option.value=key;
-    option.textContent=preset.label;
-    stageSelect.appendChild(option);
-  }
-
-  stageSelect.addEventListener('change',e=>{
-    const presetKey=e.target.value;
-    if(STAGE_PRESETS[presetKey]){
-      applyPreset(STAGE_PRESETS[presetKey]);
->>>>>>> 3cab9945
+
     }
   });
 }
