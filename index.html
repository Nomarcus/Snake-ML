
<!DOCTYPE html>
<html lang="en">
<head>
<meta charset="UTF-8" />
<meta name="viewport" content="width=device-width, initial-scale=1.0"/>
<title>Snake — RL studio with smooth rendering</title>
<script defer src="https://cdn.jsdelivr.net/npm/@tensorflow/tfjs@4.20.0/dist/tf.min.js"></script>
<style>
:root {
  --bg:#090d1f;
  --panel:#141936;
  --ink:#eef2ff;
  --muted:#9ba8d6;
  --accent-a:#8b5cf6;
  --accent-b:#ec4899;
  --danger:#f43f5e;
  --stroke:rgba(134,144,214,0.18);
}
*{box-sizing:border-box}
body{
  margin:0;
  min-height:100vh;
  background:radial-gradient(160% 140% at 20% -20%,#202866 0%,#131834 45%,#090d1f 100%);
  color:var(--ink);
  font:14px/1.5 "Inter","Segoe UI",Roboto,sans-serif;
}
header{
  padding:20px 0;
  position:sticky;
  top:0;
  z-index:10;
  background:linear-gradient(135deg,rgba(28,33,72,0.85),rgba(12,16,36,0.88));
  backdrop-filter:blur(18px);
  border-bottom:1px solid var(--stroke);
  box-shadow:0 20px 40px rgba(6,8,20,0.6);
}
header .header-inner{
  margin:0 auto;
  padding:0 32px;
  display:flex;
  align-items:center;
  gap:18px;
}
.logo{
  font-weight:800;
  font-size:20px;
  display:flex;
  align-items:center;
  gap:12px;
  color:var(--ink);
  letter-spacing:0.01em;
}
.logo::before{
  content:"";
  width:24px;
  height:24px;
  border-radius:8px;
  background:linear-gradient(140deg,var(--accent-a),var(--accent-b));
  box-shadow:0 0 24px rgba(236,72,153,0.4);
}
.logo-text{
  background:linear-gradient(140deg,var(--accent-a),var(--accent-b));
  -webkit-background-clip:text;
  -webkit-text-fill-color:transparent;
}
.status-group{
  margin-left:auto;
  display:flex;
  gap:8px;
  align-items:center;
  flex-wrap:wrap;
}
.badge{
  padding:6px 12px;
  border-radius:999px;
  border:1px solid rgba(134,144,214,0.35);
  background:rgba(26,32,74,0.75);
  color:#cfd5ff;
  font-size:12px;
  font-weight:600;
  box-shadow:0 8px 18px rgba(8,12,32,0.35);
}
.badge.soft{
  background:rgba(139,92,246,0.18);
  color:#e9ecff;
  border-color:rgba(139,92,246,0.45);
}
main.layout{
  margin:32px auto 48px;
  padding:0 24px 40px;
  display:grid;
  gap:32px;
}
.card{
  background:linear-gradient(155deg,rgba(34,41,82,0.88) 0%,rgba(18,21,46,0.92) 100%);
  border:1px solid var(--stroke);
  border-radius:24px;
  padding:24px;
  box-shadow:0 24px 50px rgba(6,8,24,0.55);
  display:flex;
  flex-direction:column;
  gap:18px;
  backdrop-filter:blur(18px);
}
.game-card{grid-column:1;}
.control-card{
  grid-column:2;
  align-self:start;
}
.card-head{
  display:flex;
  justify-content:space-between;
  align-items:center;
  gap:12px;
}
.game-card .card-head{
  align-items:flex-start;
  gap:18px;
}
.game-card .card-head .subtitle{
  margin:4px 0 0;
  font-size:13px;
  color:var(--muted);
}
.card-actions{
  display:flex;
  gap:8px;
  flex-wrap:wrap;
}
.card-actions button.secondary.active{
  background:rgba(139,92,246,0.22);
  border-color:rgba(139,92,246,0.55);
  color:#f5f4ff;
}
h2{
  margin:0;
  font-size:20px;
  color:#f0f2ff;
  letter-spacing:0.01em;
}
canvas#board{
  width:100%;
  max-width:560px;
  aspect-ratio:1/1;
  border-radius:26px;
  background:radial-gradient(140% 140% at 30% 20%,#273067 0%,#151a3a 50%,#0d1127 100%);
  border:1px solid rgba(128,140,210,0.25);
  box-shadow:0 40px 80px rgba(8,12,42,0.55);
  align-self:center;
}
.controls{
  display:flex;
  flex-wrap:wrap;
  gap:12px;
  align-items:center;
}
.controls.primary{
  width:100%;
  justify-content:center;
  background:rgba(21,26,60,0.62);
  border-radius:18px;
  padding:14px;
  border:1px solid rgba(128,138,206,0.25);
  box-shadow:0 18px 36px rgba(8,12,34,0.45);
}
.controls.primary button{
  flex:1 1 140px;
  min-width:140px;
}
.controls.secondary{
  width:100%;
  justify-content:space-between;
  background:rgba(19,24,54,0.6);
  border-radius:16px;
  padding:14px 16px;
  border:1px solid rgba(128,138,206,0.2);
  box-shadow:0 16px 34px rgba(6,10,30,0.38);
}
.controls.tertiary{
  width:100%;
  justify-content:space-between;
  align-items:center;
  gap:14px;
  flex-wrap:wrap;
  background:rgba(19,24,54,0.6);
  border-radius:16px;
  padding:14px 16px;
  border:1px solid rgba(128,138,206,0.2);
  box-shadow:0 16px 34px rgba(6,10,30,0.38);
}
.ai-auto-tune{
  display:flex;
  flex-direction:column;
  gap:14px;
  background:rgba(19,24,54,0.6);
  border-radius:16px;
  padding:14px 16px;
  border:1px solid rgba(128,138,206,0.2);
  box-shadow:0 16px 34px rgba(6,10,30,0.38);
}
.auto-tune-controls{
  display:flex;
  align-items:center;
  gap:12px;
  flex-wrap:wrap;
}
.auto-tune-controls .toggle{
  margin-left:auto;
}
<<<<<<< HEAD
.toggle{
  display:inline-flex;
  align-items:center;
  gap:10px;
  font-size:13px;
  font-weight:600;
  color:#e2e6ff;
}
.toggle input[type="checkbox"]{
  appearance:none;
  width:42px;
  height:24px;
  border-radius:999px;
  background:rgba(78,86,140,0.55);
  position:relative;
  border:1px solid rgba(134,144,214,0.4);
  cursor:pointer;
  transition:background 0.2s ease;
}
.toggle input[type="checkbox"]::after{
  content:"";
  position:absolute;
  top:2px;
  left:2px;
  width:18px;
  height:18px;
  border-radius:50%;
  background:#10132b;
  box-shadow:0 4px 10px rgba(8,12,32,0.35);
  transition:transform 0.2s ease;
}
.toggle input[type="checkbox"]:checked{
  background:linear-gradient(135deg,#34d399,#10b981);
  border-color:rgba(16,185,129,0.65);
}
.toggle input[type="checkbox"]:checked::after{
  transform:translateX(18px);
}
.toggle input[type="checkbox"]:disabled{
  opacity:0.5;
  cursor:not-allowed;
}
=======
>>>>>>> 17d9406f
.tune-status{
  font-size:12px;
  font-weight:600;
  color:#c7cdef;
  background:rgba(24,29,70,0.75);
  border:1px solid rgba(128,138,206,0.3);
  border-radius:12px;
  padding:8px 12px;
  box-shadow:0 12px 24px rgba(6,10,32,0.32);
}
button.btn{
  position:relative;
  padding:11px 20px;
  font-weight:700;
  min-width:140px;
}
button.btn.blue{
  background:linear-gradient(135deg,#2563eb,#1d4ed8);
  box-shadow:0 16px 32px rgba(37,99,235,0.35);
}
button.btn.purple{
  background:linear-gradient(135deg,#8b5cf6,#7c3aed);
  box-shadow:0 16px 32px rgba(139,92,246,0.4);
}
button.btn.green{
  background:linear-gradient(135deg,#10b981,#059669);
  box-shadow:0 16px 32px rgba(16,185,129,0.35);
}
button.btn[aria-pressed="true"]{
  transform:translateY(-1px);
}
.ai-auto-tune__header{
  display:flex;
  align-items:center;
  justify-content:space-between;
  gap:16px;
}
.ai-auto-tune__header h3{
  margin:0;
  font-size:14px;
  letter-spacing:0.06em;
  text-transform:uppercase;
  color:#e7ebff;
}
.ai-auto-tune__header .hint{
  margin:4px 0 0;
}
.ai-auto-tune__controls{
  display:flex;
  align-items:stretch;
  justify-content:space-between;
  gap:18px;
  flex-wrap:wrap;
}
.ai-auto-tune__column{
  flex:1 1 240px;
  display:flex;
  flex-direction:column;
  gap:12px;
  padding:14px 16px;
  border-radius:14px;
  background:rgba(17,22,48,0.55);
  border:1px solid rgba(128,138,206,0.2);
  box-shadow:inset 0 0 0 1px rgba(84,98,176,0.08);
}
.ai-auto-tune__column h4{
  margin:0;
  font-size:12px;
  font-weight:700;
  letter-spacing:0.08em;
  text-transform:uppercase;
  color:#9fa9ff;
}
.ai-auto-tune__column .field{
  margin:0;
}
.toggle{
  display:flex;
  align-items:center;
  gap:10px;
  color:#e7ebff;
  font-weight:600;
  cursor:pointer;
}
.toggle input[type="checkbox"]{
  width:18px;
  height:18px;
  accent-color:var(--accent-a);
  cursor:pointer;
}
button{
  appearance:none;
  border:none;
  padding:11px 16px;
  border-radius:12px;
  color:#fff;
  background:linear-gradient(135deg,var(--accent-a),var(--accent-b));
  font-weight:700;
  cursor:pointer;
  transition:.25s transform,.25s box-shadow;
  box-shadow:0 18px 36px rgba(236,72,153,0.35);
  letter-spacing:0.01em;
}
button:hover{transform:translateY(-2px)}
button.secondary{
  background:rgba(32,38,82,0.85);
  box-shadow:none;
  color:#d4dcff;
  border:1px solid rgba(128,138,206,0.35);
}
button.secondary:hover{
  background:rgba(40,48,102,0.9);
  border-color:rgba(155,168,235,0.45);
}
button.danger{
  background:linear-gradient(135deg,#fb7185,#ef4444);
  box-shadow:none;
}
button.danger:hover{
  background:linear-gradient(135deg,#f43f5e,#dc2626);
}
button:disabled{
  opacity:0.6;
  cursor:not-allowed;
  transform:none;
  box-shadow:none;
}
button:focus-visible{
  outline:2px solid rgba(139,92,246,0.6);
  outline-offset:3px;
}
.pill-group{
  display:inline-flex;
  gap:6px;
  background:rgba(26,32,74,0.8);
  padding:6px;
  border-radius:999px;
  border:1px solid rgba(128,138,206,0.35);
  box-shadow:0 14px 30px rgba(8,12,34,0.4);
}
.pill-group .pill{
  appearance:none;
  border:none;
  padding:8px 16px;
  border-radius:999px;
  background:transparent;
  color:#d4dcff;
  font-weight:600;
  cursor:pointer;
  transition:.2s background,.2s color,.2s box-shadow;
}
.pill-group .pill.active{
  background:linear-gradient(135deg,var(--accent-a),var(--accent-b));
  color:#fff;
  box-shadow:0 12px 26px rgba(236,72,153,0.35);
}
.field{
  display:flex;
  flex-direction:column;
  gap:4px;
  font-size:12px;
  color:var(--muted);
}
.field.compact{
  min-width:160px;
}
.field.block select{
  width:100%;
}
.field label{
  color:var(--muted);
  font-size:12px;
  font-weight:600;
}
.ai-interval-field .field-header{
  display:flex;
  align-items:center;
  justify-content:space-between;
  gap:12px;
}
.ai-interval-field .toggle span{
  font-size:12px;
}
input[type="range"]{
  width:200px;
  -webkit-appearance:none;
  background:rgba(38,45,92,0.85);
  height:6px;
  border-radius:999px;
  outline:none;
}
input[type="range"]::-webkit-slider-runnable-track{
  height:6px;
  border-radius:999px;
  background:rgba(38,45,92,0.85);
}
input[type="range"]::-webkit-slider-thumb{
  -webkit-appearance:none;
  width:16px;
  height:16px;
  border-radius:50%;
  background:linear-gradient(135deg,var(--accent-a),var(--accent-b));
  box-shadow:0 6px 16px rgba(236,72,153,0.35);
  margin-top:-5px;
  border:none;
}
input[type="range"]::-moz-range-track{
  height:6px;
  border-radius:999px;
  background:rgba(38,45,92,0.85);
}
input[type="range"]::-moz-range-thumb{
  width:16px;
  height:16px;
  border-radius:50%;
  background:linear-gradient(135deg,var(--accent-a),var(--accent-b));
  box-shadow:0 6px 16px rgba(236,72,153,0.35);
  border:none;
}
select{
  background:rgba(20,24,56,0.85);
  border:1px solid rgba(128,138,206,0.35);
  border-radius:12px;
  color:#d4dcff;
  padding:11px 12px;
  font-size:14px;
}
.kpi{
  display:grid;
  grid-template-columns:repeat(4,1fr);
  gap:12px;
}
.kpi .item{
  background:linear-gradient(160deg,rgba(30,36,78,0.9) 0%,rgba(17,20,44,0.92) 100%);
  padding:14px;
  border-radius:16px;
  border:1px solid var(--stroke);
  box-shadow:0 20px 36px rgba(8,12,32,0.45);
}
.kpi .item b{
  display:block;
  font-size:12px;
  color:#9aa3c7;
  font-weight:600;
}
.kpi .item span{
  font-weight:900;
  font-size:20px;
  color:#f6f7ff;
}
.progress-chart{
  background:linear-gradient(160deg,rgba(30,36,78,0.9) 0%,rgba(17,20,44,0.92) 100%);
  border:1px solid var(--stroke);
  border-radius:16px;
  padding:16px 18px;
  display:flex;
  flex-direction:column;
  gap:12px;
  box-shadow:0 20px 38px rgba(6,8,26,0.5);
}
.progress-chart__header{
  display:flex;
  align-items:center;
  justify-content:space-between;
  gap:12px;
}
.progress-chart__header h3{
  margin:0;
  font-size:14px;
  letter-spacing:0.06em;
  text-transform:uppercase;
  color:#e7ebff;
}
.progress-chart__header .hint{
  display:block;
  margin-top:4px;
}
.progress-chart__body{
  display:flex;
  flex-direction:column;
  gap:12px;
}
.progress-chart__body[hidden]{
  display:none;
}
.progress-chart__canvas{
  width:100%;
  max-width:100%;
  height:160px;
}
.progress-chart svg{
  width:100%;
  height:100%;
}
.progress-chart path.line{
  fill:none;
  stroke-width:2.5;
  stroke-linecap:round;
  stroke-linejoin:round;
}
.progress-chart path.line.reward{
  stroke:var(--accent-a);
}
.progress-chart path.line.fruit{
  stroke:#5ad1a7;
}
.progress-chart__grid line{
  stroke:rgba(139,92,246,0.18);
  stroke-width:1;
}
.progress-chart__grid text{
  font-size:10px;
  fill:var(--muted);
}
.progress-chart__legend{
  display:flex;
  flex-wrap:wrap;
  gap:14px;
  font-size:12px;
  color:#c7cdef;
}
.progress-chart__legend .legend-item{
  display:inline-flex;
  align-items:center;
  gap:6px;
}
.progress-chart__legend .legend-swatch{
  width:10px;
  height:10px;
  border-radius:999px;
  box-shadow:0 0 10px rgba(139,92,246,0.35);
}
.progress-chart__legend .legend-swatch.reward{
  background:var(--accent-a);
}
.progress-chart__legend .legend-swatch.fruit{
  background:#5ad1a7;
}
.progress-chart__meta{
  display:flex;
  justify-content:space-between;
  align-items:center;
  font-size:11px;
  color:var(--muted);
}
.progress-chart__meta .mono{
  color:#c7d2fe;
}
.progress-chart__empty{
  font-size:12px;
  color:var(--muted);
  text-align:center;
  padding:20px 0;
  border:1px dashed rgba(134,144,214,0.35);
  border-radius:12px;
  background:rgba(19,24,54,0.45);
}
.progress-chart.collapsed .progress-chart__header button{
  opacity:0.9;
}
.split{
  display:grid;
  gap:16px;
  grid-template-columns:repeat(auto-fit,minmax(240px,1fr));
}
.telemetry-panel{
  background:linear-gradient(160deg,rgba(24,29,66,0.9) 0%,rgba(14,17,40,0.92) 100%);
  border:1px solid var(--stroke);
  border-radius:16px;
  padding:16px 18px;
  display:flex;
  flex-direction:column;
  gap:12px;
  box-shadow:0 22px 40px rgba(6,8,26,0.5);
}
.telemetry-panel__header{
  display:flex;
  align-items:flex-end;
  justify-content:space-between;
  gap:8px;
}
.telemetry-panel__header h2{
  margin:0;
  font-size:14px;
  color:#dfe3ff;
}
.telemetry-panel__header .hint{
  font-size:11px;
  color:#9aa3c7;
}
.telemetry-summary{
  display:flex;
  justify-content:space-between;
  align-items:center;
  font-size:12px;
  color:#9aa3c7;
}
.telemetry-summary .mono{
  color:#c7d2fe;
}
.telemetry-summary .positive{
  color:#5ad1a7;
}
.telemetry-summary .negative{
  color:#ff8da4;
}
.telemetry-table{
  width:100%;
  border-collapse:collapse;
  font-size:12px;
  color:#c3caef;
}
.telemetry-table thead th{
  text-align:left;
  padding-bottom:6px;
  font-size:10px;
  letter-spacing:.08em;
  text-transform:uppercase;
  color:#7d86c6;
}
.telemetry-table tbody td{
  padding:8px 4px;
  border-top:1px solid rgba(45,52,96,0.75);
}
.telemetry-table tbody tr:first-child td{
  border-top:none;
}
.telemetry-table td.mono{
  font-family:ui-monospace,SFMono-Regular,Menlo,Consolas,monospace;
}
.telemetry-table td.positive{
  color:#5ad1a7;
}
.telemetry-table td.negative{
  color:#ff8da4;
}
.telemetry-table td.neutral{
  color:#c7cdef;
}
.telemetry-table td.share{
  color:#9aa3c7;
}
.telemetry-table td.trend{
  color:#9aa3c7;
}
.telemetry-table td.trend.positive{
  color:#5ad1a7;
}
.telemetry-table td.trend.negative{
  color:#ff8da4;
}
.mono{
  font-family:ui-monospace,SFMono-Regular,Menlo,Consolas,monospace;
  color:#c7d2fe;
  font-size:12px;
}
.hint{
  color:#a7b2e8;
  font-size:12px;
}
.game-card .hint{
  font-size:13px;
  line-height:1.6;
  max-width:520px;
}
.tabs{
  margin-left:32px;
  display:flex;
  gap:24px;
  align-items:center;
}
.tabs button{
  appearance:none;
  border:none;
  padding:8px 0;
  background:transparent;
  color:#9fa8db;
  font-weight:600;
  letter-spacing:0.02em;
  cursor:pointer;
  position:relative;
  transition:.2s color ease;
}
.tabs button::after{
  content:"";
  position:absolute;
  left:0;
  bottom:0;
  width:100%;
  height:3px;
  border-radius:999px;
  background:linear-gradient(135deg,var(--accent-a),var(--accent-b));
  opacity:0;
  transform:scaleX(0.3);
  transform-origin:center;
  transition:.25s opacity ease,.25s transform ease;
}
.tabs button.active{
  color:#f0f2ff;
}
.tabs button.active::after{
  opacity:1;
  transform:scaleX(1);
}
.tabs button:hover{
  color:#fff;
}
.tabs button:focus-visible{
  outline:none;
  color:#fff;
  box-shadow:0 8px 20px rgba(139,92,246,0.35);
}
.tabs button:focus-visible::after{
  opacity:1;
  transform:scaleX(1);
}
.auto-log{
  background:linear-gradient(165deg,rgba(24,29,66,0.9) 0%,rgba(14,17,40,0.92) 100%);
  border:1px solid var(--stroke);
  border-radius:16px;
  padding:14px 18px;
  display:flex;
  flex-direction:column;
  gap:12px;
  font-size:12px;
  color:#c7cdef;
  box-shadow:0 20px 38px rgba(8,10,30,0.45);
}
.auto-log__header{
  display:flex;
  align-items:center;
  gap:10px;
}
.auto-log__header h3{
  margin:0;
  font-size:12px;
  color:#dfe3ff;
  letter-spacing:.08em;
  text-transform:uppercase;
}
.auto-log__stream{
  display:flex;
  flex-direction:column;
  gap:8px;
  max-height:160px;
  overflow-y:auto;
  padding-right:4px;
}
.auto-log__entry{
  background:rgba(23,28,68,0.95);
  border:1px solid rgba(58,68,132,0.6);
  border-left:3px solid var(--accent-a);
  border-radius:12px;
  padding:10px 12px;
  display:flex;
  flex-direction:column;
  gap:3px;
  line-height:1.4;
}
.auto-log__entry--board{border-left-color:var(--accent-b);}
.auto-log__entry--epsilon{border-left-color:#5ad1a7;}
.auto-log__entry--lr{border-left-color:#f9c74f;}
.auto-log__entry--reward{border-left-color:#ff8da4;}
.auto-log__entry--summary{border-left-color:#8d99ff;}
.auto-log__entry--info{border-left-color:var(--accent-a);}
.auto-log__entry--ai{border-left-color:#22d3ee;}
.auto-log__entry--error{border-left-color:var(--danger);}
.auto-log__title{
  font-weight:600;
  color:#e5e9ff;
}
.auto-log__detail{color:#c3caef;}
.auto-log__metrics{
  font-family:ui-monospace,SFMono-Regular,Menlo,Consolas,monospace;
  font-size:11px;
  color:#9aa3c7;
}
.auto-log__tag{
  align-self:flex-end;
  font-size:10px;
  color:#a0a8dc;
  background:#1e2450;
  border-radius:999px;
  padding:2px 8px;
  margin-top:4px;
}
button.micro{
  padding:4px 8px;
  font-size:11px;
  border-radius:6px;
  box-shadow:none;
}
details{
  background:linear-gradient(170deg,rgba(24,29,66,0.92) 0%,rgba(14,17,40,0.94) 100%);
  border-radius:18px;
  border:1px solid var(--stroke);
  padding:16px 18px;
  box-shadow:0 20px 38px rgba(6,8,24,0.45);
}
details[open]{
  padding-bottom:16px;
}
details summary{
  cursor:pointer;
  font-weight:700;
  color:#f0f2ff;
  margin:-16px -18px 18px;
  padding:16px 18px;
  border-radius:18px;
  background:rgba(26,32,74,0.35);
}
details summary::-webkit-details-marker{display:none}
.stack{
  display:flex;
  flex-direction:column;
  gap:10px;
  margin-bottom:14px;
}
.stack h3{
  margin:0;
  font-size:13px;
  color:#dfe3ff;
  letter-spacing:.01em;
  text-transform:uppercase;
}
.row{
  display:flex;
  flex-wrap:wrap;
  gap:16px;
  align-items:flex-end;
}
.row label{
  display:flex;
  flex-direction:column;
  gap:4px;
}
.hidden{display:none!important}
#guideView{
  max-width:900px;
  margin:24px auto 60px;
  padding:0 16px;
  display:flex;
  flex-direction:column;
  gap:16px;
}
#guideView .card{
  padding:24px;
}
#guideView h2{
  font-size:20px;
  margin-bottom:12px;
}
#guideView h3{
  margin-top:20px;
  margin-bottom:8px;
  color:#dfe3ff;
}
#guideView p,#guideView li{
  color:#c7cdef;
}
#guideView ul{
  padding-left:20px;
  margin:8px 0;
}
footer{
  opacity:.7;
  text-align:center;
  padding:18px;
  font-size:12px;
}
  main.layout{
    grid-template-columns:minmax(0,560px) minmax(0,1fr);
  }
  .control-card{
    grid-column:2;
  }
  .tuning-card{
    grid-column:2;
    grid-row:2;
  }
}
@media(max-width:1050px){
  main.layout{
    grid-template-columns:1fr;
  }
  .game-card,
  .control-card,
  .tuning-card{
    grid-column:1;
  }
  canvas#board{
    width:100%;
    height:auto;
  }
  .controls.secondary{
    flex-direction:column;
    align-items:flex-start;
    gap:12px;
  }
  .status-group{
    justify-content:flex-end;
  }
}
@media(max-width:640px){
  header .header-inner{
    padding:0 16px;
    flex-wrap:wrap;
    gap:12px;
  }
  .status-group{
    width:100%;
    justify-content:flex-start;
  }
  .tabs{
    margin-left:0;
    width:100%;
    justify-content:flex-start;
  }
  .controls.primary{
    flex-direction:column;
    align-items:stretch;
  }
  .controls.primary button{
    min-width:0;
    width:100%;
  }
  input[type="range"]{
    width:160px;
  }
}
</style>
</head>
<body>
<header>
  <div class="header-inner">
    <div class="logo"><span class="logo-text">Snake Simulation</span></div>
    <div class="status-group">
      <span class="badge" id="trainState">idle</span>
      <span class="badge" id="algoBadge">Dueling DQN</span>
      <span class="badge">ε <span id="epsReadout">1.00</span></span>
      <span class="badge">γ <span id="gammaBadge">0.98</span></span>
      <span class="badge">LR <span id="lrBadge">0.0005</span></span>
    </div>
    <nav class="tabs">
      <button type="button" id="tabTraining" class="active">Training</button>
      <button type="button" id="tabGuide">Guide</button>
    </nav>
  </div>
</header>

<main id="trainingView" class="layout">
  <section class="card game-card" id="simulationCard">
    <div class="card-head">
      <div>
        <h2>Snake Simulation</h2>
        <p class="subtitle">Smooth rendering for reinforcement learning experiments.</p>
      </div>
      <div class="card-actions">
        <span class="badge soft" id="playbackLabel">Smooth realtime</span>
        <button id="btnToggleLiveView" class="secondary" type="button">Hide live view</button>
      </div>
    </div>
    <canvas id="board" width="500" height="500"></canvas>
    <div class="controls primary">
      <button id="btnTrain">▶ Start training</button>
      <button id="btnPause" class="secondary">⏸ Pause</button>
      <button id="btnStep" class="secondary">Step one episode</button>
      <button id="btnWatch" class="secondary">Watch</button>
      <button id="btnReset" class="secondary">Reset</button>
    </div>
    <div class="controls secondary">
      <div class="pill-group" id="playbackGroup" role="group" aria-label="Playback mode">
        <button type="button" class="pill active" data-speed="cinematic">Smooth</button>
        <button type="button" class="pill" data-speed="fast">Fast</button>
        <button type="button" class="pill" data-speed="turbo">Turbo</button>
      </div>
      <div class="field compact">
        <label for="gridSize">Board size</label>
        <input type="range" id="gridSize" min="10" max="30" step="2" value="20">
        <span class="mono" id="gridLabel">20×20</span>
      </div>
    </div>
  </section>

  <section class="card control-card">
    <div class="card-head">
      <h2>Learning</h2>
      <div class="card-actions">
        <button id="btnCheckpointToggle" class="secondary" type="button">Enable Checkpoint Save</button>
        <button id="btnSave" class="secondary">Save</button>
        <button id="btnLoad" class="secondary">Load</button>
        <button id="btnClear" class="danger">Clear cache</button>
      </div>
    </div>
    <div class="controls tertiary">
      <div class="pill-group" id="modeGroup" role="group" aria-label="Training mode">
        <button type="button" class="pill active" data-mode="manual">Manual</button>
        <button type="button" class="pill" data-mode="auto">Auto</button>
        <button type="button" class="pill" data-mode="ai">AI</button>
      </div>
<<<<<<< HEAD
      <span class="hint">Auto-läge låser upp Auto/AI-kontrollerna nedan.</span>
=======
      <span class="hint">Manual = inga ändringar · Auto = klassisk autojustering · AI = analys &amp; justering.</span>
>>>>>>> 17d9406f
    </div>
    <div class="field block">
      <label for="algoSelect">Algorithm</label>
      <select id="algoSelect">
        <option value="dueling">Dueling Double DQN</option>
        <option value="vanilla">Classic DQN</option>
        <option value="policy">Policy Gradient (REINFORCE)</option>
        <option value="a2c">Advantage Actor-Critic</option>
        <option value="ppo">Proximal Policy Optimization</option>
      </select>
    </div>

    <div class="field block hidden" id="agentPresetField">
      <label for="presetSelect">Agent preset</label>
      <select id="presetSelect"></select>
    </div>
    <div class="field block">
      <label for="stagePresetSelect">Stage preset</label>
      <select id="stagePresetSelect"></select>
    </div>
    <p class="hint" id="algoDescription">Prioritized replay, n-step returns, and dueling heads make DQN stable and sample efficient.</p>

    <div class="ai-auto-tune" id="aiAutoTunePanel">
      <div class="ai-auto-tune__header">
        <div>
          <h3>AI Auto-Tune</h3>
          <p class="hint">LLM-analys justerar belöningar och hyperparametrar för att maximera överlevnad och frukt.</p>
        </div>
      </div>

<<<<<<< HEAD
      <div class="auto-tune-controls" role="group" aria-label="Auto-Tune-lägen">
        <button id="autoButton" type="button" class="btn blue" aria-pressed="false">Auto</button>
        <label class="toggle">
          <input type="checkbox" id="aiAutoTuneToggle" disabled>
          <span>AI Auto-Tune</span>
        </label>
      </div>

      <div id="tuneStatus" class="tune-status" role="status" aria-live="polite">🔵 Analysläge – AI föreslår, inga ändringar</div>
=======

      <div id="tuneStatus" class="tune-status" role="status" aria-live="polite">⚪ Manuell – inga automatiska justeringar</div>

>>>>>>> 17d9406f

      <div class="ai-auto-tune__controls" role="group" aria-label="AI Auto-Tune inställningar">
        <section class="ai-auto-tune__column" aria-labelledby="aiAutoTuneAiHeading">
          <h4 id="aiAutoTuneAiHeading">AI-analys</h4>
          <div class="field compact ai-interval-field">
            <div class="field-header">
              <label for="aiIntervalSlider">Analysintervall</label>
            </div>
            <input type="range" id="aiIntervalSlider" min="100" max="5000" step="100" value="500">
            <span class="hint">Number of episodes between AI analysis calls.</span>
            <span class="mono" id="aiIntervalReadout">500 ep</span>
          </div>
        </section>
        <section class="ai-auto-tune__column" aria-labelledby="aiAutoTuneAutoHeading">

        <h4 id="aiAutoTuneAutoHeading">Auto-körning</h4>
<div class="field compact">
  <label for="aiRunLimit">Rundor att köra</label>
  <input type="number" id="aiRunLimit" min="0" step="100" inputmode="numeric" placeholder="0"
         style="width: 70px; padding: 2px; font-size: 14px;">
  <span class="hint" id="aiRunLimitHint">0 = unlimited auto-run cycles.</span>
</div>
         <div class="field">
            <span class="hint">Adjustment tempo</span>
            <div class="pill-group" id="aiStyleGroup" role="group" aria-label="Justeringstempo">
              <button type="button" class="pill" data-style="calm">Lugn</button>
              <button type="button" class="pill active" data-style="balanced">Medel</button>
              <button type="button" class="pill" data-style="aggressive">Aggressiv</button>
            </div>
          </div>
        </section>
      </div>
    </div>

    <div id="autoLogPanel" class="auto-log hidden">
      <div class="auto-log__header">
        <h3>Auto adjustments</h3>
        <button type="button" id="autoLogClear" class="secondary micro">Clear</button>
      </div>
      <div id="autoLogStream" class="auto-log__stream" role="log" aria-live="polite"></div>
    </div>

    <div class="kpi">
      <div class="item"><b>Episodes</b><span id="kEpisodes">0</span></div>
      <div class="item"><b>Avg reward (100)</b><span id="kAvgRw">0.0</span></div>
      <div class="item"><b>Best length</b><span id="kBest">0</span></div>
      <div class="item"><b>Fruit / ep</b><span id="kFruitRate">0.0</span></div>
    </div>

    <div class="progress-chart" id="progressChartPanel">
      <div class="progress-chart__header">
        <div>
          <h3>Träningsprogress</h3>
          <span class="hint">Medel per 100 episoder</span>
        </div>
        <button type="button" class="secondary micro" id="progressChartToggle" aria-expanded="true" aria-controls="progressChartBody">Dölj diagram</button>
      </div>
      <div class="progress-chart__body" id="progressChartBody">
        <div class="progress-chart__canvas" id="progressChartCanvas">
          <svg id="progressChartSvg" viewBox="0 0 360 160" role="img" aria-label="Linje-diagram över medelbelöning och frukt per 100 episoder">
            <g id="progressChartGrid" class="progress-chart__grid"></g>
            <path id="progressRewardPath" class="line reward" d=""></path>
            <path id="progressFruitPath" class="line fruit" d=""></path>
          </svg>
        </div>
        <div class="progress-chart__empty" id="progressChartEmpty">Kör minst 100 episoder för att se trenderna.</div>
        <div class="progress-chart__legend" id="progressChartLegend">
          <span class="legend-item"><span class="legend-swatch reward"></span>Medelbelöning</span>
          <span class="legend-item"><span class="legend-swatch fruit"></span>Medel frukt</span>
        </div>
        <div class="progress-chart__meta" id="progressChartMeta">
          <span class="hint">Episoder</span>
          <span class="mono" id="progressChartRange">—</span>
        </div>
      </div>
    </div>

    <div class="split charts">
      <div class="telemetry-panel" id="rewardTelemetryPanel">
        <div class="telemetry-panel__header">
          <h2>Reward telemetry</h2>
          <span class="hint">Rolling averages per component</span>
        </div>
        <div class="telemetry-summary">
          <span class="hint">Net reward (avg 100)</span>
          <span id="rewardTelemetrySummary" class="mono neutral">0.00 (trend +0.00)</span>
        </div>
        <table class="telemetry-table">
          <thead>
            <tr>
              <th>Component</th>
              <th>Last</th>
              <th>Avg 100</th>
              <th>Avg 500</th>
              <th>Share</th>
              <th>Trend</th>
            </tr>
          </thead>
          <tbody id="rewardTelemetryBody"></tbody>
        </table>
      </div>
    </div>
  </section>

  <section class="card tuning-card">
    <div class="card-head">
      <h2>Reward &amp; tuning</h2>
      <span class="hint">Adjust incentives and hyperparameters.</span>
    </div>

    <details id="rewardPanel" open>
      <summary>Reward model</summary>
      <div class="stack">
        <h3>Tempo &amp; direction</h3>
        <div class="row">
          <label>Step penalty
            <span class="hint">Penalizes every move so the snake keeps routes efficient.</span>
            <input type="range" id="rewardStep" min="0" max="0.2" step="0.001" value="0.010">
            <span class="mono" id="rewardStepReadout">0.010</span>
          </label>
          <label>Turn penalty
            <span class="hint">Adds cost to direction changes to discourage zig-zags.</span>
            <input type="range" id="rewardTurn" min="0" max="0.05" step="0.001" value="0.001">
            <span class="mono" id="rewardTurnReadout">0.001</span>
          </label>
          <label>Toward fruit bonus
            <span class="hint">Rewards steps that move the head closer to the fruit.</span>
            <input type="range" id="rewardApproach" min="0" max="0.3" step="0.005" value="0.030">
            <span class="mono" id="rewardApproachReadout">0.030</span>
          </label>
        </div>
        <div class="row">
          <label>Away from fruit penalty
            <span class="hint">Punishes moves that increase the distance to the fruit.</span>
            <input type="range" id="rewardRetreat" min="0" max="0.3" step="0.005" value="0.030">
            <span class="mono" id="rewardRetreatReadout">0.030</span>
          </label>
        </div>
      </div>
      <div class="stack">
        <h3>Loops &amp; revisits</h3>
        <div class="row">
          <label>Loop penalty
            <span class="hint">Applies extra loss when the snake repeats tight loops.</span>
            <input type="range" id="rewardLoop" min="0" max="3" step="0.01" value="0.50">
            <span class="mono" id="rewardLoopReadout">0.50</span>
          </label>
          <label>Revisit penalty
            <span class="hint">Penalizes revisiting recent tiles to promote exploration.</span>
            <input type="range" id="rewardRevisit" min="0" max="0.3" step="0.001" value="0.050">
            <span class="mono" id="rewardRevisitReadout">0.050</span>
          </label>
        </div>
      </div>
      <div class="stack">
        <h3>Crashes &amp; stalling</h3>
        <div class="row">
          <label>Wall crash
            <span class="hint">Sets the penalty when the snake hits the board edge.</span>
            <input type="range" id="rewardWall" min="0" max="100" step="0.5" value="10">
            <span class="mono" id="rewardWallReadout">10.0</span>
          </label>
          <label>Self crash
            <span class="hint">Sets the penalty for colliding with the snake's own body.</span>
            <input type="range" id="rewardSelf" min="0" max="150" step="0.5" value="25.5">
            <span class="mono" id="rewardSelfReadout">25.5</span>
          </label>
          <label>Timeout penalty
            <span class="hint">Charges a penalty if no fruit is eaten before the timer expires.</span>
            <input type="range" id="rewardTimeout" min="0" max="60" step="0.5" value="5">
            <span class="mono" id="rewardTimeoutReadout">5.0</span>
          </label>
        </div>
        <div class="row">
          <label>Trap penalty
            <span class="hint">Punishes creating dead-end pockets around the head.</span>
            <input type="range" id="rewardTrap" min="0" max="5" step="0.05" value="0.50">
            <span class="mono" id="rewardTrapReadout">0.50</span>
          </label>
          <label>Open space bonus
            <span class="hint">Rewards leaving breathable space around the head.</span>
            <input type="range" id="rewardSpace" min="0" max="0.5" step="0.01" value="0.05">
            <span class="mono" id="rewardSpaceReadout">0.05</span>
          </label>
        </div>
      </div>
      <div class="stack">
        <h3>High-impact rewards</h3>
        <div class="row">
          <label>Fruit reward
            <span class="hint">Defines the main reward granted when fruit is eaten.</span>
            <input type="range" id="rewardFruit" min="0" max="120" step="0.5" value="10">
            <span class="mono" id="rewardFruitReadout">10.0</span>
          </label>
          <label>Growth bonus
            <span class="hint">Adds a bonus for extending the snake's length.</span>
            <input type="range" id="rewardGrowth" min="0" max="20" step="0.1" value="1.0">
            <span class="mono" id="rewardGrowthReadout">1.0</span>
          </label>
          <label>Compactness bonus
            <span class="hint">Rewards tighter body packing inside the bounding box.</span>
            <input type="range" id="rewardCompact" min="0" max="0.3" step="0.001" value="0.000">
            <span class="mono" id="rewardCompactReadout">0.000</span>
          </label>
        </div>
      </div>
    </details>

    <details id="advancedPanel" open>
      <summary>Advanced settings</summary>
      <div class="stack" data-config="shared">
        <h3>Shared</h3>
        <div class="row">
          <label>Parallel environments
            <span class="hint">Number of simultaneous game instances for experience collection.</span>
            <input type="range" id="envCount" min="1" max="48" step="1" value="1">
            <span class="mono" id="envCountReadout">1</span>
          </label>
          <label>γ (discount)
            <span class="hint">Discount factor balancing immediate and future rewards.</span>
            <input type="range" id="gamma" min="0.90" max="0.999" step="0.001" value="0.98">
            <span class="mono" id="gammaReadout">0.98</span>
          </label>
          <label>LR
            <span class="hint">Learning rate controlling the optimizer step size.</span>
            <input type="range" id="lr" min="0.0001" max="0.02" step="0.0001" value="0.0005">
            <span class="mono" id="lrReadout">0.0005</span>
          </label>
        </div>
      </div>
      <div class="stack" data-config="dqn">
        <h3>DQN family</h3>
        <div class="row">
          <label>ε start
            <span class="hint">Initial exploration probability at the start of training.</span>
            <input type="range" id="epsStart" min="0.2" max="1.0" step="0.05" value="1.0">
            <span class="mono" id="epsStartReadout">1.00</span>
          </label>
          <label>ε end
            <span class="hint">Minimum exploration probability after decay completes.</span>
            <input type="range" id="epsEnd" min="0.01" max="0.6" step="0.01" value="0.12">
            <span class="mono" id="epsEndReadout">0.12</span>
          </label>
          <label>ε decay (steps)
            <span class="hint">Number of steps before ε reaches the floor value.</span>
            <input type="range" id="epsDecay" min="5000" max="500000" step="5000" value="80000">
            <span class="mono" id="epsDecayReadout">80000</span>
          </label>
        </div>
        <div class="row">
          <label>Batch
            <span class="hint">Samples drawn per gradient update from replay memory.</span>
            <input type="range" id="batchSize" min="32" max="1024" step="32" value="128">
            <span class="mono" id="batchReadout">128</span>
          </label>
          <label>Replay size
            <span class="hint">Capacity of the experience replay buffer.</span>
            <input type="range" id="bufferSize" min="5000" max="400000" step="5000" value="50000">
            <span class="mono" id="bufferReadout">50000</span>
          </label>
          <label>Target sync (steps)
            <span class="hint">Frequency of copying weights to the target network.</span>
            <input type="range" id="targetSync" min="500" max="50000" step="500" value="2000">
            <span class="mono" id="targetSyncReadout">2000</span>
          </label>
        </div>
        <div class="row">
          <label>n-step
            <span class="hint">Horizon length for multi-step return targets.</span>
            <input type="range" id="nStep" min="1" max="10" step="1" value="3">
            <span class="mono" id="nStepReadout">3</span>
          </label>
          <label>PER α
            <span class="hint">Strength of TD-error prioritisation when sampling replay.</span>
            <input type="range" id="priorityAlpha" min="0.1" max="1" step="0.05" value="0.6">
            <span class="mono" id="alphaReadout">0.60</span>
          </label>
          <label>PER β
            <span class="hint">Bias correction term that anneals prioritised replay.</span>
            <input type="range" id="priorityBeta" min="0.1" max="1" step="0.05" value="0.4">
            <span class="mono" id="betaReadout">0.40</span>
          </label>
        </div>
      </div>
      <div class="stack hidden" data-config="policy">
        <h3>Policy Gradient</h3>
        <div class="row">
          <label>Entropy weight
            <span class="hint">Entropy bonus encouraging exploration in the policy.</span>
            <input type="range" id="pgEntropy" min="0" max="0.15" step="0.001" value="0.01">
            <span class="mono" id="pgEntropyReadout">0.010</span>
          </label>
        </div>
      </div>
      <div class="stack hidden" data-config="a2c">
        <h3>Actor-Critic</h3>
        <div class="row">
          <label>Entropy weight
            <span class="hint">Exploration bonus for the actor distribution.</span>
            <input type="range" id="acEntropy" min="0" max="0.15" step="0.001" value="0.005">
            <span class="mono" id="acEntropyReadout">0.005</span>
          </label>
          <label>Value weight
            <span class="hint">Scale applied to the critic loss inside the objective.</span>
            <input type="range" id="acValueCoef" min="0.1" max="2.5" step="0.05" value="0.5">
            <span class="mono" id="acValueCoefReadout">0.50</span>
          </label>
        </div>
      </div>
      <div class="stack hidden" data-config="ppo">
        <h3>PPO</h3>
        <div class="row">
          <label>Entropy weight
            <span class="hint">Entropy bonus that keeps PPO policies exploratory.</span>
            <input type="range" id="ppoEntropy" min="0" max="0.15" step="0.001" value="0.003">
            <span class="mono" id="ppoEntropyReadout">0.003</span>
          </label>
          <label>Clip factor
            <span class="hint">Clipping range that limits the policy ratio updates.</span>
            <input type="range" id="ppoClip" min="0.05" max="0.6" step="0.01" value="0.2">
            <span class="mono" id="ppoClipReadout">0.20</span>
          </label>
          <label>GAE λ
            <span class="hint">Controls bias versus variance in advantage estimates.</span>
            <input type="range" id="ppoLambda" min="0.5" max="1.0" step="0.01" value="0.95">
            <span class="mono" id="ppoLambdaReadout">0.95</span>
          </label>
        </div>
        <div class="row">
          <label>Batch
            <span class="hint">Trajectory samples processed per PPO update batch.</span>
            <input type="range" id="ppoBatch" min="32" max="1024" step="32" value="256">
            <span class="mono" id="ppoBatchReadout">256</span>
          </label>
          <label>Epochs
            <span class="hint">Gradient passes per collected batch during optimisation.</span>
            <input type="range" id="ppoEpochs" min="1" max="20" step="1" value="4">
            <span class="mono" id="ppoEpochsReadout">4</span>
          </label>
          <label>Value weight
            <span class="hint">Relative weight of the critic loss in PPO's objective.</span>
            <input type="range" id="ppoValueCoef" min="0.1" max="2.5" step="0.05" value="0.5">
            <span class="mono" id="ppoValueCoefReadout">0.50</span>
          </label>
        </div>
      </div>
    </details>
  </section>
</main>

<section id="guideView" class="hidden">
  <div class="card">
    <h2>Training primer – overview</h2>
    <p>This primer explains how the training environment works and why the different reinforcement learning strategies in Snake-ML behave the way they do. Keep it alongside the controls so you can make confident tweaks while you experiment.</p>
    <ul>
      <li><strong>Background:</strong> what happens on the board and how rewards are generated.</li>
      <li><strong>Algorithms:</strong> theoretical explanations of DQN, policy gradient, A2C, and PPO.</li>
      <li><strong>Sliders:</strong> practical guidance for every control and how to adjust it.</li>
    </ul>
  </div>

  <div class="card">
    <h2>AI Auto-Tune data &amp; loggning</h2>
    <p>Auto-Tune skickar inte bara senaste episoden till LLM: varje avslutad episod lagras i ett lokalt minne (<code>aiEpisodeHistory</code>) med plats för 6&nbsp;000 poster innan de äldsta kastas. Därifrån byggs flera vyer upp <em>innan</em> telemetrin serialiseras:</p>
    <ul>
      <li><strong>Intervallfönster:</strong> ett glidande fönster på <span class="mono">interval</span> episoder (standard 500) sammanfattar medelvärden, spridning, trender och kraschningsfördelning.</li>
      <li><strong>Rollup:</strong> en separat summering över upp till 1&nbsp;000 episoder används som långtidsreferens.</li>
      <li><strong>Senaste körningar:</strong> de 32 färskaste episoderna samt den allra senaste episodens detaljer tas med för att visa kortsiktiga svängningar.</li>
    </ul>
    <p>Resultatet packas i samma <code>messagePayload</code> tillsammans med aktuell belöningskonfiguration och hyperparametrar, så modellen kan väga både långsiktiga trender och senaste händelserna.</p>
    <p>Varje prompt/svar-par och checkpoint markerade episoder loggas dessutom till <code>api/logs/snake-history.jsonl</code> via proxyn. Filen roteras automatiskt när den närmar sig 8&nbsp;MB, så du får en komplett historik utan risk att den checkas in i Git (filtypen ignoreras i <code>.gitignore</code>).</p>
    <h3>Så tolkas modellens svar</h3>
    <ul>
      <li>LLM:en instrueras att svara med JSON som innehåller <code>rewardConfig</code>, <code>hyper</code> och <code>analysisText</code>.</li>
      <li>Klienten plockar ut första JSON-objektet i svaret och försöker reparera vanliga formateringsfel (t.ex. felciterade nycklar, snygga citattecken eller släpande kommatecken) innan det parsas.</li>
      <li>Endast giltiga numeriska förändringar appliceras. Allt annat loggas i Auto adjustments-flödet, så du ser exakt vilka justeringar som användes eller avvisades.</li>
    </ul>
    <p>Vill du låta modellen analysera längre spann? Dra reglaget <strong>Avslutade episoder</strong> i AI Auto-Tune-panelen. Reglaget stegar i hundratal och går mellan 100 och 5&nbsp;000 episoder.</p>
  </div>

  <div class="card">
    <h2>Quickstart</h2>
    <ol>
      <li>Select a playback mode in the <em>Smooth/Fast/Turbo</em> pill group. Smooth shows every move and is perfect for studying behaviours, while Turbo skips rendering for maximum training speed.</li>
      <li>Press <strong>Start training</strong>. The KPI tiles show how reward and length evolve.</li>
      <li>Adjust one slider at a time. Switch to <strong>Step one episode</strong> to see the effect of a choice without letting the model keep learning.</li>
      <li>Save your parameters with <strong>Save</strong>. The downloaded file can be imported again with <strong>Load</strong>.</li>
    </ol>
    <p>Board size controls how many tiles the snake can work with. Larger boards mean longer distances between fruit and more complex strategies, but they also require more training steps.</p>
  </div>

  <div class="card">
    <h2>Algorithms and why they work</h2>
    <details open>
      <summary>Dueling Double DQN</summary>
      <p>Dueling Double DQN is the default. The network splits the state value V(s) and the advantage A(s,a) and combines them into <code>Q(s,a) = V(s) + A(s,a) - ar{A}(s)</code>. Double updates use the online network to pick the action but the target network to evaluate it, reducing overestimation.</p>
      <ul>
        <li><strong>Dueling architecture:</strong> helpful when some actions barely change the outcome, such as continuing straight in empty corridors.</li>
        <li><strong>Double networks:</strong> the <code>targetSync</code> slider controls how often the target network is copied, keeping learning stable.</li>
        <li><strong>Prioritized replay:</strong> the buffer samples experiences with high TD error more often. The <strong>PER α</strong> and <strong>PER β</strong> sliders tune how strong that priority is.</li>
        <li><strong>n-step returns:</strong> summarise rewards across several moves to deliver faster feedback when the snake is heading toward fruit.</li>
      </ul>
      <p>Recommended starting point: LR 5e-4, γ = 0.98, batch 128, and replay 50&nbsp;000. Increase <strong>ε decay</strong> if you need more exploration in larger worlds.</p>
    </details>
    <details>
      <summary>Classic DQN</summary>
      <p>The classic DQN uses a simpler Q-network without the dueling head. Its update follows Bellman's equation <code>Q(s,a) \leftarrow r + γ · \max_{a'} Q_{target}(s',a')</code>. It is easy to reason about and works well on smaller boards.</p>
      <ul>
        <li><strong>Epsilon-greedy:</strong> uses the same ε start/end/decay sliders. A high start produces more random moves in the beginning.</li>
        <li><strong>Replay buffer:</strong> keep the buffer large enough (≥ 20&nbsp;000) to avoid correlated experiences.</li>
        <li><strong>n-step:</strong> can be reduced to 1 if you want to compare with the original DQN paper.</li>
      </ul>
      <p>If the loss curve oscillates heavily, lower the learning rate or increase the target sync interval.</p>
    </details>
    <details>
      <summary>Policy Gradient (REINFORCE)</summary>
      <p>Policy gradient learns a direct policy π(a|s) and maximises the expected return's log probability: <code>∇θ J(θ) = E[ G_t ∇θ log π_θ(a_t|s_t) ]</code>. The variance is high, so a baseline equal to the average return is subtracted.</p>
      <ul>
        <li><strong>Entropy weight:</strong> higher values encourage more random policies and prevent the model from locking in too early.</li>
        <li>No replay buffer is used; each episode updates the weights directly. Run Turbo mode to gather more episodes.</li>
        <li>Keep the learning rate around 1e-3. If reward swings, lower LR or increase the entropy weight slightly.</li>
      </ul>
    </details>
    <details>
      <summary>Advantage Actor-Critic</summary>
      <p>A2C trains two networks simultaneously: the actor learns π(a|s) while the critic estimates V(s). Updates use the advantage A(s,a) = Q(s,a) − V(s) to reduce variance.</p>
      <ul>
        <li><strong>Entropy weight:</strong> similar effect as in policy gradient but typically lower (0.003–0.01).</li>
        <li><strong>Value weight:</strong> controls how strongly the critic's MSE loss influences the total loss. High weight stabilises learning but can slow the policy.</li>
        <li>The shared γ and LR sliders apply here as well. γ around 0.99 helps the model plan several steps ahead.</li>
      </ul>
      <p>A2C is quick when episodes are short. If the critic loss diverges, reduce the value weight or learning rate.</p>
    </details>
    <details>
      <summary>Proximal Policy Optimization</summary>
      <p>PPO uses a clipped objective: <code>L_{clip}(θ) = E[\min(r_t(θ)A_t, \operatorname{clip}(r_t(θ), 1-ε, 1+ε) A_t)]</code>. This prevents updates from pushing the policy too far in a single step.</p>
      <ul>
        <li><strong>Clip factor:</strong> corresponds to ε in the formula. Lower values (~0.1) yield cautious updates; higher values (~0.3) allow more change.</li>
        <li><strong>GAE λ:</strong> balances bias and variance in generalised advantage estimation. 0.95 is a solid default; lower it for more responsiveness.</li>
        <li><strong>Batch</strong> and <strong>Epochs:</strong> PPO performs several gradient steps per collected batch. Smaller batches with more epochs adapt quickly but risk overfitting the data.</li>
        <li><strong>Value weight</strong> and <strong>Entropy weight:</strong> influence the same components as in A2C but inside PPO's combined loss.</li>
      </ul>
      <p>If the policy becomes unstable, reduce the clip factor or the number of epochs per batch.</p>
    </details>
  </div>

  <div class="card">
    <h2>Reward guide</h2>
    <p>The reward model determines how the snake values every step. Adjust the sliders in the <em>Reward model</em> panel to fine-tune the strategy without retraining from scratch.</p>
    <h3>Tempo &amp; direction</h3>
    <ul>
      <li><strong>Step penalty:</strong> base cost per move (default 0.01). Raise it for shorter, more purposeful routes.</li>
      <li><strong>Turn penalty:</strong> extra cost when the snake turns. Lower it if you want the model to try more small corrections.</li>
      <li><strong>Toward/Away from fruit:</strong> the bonus for closing the distance to the fruit and the penalty for increasing it. Keep the values similar for symmetric feedback.</li>
    </ul>
    <h3>Loops &amp; revisits</h3>
    <ul>
      <li><strong>Loop penalty:</strong> triggers when the history shows left/right loops (pattern 1,2,1,2). Increase it if the snake often gets stuck in figure-eights.</li>
      <li><strong>Revisit penalty:</strong> multiplied by how recently a tile was visited. Higher values push the snake to explore fresh space.</li>
    </ul>
    <h3>Crashes &amp; stalling</h3>
    <ul>
      <li><strong>Wall crash:</strong> penalty when the head leaves the board.</li>
      <li><strong>Self crash:</strong> penalty when the snake bites itself.</li>
      <li><strong>Timeout penalty:</strong> applied if no fruit is collected for two full board areas worth of moves. Prevents endless loops.</li>
    </ul>
    <h3>High-impact rewards</h3>
    <ul>
      <li><strong>Fruit reward:</strong> the main reward when a fruit is eaten. Raise it for more aggressive fruit chasing.</li>
      <li><strong>Compactness bonus:</strong> gives a small bonus when the occupied area becomes denser (lower difference between the bounding box and snake length). Increase it late in training if you want the body packed tightly.</li>
    </ul>
    <h3>Reading the reward telemetry</h3>
    <ul>
      <li><strong>Columns:</strong> <em>Last</em> shows the latest episode, <em>Avg 100</em>/<em>Avg 500</em> are rolling means, <em>Trend</em> compares the most recent 100 episodes with the previous 100, and <em>Share</em> normalises each component against the absolute total so you can spot dominant contributors.</li>
      <li><strong>Net reward row:</strong> sums every component; a positive trend confirms that training is heading in the right direction.</li>
      <li><strong>Component labels:</strong> bonuses tagged as positive (fruit, approach, open space) should stay ≥ 0, whereas penalties (step, loop, revisit, crashes) normally sit ≤ 0. Large negative shares mean the snake spends much of its time incurring that cost.</li>
      <li><strong>Healthy patterns:</strong> rising fruit/approach bonuses combined with shrinking loop/revisit penalties signal better navigation. Persistent step penalties dominating the share column indicate wandering without progress.</li>
      <li><strong>Warning signs:</strong> a falling fruit trend or growing crash penalties hint at stagnation. Track the 100-episode averages to confirm whether the issue is a blip or a sustained regression.</li>
    </ul>
    <h3>Automatic reward tuning thresholds</h3>
    <p>The auto-scheduler tweaks sliders when telemetry crosses strict limits. Manual overrides are still available, but these rules explain why certain values change on their own:</p>
    <ul>
      <li><strong>Loop penalty:</strong> increased when <em>LoopHitRate</em> (loop detections ÷ total steps over the last 500 episodes) exceeds 1 % <em>and</em> the fruit trend stalls or turns negative. At the same time the compactness bonus is disabled to avoid encouraging tight spirals.</li>
      <li><strong>Revisit penalty:</strong> raised once <em>RevisitRate</em> (recent-tile penalties ÷ total steps across 500 episodes) climbs beyond 1 %, pushing the policy toward fresh territory.</li>
      <li><strong>Self crash penalty:</strong> boosted only if self-collisions account for more than 40 % of episode endings, signalling that survivability has become the main issue.</li>
      <li><strong>Approach/retreat weights:</strong> adjusted together when the average time-to-fruit stays high while both loop and revisit rates are low, nudging the snake to pursue fruit more assertively.</li>
      <li><strong>Metric windows:</strong> all trigger checks use the latest 500-episode aggregates, so brief spikes rarely trip them. If a slider never moves automatically, its condition likely has not been met.</li>
    </ul>
  </div>

  <div class="card">
    <h2>Sliders &amp; how they affect training</h2>
    <h3>Environment &amp; playback</h3>
    <ul>
      <li><strong>Playback mode:</strong> <em>Smooth</em> shows every move, <em>Fast</em> skips every other frame, and <em>Turbo</em> disables rendering. All modes continue updating the network.</li>
      <li><strong>Board size:</strong> 10×10 yields short episodes and quick feedback. 30×30 requires longer episodes but rewards planning.</li>
    </ul>
    <h3>Shared hyperparameters</h3>
    <ul>
      <li><strong>γ (discount):</strong> high values (0.97–0.995) prioritise long-term fruit. Lower to 0.94–0.96 if the snake often crashes before reaching reward.</li>
      <li><strong>LR:</strong> sets the gradient step size. 0.0005 works for DQN; drop toward 0.0003 for PPO/A2C if the loss oscillates.</li>
    </ul>
    <h3>DQN family</h3>
    <ul>
      <li><strong>ε start/end/decay:</strong> control exploration. Longer decay (≥ 80&nbsp;000) yields a slow transition to exploitation. Raise the end value (e.g. 0.10) if the snake loops in repetitive patterns.</li>
      <li><strong>Batch:</strong> larger batches reduce variance but need bigger buffers. 256 requires at least 100&nbsp;000 replay entries.</li>
      <li><strong>Replay size:</strong> 50&nbsp;000 by default. Increase it for large boards, but remember old experiences may become irrelevant.</li>
      <li><strong>Target sync:</strong> how often the policy network is copied to the target network. Lower values (1000) adapt quickly but can become unstable.</li>
      <li><strong>n-step:</strong> more steps give stronger signals but mixed rewards can add noise. Try 2–3 for small boards and 4–5 for large ones.</li>
      <li><strong>PER α:</strong> how strongly TD error affects prioritisation. Higher (0.8–1.0) focuses on hard experiences; drop to 0.5 for more variety.</li>
      <li><strong>PER β:</strong> corrects the bias introduced by prioritisation. Increase it gradually toward 1.0 during long training runs.</li>
    </ul>
    <h3>Policy-based methods</h3>
    <ul>
      <li><strong>Entropy weight (Policy/A2C/PPO):</strong> lower values give decisive policies, higher values prevent premature convergence. Reduce it once the model finds a stable strategy.</li>
      <li><strong>Value weight (A2C/PPO):</strong> controls how much the value loss matters. High weight helps the critic track long-term rewards.</li>
      <li><strong>Clip factor (PPO):</strong> keep between 0.1–0.25 for stability. Pair it with a lower LR if you increase it.</li>
      <li><strong>GAE λ (PPO):</strong> lower (0.90) reacts faster to new signals; higher (0.97) yields smoother estimates.</li>
      <li><strong>PPO Batch/Epochs:</strong> more epochs on the same data risk overfitting. If the policy swings, lower the epochs or increase the batch size.</li>
    </ul>
    <p>Always change one slider at a time and monitor the reward and loss charts. When the 100-episode reward average levels out, try an adjustment, run a few hundred episodes, and compare.</p>
  </div>

  <div class="card">
    <h2>Diagnostics and common patterns</h2>
    <ul>
      <li><strong>Reward drops after rising:</strong> raise ε end or the entropy weight to reintroduce exploration.</li>
      <li><strong>Loss explodes:</strong> lower the learning rate, increase the target sync interval, or reduce the batch size.</li>
      <li><strong>The snake loops in circles:</strong> try higher entropy (policy/A2C/PPO) or a longer ε decay in DQN so the model dares to break the pattern.</li>
      <li><strong>No improvement on large boards:</strong> increase n-step and replay size, and run Turbo mode to gather more experience.</li>
      <li><strong>Big differences between episodes:</strong> inspect the KPI tiles. If average reward is low but best length high it signals an unstable policy — adjust exploration or lower LR.</li>
    </ul>
    <p>Use <strong>Pause</strong> and <strong>Step one episode</strong> to analyse individual sequences. <strong>Reset</strong> restarts the episode, while <strong>Clear cache</strong> removes stored weights from the browser if you want a fresh start.</p>
  </div>
</section>

<input type="file" id="fileLoader" accept="application/json" hidden>

<footer class="hint">© Marcus — Snake learns with multiple RL strategies and cinematic movement.</footer>

<script>
  // Viktigt: ange Render-basen här
  window.API_BASE_URL = "https://snake-ml.onrender.com";
</script>

<script type="module" src="hf-tuner.js"></script>
<script type="module">
import {createAITuner} from './hf-tuner.js';

const REWARD_DEFAULTS={
  stepPenalty:0.01,
  turnPenalty:0.001,
  approachBonus:0.03,
  retreatPenalty:0.03,
  loopPenalty:0.50,
  revisitPenalty:0.05,
  wallPenalty:10,
  selfPenalty:25.5,
  timeoutPenalty:5,
  fruitReward:10,
  growthBonus:1,
  compactWeight:0,
  trapPenalty:0.5,
  spaceGainBonus:0.05,
};
const REWARD_COMPONENTS=[
  {key:'fruitReward',label:'Fruit bonus',sign:'positive'},
  {key:'growthBonus',label:'Growth bonus',sign:'positive'},
  {key:'approachBonus',label:'Toward fruit bonus',sign:'positive'},
  {key:'spaceGainBonus',label:'Open space bonus',sign:'positive'},
  {key:'compactness',label:'Compactness bonus',sign:'neutral'},
  {key:'stepPenalty',label:'Step penalty',sign:'negative'},
  {key:'turnPenalty',label:'Turn penalty',sign:'negative'},
  {key:'retreatPenalty',label:'Retreat penalty',sign:'negative'},
  {key:'loopPenalty',label:'Loop penalty',sign:'negative'},
  {key:'revisitPenalty',label:'Revisit penalty',sign:'negative'},
  {key:'trapPenalty',label:'Trap penalty',sign:'negative'},
  {key:'selfPenalty',label:'Self crash penalty',sign:'negative'},
  {key:'wallPenalty',label:'Wall crash penalty',sign:'negative'},
  {key:'timeoutPenalty',label:'Timeout penalty',sign:'negative'},
];
const REWARD_COMPONENT_KEYS=REWARD_COMPONENTS.map(item=>item.key);
const REWARD_LABELS={
  stepPenalty:'Step penalty',
  turnPenalty:'Turn penalty',
  approachBonus:'Toward fruit bonus',
  retreatPenalty:'Retreat penalty',
  loopPenalty:'Loop penalty',
  revisitPenalty:'Revisit penalty',
  trapPenalty:'Trap penalty',
  spaceGainBonus:'Space bonus',
  wallPenalty:'Wall crash penalty',
  selfPenalty:'Self crash penalty',
  timeoutPenalty:'Timeout penalty',
  fruitReward:'Fruit reward',
  growthBonus:'Growth bonus',
  compactWeight:'Compactness weight',
  compactness:'Compactness bonus',
};
const REWARD_INPUT_IDS={
  stepPenalty:'rewardStep',
  turnPenalty:'rewardTurn',
  approachBonus:'rewardApproach',
  retreatPenalty:'rewardRetreat',
  loopPenalty:'rewardLoop',
  revisitPenalty:'rewardRevisit',
  trapPenalty:'rewardTrap',
  spaceGainBonus:'rewardSpace',
  wallPenalty:'rewardWall',
  selfPenalty:'rewardSelf',
  timeoutPenalty:'rewardTimeout',
  fruitReward:'rewardFruit',
  growthBonus:'rewardGrowth',
  compactWeight:'rewardCompact',
};
const RECENT_EPISODES_MAX=32;
const ROLLUP_WINDOW=1000;
let rewardConfig={...REWARD_DEFAULTS};
let hyperParams={};
const LOOP_PATTERNS=new Set(['1,2,1,2','2,1,2,1']);

/* ---------------- Serialization helpers ---------------- */
const DTYPE_ARRAYS={float32:Float32Array,int32:Int32Array,bool:Uint8Array};
function typedArrayToBase64(arr){
  if(!(arr instanceof Float32Array||arr instanceof Int32Array||arr instanceof Uint8Array)){
    arr=Float32Array.from(arr);
  }
  const view=new Uint8Array(arr.buffer,arr.byteOffset||0,arr.byteLength);
  let binary='';
  const chunk=0x8000;
  for(let i=0;i<view.length;i+=chunk){
    binary+=String.fromCharCode.apply(null,view.subarray(i,i+chunk));
  }
  return btoa(binary);
}
function base64ToTypedArray(str,dtype='float32'){
  const binary=atob(str);
  const len=binary.length;
  const bytes=new Uint8Array(len);
  for(let i=0;i<len;i++) bytes[i]=binary.charCodeAt(i);
  const C=DTYPE_ARRAYS[dtype]||Float32Array;
  return new C(bytes.buffer);
}
function assignArray(target,source,mapper=v=>v){
  target.length=0;
  if(!Array.isArray(source)) return;
  source.forEach(v=>target.push(mapper(v)));
}

/* ---------------- Snake environment ---------------- */
class SnakeEnv{
  constructor(cols=20,rows=20,rewardOverrides={}){
    this.cols=cols;
    this.rows=rows;
    this.setRewardConfig(rewardOverrides);
    this.reset();
  }
  _makeRewardBreakdown(){
    const base={total:0};
    REWARD_COMPONENT_KEYS.forEach(key=>{ base[key]=0; });
    return base;
  }
  setRewardConfig(cfg={}){
    this.reward={...REWARD_DEFAULTS,...cfg};
  }
  neighbors(x,y){
    return [
      {x:x+1,y},
      {x:x-1,y},
      {x,y:y+1},
      {x,y:y-1},
    ].filter(p=>p.x>=0&&p.y>=0&&p.x<this.cols&&p.y<this.rows);
  }
  freeSpaceFrom(sx,sy,tailWillMove){
    const seen=new Set();
    const q=[{x:sx,y:sy}];
    const blocked=new Set(this.snakeSet);
    blocked.delete(`${sx},${sy}`);
    if(tailWillMove&&this.snake.length){
      const t=this.snake[this.snake.length-1];
      blocked.delete(`${t.x},${t.y}`);
    }
    while(q.length){
      const p=q.pop();
      const key=`${p.x},${p.y}`;
      if(seen.has(key)) continue;
      if(blocked.has(key)) continue;
      seen.add(key);
      for(const n of this.neighbors(p.x,p.y)) q.push(n);
      if(seen.size>this.cols*this.rows) break;
    }
    return seen.size;
  }
  computeSlack(){
    if(!this.snake?.length) return 0;
    let minX=this.snake[0].x, maxX=this.snake[0].x;
    let minY=this.snake[0].y, maxY=this.snake[0].y;
    for(const seg of this.snake){
      if(seg.x<minX) minX=seg.x;
      if(seg.x>maxX) maxX=seg.x;
      if(seg.y<minY) minY=seg.y;
      if(seg.y>maxY) maxY=seg.y;
    }
    const width=(maxX-minX+1);
    const height=(maxY-minY+1);
    const area=width*height;
    return Math.max(0,area-this.snake.length);
  }
  reset(){
    this.dir={x:1,y:0};
    const cx=(this.cols/2|0), cy=(this.rows/2|0);
    this.snake=[{x:cx-1,y:cy},{x:cx,y:cy}];
    this.snakeSet=new Set(this.snake.map(p=>`${p.x},${p.y}`));
    this.visit=new Float32Array(this.cols*this.rows).fill(0);
    this.actionHist=[];
    this.spawnFruit();
    this.rewardBreakdown=this._makeRewardBreakdown();
    this.steps=0;
    this.stepsSinceFruit=0;
    this.alive=true;
    this.prevSlack=this.computeSlack();
    this.maxLength=this.snake.length;
    this.loopHits=0;
    this.revisitAccum=0;
    this.timeToFruitAccum=0;
    this.timeToFruitCount=0;
    this.episodeFruit=0;
    this.lastCrash=null;
    return this.getState();
  }
  idx(x,y){return y*this.cols+x;}
  spawnFruit(){
    const free=[];
    for(let y=0;y<this.rows;y++){
      for(let x=0;x<this.cols;x++){
        if(!this.snakeSet.has(`${x},${y}`)) free.push({x,y});
      }
    }
    this.fruit=free.length?free[(Math.random()*free.length)|0]:{x:-1,y:-1};
  }
  turn(a){
    const d=this.dir;
    if(a===1)this.dir={x:-d.y,y:d.x};
    else if(a===2)this.dir={x:d.y,y:-d.x};
  }
  step(a){
    if(!this.alive) return {state:this.getState(),reward:0,done:true,ateFruit:false};
    const R=this.reward;
    const breakdown=this.rewardBreakdown||(this.rewardBreakdown=this._makeRewardBreakdown());
    this.lastCrash=null;
    this.turn(a);
    const h=this.snake[0];
    const nx=h.x+this.dir.x;
    const ny=h.y+this.dir.y;
    this.steps++;
    this.stepsSinceFruit++;
    const key=`${nx},${ny}`;
    const tail=this.snake[this.snake.length-1];
    const willGrow=(nx===this.fruit.x && ny===this.fruit.y);
    const hitsWall=nx<0||ny<0||nx>=this.cols||ny>=this.rows;
    const hitsBody=this.snakeSet.has(key) && !(tail && tail.x===nx && tail.y===ny && !willGrow);
    if(hitsWall||hitsBody){
      this.alive=false;
      const crashReward=hitsWall?-R.wallPenalty:-R.selfPenalty;
      if(hitsWall) breakdown.wallPenalty+=crashReward;
      else breakdown.selfPenalty+=crashReward;
      breakdown.total+=crashReward;
      this.lastCrash=hitsWall?'wall':'self';
      return {state:this.getState(),reward:crashReward,done:true,ateFruit:false};
    }
    let spaceReward=0;
    if((R.trapPenalty??0)!==0 || (R.spaceGainBonus??0)!==0){
      const space=this.freeSpaceFrom(nx,ny,!willGrow);
      const need=this.snake.length+2;
      const denom=Math.max(1,need);
      if(space<need){
        spaceReward-=R.trapPenalty*(1+(need-space)/denom);
      }else if(R.spaceGainBonus){
        const curSpace=this.freeSpaceFrom(this.snake[0].x,this.snake[0].y,true);
        if(space>curSpace){
          spaceReward+=R.spaceGainBonus*Math.min(1,(space-curSpace)/denom);
        }
      }
    }
    for(let i=0;i<this.visit.length;i++) this.visit[i]*=0.995;
    this.snake.unshift({x:nx,y:ny});
    let r=-R.stepPenalty;
    breakdown.stepPenalty-=R.stepPenalty;
    r+=spaceReward;
    if(spaceReward>0) breakdown.spaceGainBonus+=spaceReward;
    else if(spaceReward<0) breakdown.trapPenalty+=spaceReward;
    if(a!==0){
      r-=R.turnPenalty;
      breakdown.turnPenalty-=R.turnPenalty;
    }
    this.actionHist.push(a);
    if(this.actionHist.length>6) this.actionHist.shift();
    if(this.actionHist.length>=4){
      const last4=this.actionHist.slice(-4).join(',');
      if(LOOP_PATTERNS.has(last4)){
        r-=R.loopPenalty;
        this.loopHits++;
        breakdown.loopPenalty-=R.loopPenalty;
      }
    }
    const vidx=this.idx(nx,ny);
    const revisitPenalty=this.visit[vidx]*R.revisitPenalty;
    r-=revisitPenalty;
    this.revisitAccum+=revisitPenalty;
    if(revisitPenalty) breakdown.revisitPenalty-=revisitPenalty;
    let ateFruit=false;
    if(nx===this.fruit.x && ny===this.fruit.y){
      ateFruit=true;
      r+=R.fruitReward;
      breakdown.fruitReward+=R.fruitReward;
      this.snakeSet.add(`${nx},${ny}`);
      this.spawnFruit();
      this.timeToFruitAccum+=this.stepsSinceFruit;
      this.timeToFruitCount++;
      this.stepsSinceFruit=0;
      this.episodeFruit++;
    }else{
      const tail=this.snake.pop();
      this.snakeSet.delete(`${tail.x},${tail.y}`);
      this.snakeSet.add(`${nx},${ny}`);
      this.visit[vidx]=Math.min(1,this.visit[vidx]+0.3);
      const pd=Math.abs(h.x-this.fruit.x)+Math.abs(h.y-this.fruit.y);
      const nd=Math.abs(nx-this.fruit.x)+Math.abs(ny-this.fruit.y);
      if(nd<pd){
        r+=R.approachBonus;
        breakdown.approachBonus+=R.approachBonus;
      }else if(nd>pd){
        r-=R.retreatPenalty;
        breakdown.retreatPenalty-=R.retreatPenalty;
      }
    }
    if(this.snake.length>this.maxLength){
      const gain=this.snake.length-this.maxLength;
      this.maxLength=this.snake.length;
      if(R.growthBonus){
        const bonus=R.growthBonus*gain;
        r+=bonus;
        breakdown.growthBonus+=bonus;
      }
    }
    const slack=this.computeSlack();
    const slackDelta=this.prevSlack-slack;
    if(R.compactWeight!==0){
      const compactReward=slackDelta*R.compactWeight;
      if(compactReward!==0){
        r+=compactReward;
        breakdown.compactness+=compactReward;
      }
    }
    this.prevSlack=slack;
    if(this.stepsSinceFruit>this.cols*this.rows*2){
      this.alive=false;
      r-=R.timeoutPenalty;
      this.lastCrash='timeout';
      this.rewardBreakdown.timeoutPenalty-=R.timeoutPenalty;
      this.rewardBreakdown.total+=r;
      return {state:this.getState(),reward:r,done:true,ateFruit:false};
    }
    this.rewardBreakdown.total+=r;
    return {state:this.getState(),reward:r,done:false,ateFruit};
  }
  getEpisodeBreakdown(){
    const src=this.rewardBreakdown||{};
    const copy={total:src.total??0};
    REWARD_COMPONENT_KEYS.forEach(key=>{ copy[key]=src[key]??0; });
    return copy;
  }
  getVisit(x,y){
    if(x<0||y<0||x>=this.cols||y>=this.rows) return 1;
    return this.visit[this.idx(x,y)]||0;
  }
  getState(){
    const h=this.snake[0];
    const L={x:-this.dir.y,y:this.dir.x}, R={x:this.dir.y,y:-this.dir.x};
    const block=(dx,dy)=>{
      const x=h.x+dx,y=h.y+dy;
      return (x<0||y<0||x>=this.cols||y>=this.rows||this.snakeSet.has(`${x},${y}`))?1:0;
    };
    const danger=[block(this.dir.x,this.dir.y),block(L.x,L.y),block(R.x,R.y)];
    const dir=[this.dir.y===-1?1:0,this.dir.y===1?1:0,this.dir.x===-1?1:0,this.dir.x===1?1:0];
    const fruit=[this.fruit.y<h.y?1:0,this.fruit.y>h.y?1:0,this.fruit.x<h.x?1:0,this.fruit.x>h.x?1:0];
    const dists=[h.y/(this.rows-1),(this.rows-1-h.y)/(this.rows-1),h.x/(this.cols-1),(this.cols-1-h.x)/(this.cols-1)];
    const dx=this.fruit.x-h.x, dy=this.fruit.y-h.y, len=Math.hypot(dx,dy)||1;
    const crowd=[
      this.getVisit(h.x, h.y-1),
      this.getVisit(h.x, h.y+1),
      this.getVisit(h.x-1, h.y),
      this.getVisit(h.x+1, h.y),
    ];
    return Float32Array.from([...danger,...dir,...fruit,...dists,dy/len,dx/len,...crowd]);
  }
}

class VecSnakeEnv{
  constructor(count=1,{cols=20,rows=20,rewardConfig={}}={}){
    this.cols=cols;
    this.rows=rows;
    this.rewardConfig={...REWARD_DEFAULTS,...rewardConfig};
    this.envCount=Math.max(1,count|0);
    this.envs=Array.from({length:this.envCount},()=>new SnakeEnv(this.cols,this.rows,this.rewardConfig));
  }
  getEnv(index=0){
    if(!this.envs.length) return null;
    const idx=((index%this.envCount)+this.envCount)%this.envCount;
    return this.envs[idx];
  }
  configure({count=this.envCount,cols=this.cols,rows=this.rows,rewardConfig=this.rewardConfig}={}){
    this.envCount=Math.max(1,count|0);
    this.cols=cols;
    this.rows=rows;
    this.rewardConfig={...REWARD_DEFAULTS,...rewardConfig};
    this.envs=Array.from({length:this.envCount},()=>new SnakeEnv(this.cols,this.rows,this.rewardConfig));
    return this.resetAll();
  }
  setCount(count){
    return this.configure({count});
  }
  setSize(cols,rows){
    return this.configure({cols,rows});
  }
  setRewardConfig(cfg={}){
    this.rewardConfig={...this.rewardConfig,...cfg};
    this.envs.forEach(env=>env.setRewardConfig(this.rewardConfig));
  }
  resetEnv(index){
    const env=this.getEnv(index);
    if(!env) return null;
    env.setRewardConfig(this.rewardConfig);
    return env.reset();
  }
  resetAll(){
    return this.envs.map(env=>{
      env.setRewardConfig(this.rewardConfig);
      return env.reset();
    });
  }
  step(actions){
    if(!Array.isArray(actions)||actions.length!==this.envCount){
      throw new Error(`Expected ${this.envCount} actions but received ${actions?.length}`);
    }
    const nextStates=new Array(this.envCount);
    const rewards=new Array(this.envCount);
    const dones=new Array(this.envCount);
    const ateFruit=new Array(this.envCount);
    for(let i=0;i<this.envCount;i++){
      const res=this.envs[i].step(actions[i]);
      nextStates[i]=res.state;
      rewards[i]=res.reward;
      dones[i]=!!res.done;
      ateFruit[i]=!!res.ateFruit;
    }
    return {nextStates,rewards,dones,ateFruit};
  }
}

/* ---------------- Replay buffer helpers ---------------- */
class NStepAccumulator{
  constructor(n=1,gamma=0.99){ this.setConfig(n,gamma); }
  setConfig(n,gamma){
    this.n=Math.max(1,n|0);
    this.gamma=gamma;
    this.queue=[];
  }
  push(step){
    const item={
      s:Float32Array.from(step.s),
      a:step.a|0,
      r:+step.r,
      ns:Float32Array.from(step.ns),
      d:!!step.d,
    };
    this.queue.push(item);
    const ready=[];
    while(this.queue.length>=this.n){
      ready.push(this.build());
      this.queue.shift();
      if(ready[ready.length-1].d){
        this.queue.length=0;
        return ready;
      }
    }
    if(item.d){
      ready.push(...this.flush());
    }
    return ready;
  }
  build(){
    let reward=0;
    let discount=1;
    let done=false;
    let nextState=this.queue[0].ns;
    const limit=Math.min(this.n,this.queue.length);
    for(let i=0;i<limit;i++){
      const step=this.queue[i];
      reward+=discount*step.r;
      discount*=this.gamma;
      nextState=step.ns;
      if(step.d){
        done=true;
        break;
      }
    }
    const first=this.queue[0];
    return {s:first.s,a:first.a,r:reward,ns:nextState,d:done};
  }
  flush(){
    const out=[];
    while(this.queue.length){
      out.push(this.build());
      this.queue.shift();
    }
    return out;
  }
}
class ReplayBuffer{
  constructor(cap=50000,opts={}){
    this.cap=Math.max(1,cap|0);
    this.buf=[];
    this.pos=0;
    this.alpha=opts.alpha??0.6;
    this.beta=opts.beta??0.4;
    this.betaIncrement=opts.betaIncrement??0.000002;
    this.priorityEps=opts.priorityEps??0.001;
    this.priorities=new Float32Array(this.cap);
    this.maxPriority=this.priorityEps;
  }
  size(){return this.buf.length;}
  setCapacity(cap){
    const newCap=Math.max(1,cap|0);
    if(newCap===this.cap) return;
    this.cap=newCap;
    this.buf=this.buf.slice(-this.cap);
    this.pos=Math.min(this.pos,this.cap-1);
    this.priorities=new Float32Array(this.cap);
    this.maxPriority=this.priorityEps;
  }
  setAlpha(val){ this.alpha=Math.max(0.01,+val||0.01); }
  setBeta(val){ this.beta=Math.min(1,Math.max(0,+val||0)); }
  setPriorityEps(val){
    this.priorityEps=Math.max(1e-6,+val||1e-6);
    for(let i=0;i<this.buf.length;i++){
      if(this.priorities[i]<this.priorityEps) this.priorities[i]=this.priorityEps;
    }
  }
  setBetaIncrement(val){ this.betaIncrement=Math.max(0,+val||0); }
  push(sample){
    const entry={...sample};
    if(this.buf.length<this.cap){
      this.buf.push(entry);
      const lastIdx=this.buf.length-1;
      this.priorities[lastIdx]=this.maxPriority;
    }else{
      const idx=this.pos%this.cap;
      this.buf[idx]=entry;
      this.priorities[idx]=this.maxPriority;
    }
    this.pos=(this.pos+1)%this.cap;
  }
  sample(batchSize){
    if(!this.buf.length) return null;
    const size=Math.min(batchSize,this.buf.length);
    const priorities=this.priorities.slice(0,this.buf.length);
    const probs=priorities.map(p=>Math.pow(p,this.alpha));
    const sum=probs.reduce((a,b)=>a+b,0)||1;
    const normalized=probs.map(p=>p/sum);
    const batch=[];
    const idxs=[];
    const weights=[];
    let beta=this.beta;
    this.beta=Math.min(1,this.beta+this.betaIncrement);
    const maxWeight=Math.pow(this.buf.length, -beta);
    for(let i=0;i<size;i++){
      const r=Math.random();
      let acc=0;
      let index=0;
      for(let j=0;j<normalized.length;j++){
        acc+=normalized[j];
        if(r<=acc){ index=j; break; }
      }
      batch.push(this.buf[index]);
      idxs.push(index);
      const w=Math.pow(this.buf.length*normalized[index], -beta);
      weights.push(w/maxWeight);
    }
    return {batch,idxs,weights};
  }
  updatePriorities(idxs,priorities){
    idxs.forEach((idx,i)=>{
      const p=Math.max(this.priorityEps,priorities[i]);
      this.priorities[idx]=p;
      this.maxPriority=Math.max(this.maxPriority,p);
    });
  }
  toJSON(){
    return {
      cap:this.cap,
      buf:this.buf.map(item=>({
        s:Array.from(item.s),
        a:item.a,
        r:item.r,
        ns:Array.from(item.ns),
        d:item.d,
      })),
      pos:this.pos,
      alpha:this.alpha,
      beta:this.beta,
      betaIncrement:this.betaIncrement,
      priorityEps:this.priorityEps,
      priorities:Array.from(this.priorities),
      maxPriority:this.maxPriority,
    };
  }
  static fromJSON(json={},cap,opts={}){
    const buffer=new ReplayBuffer(cap??json.cap,opts);
    if(Array.isArray(json.buf)){
      buffer.buf=json.buf.map(item=>({
        s:Float32Array.from(item.s),
        a:item.a,
        r:item.r,
        ns:Float32Array.from(item.ns),
        d:item.d,
      }));
      buffer.priorities=new Float32Array(buffer.cap);
      json.priorities?.forEach((p,i)=>{
        if(i<buffer.priorities.length) buffer.priorities[i]=p;
      });
      buffer.pos=json.pos??0;
      buffer.maxPriority=json.maxPriority??buffer.priorityEps;
    }
    return buffer;
  }
}

/* ---------------- Agents ---------------- */
class DQNAgent{
  constructor(sDim,aDim,cfg={}){
    this.kind='dqn';
    this.sDim=sDim;
    this.aDim=aDim;
    this.envCount=Math.max(1,cfg.envCount??1);
    this.gamma=cfg.gamma??0.98;
    this.lr=cfg.lr??0.0005;
    this.batch=cfg.batch??128;
    this.priorityEps=cfg.priorityEps??0.001;
    this.layers=Array.isArray(cfg.layers)?cfg.layers.slice():[256,256,128];
    this.dueling=cfg.dueling!==undefined?!!cfg.dueling:true;
    this.double=cfg.double!==undefined?!!cfg.double:true;
    this.learnRepeats=cfg.learnRepeats??2;
    this.buffer=new ReplayBuffer(cfg.bufferSize??50000,{
      alpha:cfg.priorityAlpha??0.6,
      beta:cfg.priorityBeta??0.4,
      betaIncrement:cfg.priorityBetaIncrement??0.000002,
      priorityEps:this.priorityEps,
    });
    this.priorityEps=this.buffer.priorityEps;
    this.epsStart=cfg.epsStart??1.0;
    this.epsEnd=cfg.epsEnd??0.12;
    this.epsDecay=cfg.epsDecay??80000;
    this.nStep=cfg.nStep??3;
    this.nStepBuffers=Array.from({length:this.envCount},()=>new NStepAccumulator(this.nStep,this.gamma));
    this.trainStep=cfg.trainStep??0;
    this.optimizer=tf.train.adam(this.lr);
    this.online=this.build();
    this.target=this.build();
    this.syncTarget();
    this.updateEpsilon(this.trainStep);
  }
  build(){
    const input=tf.input({shape:[this.sDim]});
    let x=input;
    this.layers.forEach(units=>{
      x=tf.layers.dense({units,activation:'relu',kernelInitializer:'heNormal'}).apply(x);
    });
    let q;
    if(this.dueling){
      const adv=tf.layers.dense({units:128,activation:'relu',kernelInitializer:'heNormal'}).apply(x);
      const advOut=tf.layers.dense({units:this.aDim,activation:'linear'}).apply(adv);
      const val=tf.layers.dense({units:128,activation:'relu',kernelInitializer:'heNormal'}).apply(x);
      const valOut=tf.layers.dense({units:1,activation:'linear'}).apply(val);
      q=tf.layers.add().apply([advOut,valOut]);
    }else{
      q=tf.layers.dense({units:this.aDim,activation:'linear'}).apply(x);
    }
    return tf.model({inputs:input,outputs:q});
  }
  setGamma(val){
    this.gamma=val;
    this.nStepBuffers.forEach(buf=>buf.setConfig(this.nStep,this.gamma));
  }
  setLearningRate(val){
    this.lr=val;
    this.optimizer=tf.train.adam(this.lr);
  }
  setEpsilonSchedule({start,end,decay}={}){
    if(start!==undefined) this.epsStart=start;
    if(end!==undefined) this.epsEnd=end;
    if(decay!==undefined) this.epsDecay=decay;
    this.updateEpsilon(this.trainStep);
  }
  setNStep(val){
    const n=Math.max(1,val|0);
    if(n===this.nStep)return;
    this.nStep=n;
    this.nStepBuffers.forEach(buf=>buf.setConfig(this.nStep,this.gamma));
  }
  recordTransition(...args){
    if(typeof args[0]==='number' && args.length>=6){
      const [envIndex,s,a,r,ns,d]=args;
      this._recordForEnv(envIndex,s,a,r,ns,d);
      return;
    }
    const [s,a,r,ns,d]=args;
    this._recordForEnv(0,s,a,r,ns,d);
  }
  _recordForEnv(envIndex,s,a,r,ns,d){
    const idx=((envIndex|0)%this.envCount+this.envCount)%this.envCount;
    const buf=this.nStepBuffers[idx];
    if(!buf) return;
    const ready=buf.push({s,a,r,ns,d});
    if(ready.length) ready.forEach(t=>this.buffer.push(t));
    if(d){
      const tail=buf.flush();
      if(tail.length) tail.forEach(t=>this.buffer.push(t));
    }
  }
  setEnvCount(count){
    const next=Math.max(1,count|0);
    if(next===this.envCount) return;
    this.envCount=next;
    this.nStepBuffers=Array.from({length:this.envCount},()=>new NStepAccumulator(this.nStep,this.gamma));
  }
  drainPending(envIndex){
    if(envIndex===undefined){
      this.nStepBuffers.forEach(buf=>{
        const tail=buf.flush();
        if(tail.length) tail.forEach(t=>this.buffer.push(t));
      });
      return;
    }
    const idx=((envIndex|0)%this.envCount+this.envCount)%this.envCount;
    const buf=this.nStepBuffers[idx];
    if(!buf) return;
    const tail=buf.flush();
    if(tail.length) tail.forEach(t=>this.buffer.push(t));
  }
  syncTarget(){
    this.target.setWeights(this.online.getWeights());
  }
  updateEpsilon(step){
    const t=Math.min(1,step/this.epsDecay);
    this.epsilon=this.epsStart*(1-t)+this.epsEnd*t;
    return this.epsilon;
  }
  act(s){
    if(Math.random()<this.epsilon) return (Math.random()*this.aDim)|0;
    return tf.tidy(()=>{
      return this.online.predict(tf.tensor2d([s],[1,this.sDim])).argMax(1).dataSync()[0];
    });
  }
  greedyAction(s){
    return tf.tidy(()=>{
      return this.online.predict(tf.tensor2d([s],[1,this.sDim])).argMax(1).dataSync()[0];
    });
  }
  async learn(){
    if(this.buffer.size()<this.batch) return null;
    const sample=this.buffer.sample(this.batch);
    if(!sample||!sample.batch.length) return null;
    const {batch,idxs,weights}=sample;
    const S=tf.tensor2d(batch.map(x=>x.s),[batch.length,this.sDim]);
    const NS=tf.tensor2d(batch.map(x=>x.ns),[batch.length,this.sDim]);
    const A=tf.tensor1d(batch.map(x=>x.a),'int32');
    const R=tf.tensor1d(batch.map(x=>x.r));
    const D=tf.tensor1d(batch.map(x=>x.d?1:0));
    const W=tf.tensor1d(weights);
    let tdErrors;
    const lossTensor=await this.optimizer.minimize(()=>{
      const q=this.online.apply(S);
      const oneHot=tf.oneHot(A,this.aDim);
      const qPred=tf.sum(q.mul(oneHot),1);
      const qNextTarget=this.target.apply(NS);
      let qNext;
      if(this.double){
        const qNextOnline=this.online.apply(NS);
        const aPrime=tf.argMax(qNextOnline,1);
        const mask=tf.oneHot(aPrime,this.aDim);
        qNext=tf.sum(qNextTarget.mul(mask),1);
      }else{
        qNext=tf.max(qNextTarget,1);
      }
      const target=R.add(qNext.mul(tf.scalar(this.gamma)).mul(tf.scalar(1).sub(D)));
      tdErrors=tf.keep(target.sub(qPred));
      const absErr=tdErrors.abs();
      const quadratic=tf.minimum(absErr,tf.scalar(1));
      const linear=absErr.sub(quadratic);
      const losses=quadratic.square().mul(0.5).add(linear);
      return losses.mul(W).mean();
    },true);
    const loss=lossTensor.dataSync()[0];
    lossTensor.dispose();
    const absTd=tdErrors.abs();
    const tdArray=absTd.dataSync();
    absTd.dispose();
    tdErrors.dispose();
    S.dispose(); NS.dispose(); A.dispose(); R.dispose(); D.dispose(); W.dispose();
    this.buffer.updatePriorities(idxs,tdArray);
    this.trainStep++;
    return loss;
  }
  async finishEpisode(){
    return null;
  }
  async exportState(){
    const weights=await Promise.all(this.online.getWeights().map(async w=>({
      shape:w.shape,
      dtype:w.dtype,
      data:typedArrayToBase64(await w.data()),
    })));
    return {
      version:4,
      kind:'dqn',
      sDim:this.sDim,
      aDim:this.aDim,
      config:{
        gamma:this.gamma,
        lr:this.lr,
        batch:this.batch,
        bufferSize:this.buffer.cap,
        epsStart:this.epsStart,
        epsEnd:this.epsEnd,
        epsDecay:this.epsDecay,
        nStep:this.nStep,
        priorityAlpha:this.buffer.alpha,
        priorityBeta:this.buffer.beta,
        priorityBetaIncrement:this.buffer.betaIncrement,
        priorityEps:this.buffer.priorityEps,
        dueling:this.dueling,
        double:this.double,
        layers:this.layers,
        envCount:this.envCount,
        learnRepeats:this.learnRepeats,
      },
      trainStep:this.trainStep,
      epsilon:this.epsilon,
      buffer:this.buffer.toJSON(),
      weights,
    };
  }
  async importState(state){
    if(!state) throw new Error('Invalid state');
    if(state.sDim && state.sDim!==this.sDim) throw new Error('State-dimension matchar inte');
    if(state.aDim && state.aDim!==this.aDim) throw new Error('Action-dimension matchar inte');
    const cfg=state.config??{};
    this.layers=Array.isArray(cfg.layers)?cfg.layers.slice():this.layers;
    this.dueling=cfg.dueling!==undefined?!!cfg.dueling:this.dueling;
    this.double=cfg.double!==undefined?!!cfg.double:this.double;
    this.learnRepeats=cfg.learnRepeats??this.learnRepeats;
    this.setGamma(cfg.gamma??this.gamma);
    this.setLearningRate(cfg.lr??this.lr);
    this.batch=cfg.batch??this.batch;
    this.buffer=ReplayBuffer.fromJSON(state.buffer,cfg.bufferSize,{
      alpha:cfg.priorityAlpha,
      beta:cfg.priorityBeta,
      betaIncrement:cfg.priorityBetaIncrement,
      priorityEps:cfg.priorityEps,
    });
    this.priorityEps=this.buffer.priorityEps;
    this.setEnvCount(cfg.envCount??this.envCount);
    this.epsStart=cfg.epsStart??this.epsStart;
    this.epsEnd=cfg.epsEnd??this.epsEnd;
    this.epsDecay=cfg.epsDecay??this.epsDecay;
    this.nStep=cfg.nStep??this.nStep;
    this.nStepBuffers=Array.from({length:this.envCount},()=>new NStepAccumulator(this.nStep,this.gamma));
    this.trainStep=state.trainStep??0;
    this.online.dispose();
    this.target.dispose();
    this.online=this.build();
    this.target=this.build();
    if(Array.isArray(state.weights)){
      const tensors=state.weights.map(w=>tf.tensor(base64ToTypedArray(w.data,w.dtype),w.shape,w.dtype));
      this.online.setWeights(tensors);
      tensors.forEach(t=>t.dispose());
    }
    this.syncTarget();
    this.updateEpsilon(this.trainStep);
  }
  setEntropy(){}
}
class PolicyGradientAgent{
  constructor(sDim,aDim,cfg={}){
    this.kind='policy';
    this.sDim=sDim;
    this.aDim=aDim;
    this.gamma=cfg.gamma??0.99;
    this.lr=cfg.lr??0.0008;
    this.entropy=cfg.entropy??0.01;
    this.optimizer=tf.train.adam(this.lr);
    this.model=this.build();
    this.trajectory=[];
    this.learnRepeats=0;
  }
  build(){
    const input=tf.input({shape:[this.sDim]});
    let x=tf.layers.dense({units:256,activation:'relu',kernelInitializer:'heNormal'}).apply(input);
    x=tf.layers.dense({units:256,activation:'relu',kernelInitializer:'heNormal'}).apply(x);
    const out=tf.layers.dense({units:this.aDim,activation:'softmax'}).apply(x);
    return tf.model({inputs:input,outputs:out});
  }
  setGamma(val){ this.gamma=val; }
  setLearningRate(val){ this.lr=val; this.optimizer=tf.train.adam(this.lr); }
  setEntropy(val){ this.entropy=val; }
  act(s){
    return tf.tidy(()=>{
      const probs=this.model.predict(tf.tensor2d([s],[1,this.sDim])).dataSync();
      const r=Math.random();
      let acc=0;
      for(let i=0;i<probs.length;i++){
        acc+=probs[i];
        if(r<=acc) return i;
      }
      return probs.length-1;
    });
  }
  greedyAction(s){
    return tf.tidy(()=>{
      const probs=this.model.predict(tf.tensor2d([s],[1,this.sDim])).dataSync();
      let best=0,max=-Infinity;
      probs.forEach((p,i)=>{ if(p>max){max=p;best=i;} });
      return best;
    });
  }
  recordTransition(s,a,r,ns,d){
    this.trajectory.push({s:Float32Array.from(s),a,r});
  }
  drainPending(){ this.trajectory.length=0; }
  async learn(){ return null; }
  async finishEpisode(){
    if(!this.trajectory.length) return null;
    const returns=[];
    let g=0;
    for(let i=this.trajectory.length-1;i>=0;i--){
      g=this.trajectory[i].r+this.gamma*g;
      returns[i]=g;
    }
    const states=tf.tensor2d(this.trajectory.map(t=>t.s),[this.trajectory.length,this.sDim]);
    const actions=tf.tensor1d(this.trajectory.map(t=>t.a),'int32');
    const returnsTensor=tf.tensor1d(returns);
    const entropyCoeff=this.entropy;
    const normalized=standardize1D(returnsTensor);
    const lossTensor=await this.optimizer.minimize(()=>tf.tidy(()=>{
      const probs=this.model.apply(states);
      const mask=tf.oneHot(actions,this.aDim);
      const selected=probs.mul(mask).sum(1).add(1e-8);
      const logProbs=tf.log(selected);
      const policyLoss=tf.neg(logProbs.mul(normalized));
      const entropy=probs.mul(tf.log(probs.add(1e-8))).sum(1).neg();
      return policyLoss.sub(entropy.mul(entropyCoeff)).mean();
    }),true);
    const loss=lossTensor.dataSync()[0];
    lossTensor.dispose();
    states.dispose();
    actions.dispose();
    returnsTensor.dispose();
    normalized.dispose();
    this.trajectory.length=0;
    return loss;
  }
  async exportState(){
    const weights=await Promise.all(this.model.getWeights().map(async w=>({
      shape:w.shape,
      dtype:w.dtype,
      data:typedArrayToBase64(await w.data()),
    })));
    return {
      version:4,
      kind:'policy',
      sDim:this.sDim,
      aDim:this.aDim,
      config:{
        gamma:this.gamma,
        lr:this.lr,
        entropy:this.entropy,
      },
      weights,
    };
  }
  async importState(state){
    if(!state) throw new Error('Invalid state');
    if(state.sDim && state.sDim!==this.sDim) throw new Error('State-dimension matchar inte');
    if(state.aDim && state.aDim!==this.aDim) throw new Error('Action-dimension matchar inte');
    const cfg=state.config??{};
    this.setGamma(cfg.gamma??this.gamma);
    this.setLearningRate(cfg.lr??this.lr);
    this.setEntropy(cfg.entropy??this.entropy);
    this.model.dispose();
    this.model=this.build();
    if(Array.isArray(state.weights)){
      const tensors=state.weights.map(w=>tf.tensor(base64ToTypedArray(w.data,w.dtype),w.shape,w.dtype));
      this.model.setWeights(tensors);
      tensors.forEach(t=>t.dispose());
    }
  }
}
class A2CAgent{
  constructor(sDim,aDim,cfg={}){
    this.kind='a2c';
    this.sDim=sDim;
    this.aDim=aDim;
    this.gamma=cfg.gamma??0.99;
    this.lr=cfg.lr??0.0006;
    this.entropyCoef=cfg.entropy??0.005;
    this.valueCoef=cfg.valueCoef??0.5;
    this.optimizer=tf.train.adam(this.lr);
    this.model=this.build();
    this.trajectory=[];
    this.learnRepeats=0;
  }
  build(){
    const input=tf.input({shape:[this.sDim]});
    let x=tf.layers.dense({units:256,activation:'relu',kernelInitializer:'heNormal'}).apply(input);
    x=tf.layers.dense({units:256,activation:'relu',kernelInitializer:'heNormal'}).apply(x);
    const policy=tf.layers.dense({units:this.aDim,activation:'softmax'}).apply(x);
    const value=tf.layers.dense({units:1,activation:'linear'}).apply(x);
    return tf.model({inputs:input,outputs:[policy,value]});
  }
  setGamma(val){ this.gamma=val; }
  setLearningRate(val){ this.lr=val; this.optimizer=tf.train.adam(this.lr); }
  setEntropy(val){ this.entropyCoef=val; }
  setValueCoef(val){ this.valueCoef=val; }
  act(s){
    return tf.tidy(()=>{
      const [policy,value]=this.model.predict(tf.tensor2d([s],[1,this.sDim]));
      value.dispose();
      const probs=policy.dataSync();
      const r=Math.random();
      let acc=0;
      let chosen=probs.length-1;
      for(let i=0;i<probs.length;i++){
        acc+=probs[i];
        if(r<=acc){ chosen=i; break; }
      }
      policy.dispose();
      return chosen;
    });
  }
  greedyAction(s){
    return tf.tidy(()=>{
      const [policy,value]=this.model.predict(tf.tensor2d([s],[1,this.sDim]));
      value.dispose();
      const probs=policy.dataSync();
      let best=0,max=-Infinity;
      probs.forEach((p,i)=>{ if(p>max){max=p;best=i;} });
      policy.dispose();
      return best;
    });
  }
  recordTransition(s,a,r,ns,d){
    this.trajectory.push({s:Float32Array.from(s),a,r,ns:Float32Array.from(ns),d});
  }
  drainPending(){ this.trajectory.length=0; }
  async learn(){ return null; }
  predictValue(state){
    const input=tf.tensor2d([state],[1,this.sDim]);
    const [policy,value]=this.model.predict(input);
    policy.dispose();
    const val=value.dataSync()[0];
    value.dispose();
    input.dispose();
    return val;
  }
  async finishEpisode(){
    const len=this.trajectory.length;
    if(!len) return null;
    const returns=new Array(len);
    let nextValue=0;
    if(!this.trajectory[len-1].d){
      nextValue=this.predictValue(this.trajectory[len-1].ns);
    }
    for(let i=len-1;i>=0;i--){
      const step=this.trajectory[i];
      nextValue=step.r+this.gamma*nextValue*(step.d?0:1);
      returns[i]=nextValue;
      if(step.d) nextValue=0;
    }
    const states=tf.tensor2d(this.trajectory.map(t=>t.s),[len,this.sDim]);
    const actions=tf.tensor1d(this.trajectory.map(t=>t.a),'int32');
    const returnsTensor=tf.tensor1d(returns);
    const entropyCoef=this.entropyCoef;
    const valueCoef=this.valueCoef;
    const lossTensor=await this.optimizer.minimize(()=>tf.tidy(()=>{
      const [policy,value]=this.model.apply(states);
      const mask=tf.oneHot(actions,this.aDim);
      const probs=policy.mul(mask).sum(1).add(1e-8);
      const logProbs=tf.log(probs);
      const values=value.reshape([len]);
      const rawAdv=returnsTensor.sub(values);
      const advMean=rawAdv.mean();
      const advStd=rawAdv.sub(advMean).square().mean().sqrt().add(1e-6);
      const advantages=rawAdv.sub(advMean).div(advStd);
      const actorLoss=tf.neg(logProbs.mul(advantages));
      const criticLoss=rawAdv.square().mul(0.5);
      const entropy=policy.mul(tf.log(policy.add(1e-8))).sum(1).neg();
      const total=actorLoss.add(criticLoss.mul(valueCoef)).sub(entropy.mul(entropyCoef));
      return total.mean();
    }),true);
    const loss=lossTensor.dataSync()[0];
    lossTensor.dispose();
    states.dispose();
    actions.dispose();
    returnsTensor.dispose();
    this.trajectory.length=0;
    return loss;
  }
  async exportState(){
    const weights=await Promise.all(this.model.getWeights().map(async w=>({
      shape:w.shape,
      dtype:w.dtype,
      data:typedArrayToBase64(await w.data()),
    })));
    return {
      version:4,
      kind:'a2c',
      sDim:this.sDim,
      aDim:this.aDim,
      config:{
        gamma:this.gamma,
        lr:this.lr,
        entropy:this.entropyCoef,
        valueCoef:this.valueCoef,
      },
      weights,
    };
  }
  async importState(state){
    if(!state) throw new Error('Invalid state');
    if(state.sDim && state.sDim!==this.sDim) throw new Error('State-dimension matchar inte');
    if(state.aDim && state.aDim!==this.aDim) throw new Error('Action-dimension matchar inte');
    const cfg=state.config??{};
    this.setGamma(cfg.gamma??this.gamma);
    this.setLearningRate(cfg.lr??this.lr);
    this.setEntropy(cfg.entropy??this.entropyCoef);
    this.setValueCoef(cfg.valueCoef??this.valueCoef);
    this.model.dispose();
    this.model=this.build();
    if(Array.isArray(state.weights)){
      const tensors=state.weights.map(w=>tf.tensor(base64ToTypedArray(w.data,w.dtype),w.shape,w.dtype));
      this.model.setWeights(tensors);
      tensors.forEach(t=>t.dispose());
    }
  }
}
class PPOAgent{
  constructor(sDim,aDim,cfg={}){
    this.kind='ppo';
    this.sDim=sDim;
    this.aDim=aDim;
    this.gamma=cfg.gamma??0.99;
    this.lam=cfg.lambda??0.95;
    this.lr=cfg.lr??0.0003;
    this.entropyCoef=cfg.entropy??0.003;
    this.valueCoef=cfg.valueCoef??0.5;
    this.clip=cfg.clip??0.2;
    this.batchSize=cfg.batch??256;
    this.epochs=cfg.epochs??4;
    this.optimizer=tf.train.adam(this.lr);
    this.model=this.build();
    this.trajectory=[];
    this.learnRepeats=0;
    this.lastActInfo=null;
  }
  build(){
    const input=tf.input({shape:[this.sDim]});
    let x=tf.layers.dense({units:256,activation:'relu',kernelInitializer:'heNormal'}).apply(input);
    x=tf.layers.dense({units:256,activation:'relu',kernelInitializer:'heNormal'}).apply(x);
    const policy=tf.layers.dense({units:this.aDim,activation:'softmax'}).apply(x);
    const value=tf.layers.dense({units:1,activation:'linear'}).apply(x);
    return tf.model({inputs:input,outputs:[policy,value]});
  }
  setGamma(val){ this.gamma=val; }
  setLearningRate(val){ this.lr=val; this.optimizer=tf.train.adam(this.lr); }
  setEntropy(val){ this.entropyCoef=val; }
  setValueCoef(val){ this.valueCoef=val; }
  setClip(val){ this.clip=val; }
  setLambda(val){ this.lam=val; }
  setBatch(val){ this.batchSize=Math.max(16,val|0); }
  setEpochs(val){ this.epochs=Math.max(1,val|0); }
  act(s){
    const input=tf.tensor2d([s],[1,this.sDim]);
    const [policy,value]=this.model.predict(input);
    const probs=policy.dataSync();
    const val=value.dataSync()[0];
    let r=Math.random();
    let action=probs.length-1;
    for(let i=0;i<probs.length;i++){
      r-=probs[i];
      if(r<=0){ action=i; break; }
    }
    const prob=Math.max(probs[action]??0,1e-8);
    this.lastActInfo={
      logProb:Math.log(prob),
      value:val,
    };
    policy.dispose();
    value.dispose();
    input.dispose();
    return action;
  }
  greedyAction(s){
    const input=tf.tensor2d([s],[1,this.sDim]);
    const [policy,value]=this.model.predict(input);
    value.dispose();
    const probs=policy.dataSync();
    let best=0,max=-Infinity;
    probs.forEach((p,i)=>{ if(p>max){max=p;best=i;} });
    policy.dispose();
    input.dispose();
    return best;
  }
  recordTransition(s,a,r,ns,d){
    const info=this.lastActInfo||this.evaluateAction(s,a);
    this.trajectory.push({
      s:Float32Array.from(s),
      a,
      r,
      ns:Float32Array.from(ns),
      d,
      value:info.value,
      logProb:info.logProb,
    });
    this.lastActInfo=null;
  }
  drainPending(){
    this.trajectory.length=0;
    this.lastActInfo=null;
  }
  async learn(){ return null; }
  evaluateAction(state,action){
    const input=tf.tensor2d([state],[1,this.sDim]);
    const [policy,value]=this.model.predict(input);
    const probs=policy.dataSync();
    const val=value.dataSync()[0];
    policy.dispose();
    value.dispose();
    input.dispose();
    const prob=Math.max(probs[action]??0,1e-8);
    return {logProb:Math.log(prob),value:val};
  }
  predictValue(state){
    const input=tf.tensor2d([state],[1,this.sDim]);
    const [,value]=this.model.predict(input);
    const val=value.dataSync()[0];
    value.dispose();
    input.dispose();
    return val;
  }
  async finishEpisode(){
    const len=this.trajectory.length;
    if(!len) return null;
    const values=this.trajectory.map(t=>t.value);
    let nextValue=0;
    if(!this.trajectory[len-1].d){
      nextValue=this.predictValue(this.trajectory[len-1].ns);
    }
    const advantages=new Array(len);
    const returns=new Array(len);
    let gae=0;
    for(let i=len-1;i>=0;i--){
      const step=this.trajectory[i];
      const value=values[i];
      const nextVal=(i===len-1)?nextValue:values[i+1];
      const nonTerminal=step.d?0:1;
      const delta=step.r+this.gamma*nextVal*nonTerminal-value;
      gae=delta+this.gamma*this.lam*nonTerminal*gae;
      advantages[i]=gae;
      returns[i]=gae+value;
    }
    const states=tf.tensor2d(this.trajectory.map(t=>t.s),[len,this.sDim]);
    const actions=tf.tensor1d(this.trajectory.map(t=>t.a),'int32');
    const oldLog=tf.tensor1d(this.trajectory.map(t=>t.logProb));
    const returnsTensor=tf.tensor1d(returns);
    const advRaw=tf.tensor1d(advantages);
    const advantagesTensor=standardize1D(advRaw);
    advRaw.dispose();
    const idxs=[...Array(len).keys()];
    let lastLoss=null;
    for(let epoch=0;epoch<this.epochs;epoch++){
      shuffleInPlace(idxs);
      for(let start=0;start<len;start+=this.batchSize){
        const slice=idxs.slice(start,Math.min(len,start+this.batchSize));
        if(!slice.length) continue;
        const batchIdx=tf.tensor1d(slice,'int32');
        const lossTensor=await this.optimizer.minimize(()=>tf.tidy(()=>{
          const batchStates=tf.gather(states,batchIdx);
          const batchActions=tf.gather(actions,batchIdx);
          const batchReturns=tf.gather(returnsTensor,batchIdx);
          const batchOldLog=tf.gather(oldLog,batchIdx);
          const batchAdv=tf.gather(advantagesTensor,batchIdx);
          const [policy,value]=this.model.apply(batchStates);
          const probs=policy.mul(tf.oneHot(batchActions,this.aDim)).sum(1).add(1e-8);
          const logProbs=tf.log(probs);
          const ratio=tf.exp(logProbs.sub(batchOldLog));
          const clipped=ratio.clipByValue(1-this.clip,1+this.clip);
          const actor=tf.minimum(ratio.mul(batchAdv),clipped.mul(batchAdv)).neg();
          const values=value.reshape([slice.length]);
          const critic=batchReturns.sub(values).square().mul(0.5*this.valueCoef);
          const entropy=policy.mul(tf.log(policy.add(1e-8))).sum(1).neg();
          return actor.add(critic).sub(entropy.mul(this.entropyCoef)).mean();
        }),true);
        lastLoss=lossTensor.dataSync()[0];
        lossTensor.dispose();
        batchIdx.dispose();
        await tf.nextFrame();
      }
    }
    states.dispose();
    actions.dispose();
    oldLog.dispose();
    returnsTensor.dispose();
    advantagesTensor.dispose();
    this.trajectory.length=0;
    return lastLoss;
  }
  async exportState(){
    const weights=await Promise.all(this.model.getWeights().map(async w=>({
      shape:w.shape,
      dtype:w.dtype,
      data:typedArrayToBase64(await w.data()),
    })));
    return {
      version:4,
      kind:'ppo',
      sDim:this.sDim,
      aDim:this.aDim,
      config:{
        gamma:this.gamma,
        lr:this.lr,
        entropy:this.entropyCoef,
        valueCoef:this.valueCoef,
        clip:this.clip,
        lambda:this.lam,
        batch:this.batchSize,
        epochs:this.epochs,
      },
      weights,
    };
  }
  async importState(state){
    if(!state) throw new Error('Invalid state');
    if(state.sDim && state.sDim!==this.sDim) throw new Error('State-dimension matchar inte');
    if(state.aDim && state.aDim!==this.aDim) throw new Error('Action-dimension matchar inte');
    const cfg=state.config??{};
    this.setGamma(cfg.gamma??this.gamma);
    this.setLearningRate(cfg.lr??this.lr);
    this.setEntropy(cfg.entropy??this.entropyCoef);
    this.setValueCoef(cfg.valueCoef??this.valueCoef);
    this.setClip(cfg.clip??this.clip);
    this.setLambda(cfg.lambda??this.lam);
    this.setBatch(cfg.batch??this.batchSize);
    this.setEpochs(cfg.epochs??this.epochs);
    this.model.dispose();
    this.model=this.build();
    if(Array.isArray(state.weights)){
      const tensors=state.weights.map(w=>tf.tensor(base64ToTypedArray(w.data,w.dtype),w.shape,w.dtype));
      this.model.setWeights(tensors);
      tensors.forEach(t=>t.dispose());
    }
  }
}
function shuffleInPlace(arr){
  for(let i=arr.length-1;i>0;i--){
    const j=(Math.random()*(i+1))|0;
    [arr[i],arr[j]]=[arr[j],arr[i]];
  }
}
function standardize1D(t){
  return tf.tidy(()=>{
    const mean=t.mean();
    const variance=t.sub(mean).square().mean();
    const std=variance.sqrt().add(1e-6);
    return t.sub(mean).div(std);
  });
}

function createRewardTelemetry(max=1200){
  const capacity=Math.max(10,max|0);
  const keys=[...REWARD_COMPONENT_KEYS,'total'];
  const store=Object.fromEntries(keys.map(key=>[key,[]]));
  return {
    record(breakdown){
      if(!breakdown) return;
      keys.forEach(key=>{
        const arr=store[key];
        const value=+breakdown[key]||0;
        arr.push(value);
        if(arr.length>capacity) arr.shift();
      });
    },
    summary(){
      const rows=REWARD_COMPONENTS.map(comp=>{
        const arr=store[comp.key];
        const last=arr.length?arr[arr.length-1]:0;
        const avg100=movingAverage(arr,100);
        const avg500=movingAverage(arr,500);
        const trend=avg100-movingAverage(arr,100,100);
        return {...comp,last,avg100,avg500,trend};
      });
      const totalArr=store.total;
      const total={
        key:'total',
        label:'Net reward',
        last:totalArr.length?totalArr[totalArr.length-1]:0,
        avg100:movingAverage(totalArr,100),
        avg500:movingAverage(totalArr,500),
        trend:movingAverage(totalArr,100)-movingAverage(totalArr,100,100),
      };
      const absSum=rows.reduce((acc,row)=>acc+Math.abs(row.avg100||0),0);
      rows.forEach(row=>{
        row.share=absSum?Math.abs(row.avg100)/absSum:0;
      });
      rows.sort((a,b)=>Math.abs(b.avg100)-Math.abs(a.avg100));
      return {rows,total};
    },
    toJSON(){
      const out={};
      keys.forEach(key=>{ out[key]=Array.from(store[key]); });
      return out;
    },
    fromJSON(data){
      keys.forEach(key=>{
        const arr=Array.isArray(data?.[key])?data[key].map(v=>+v||0):[];
        store[key].length=0;
        const slice=arr.slice(-capacity);
        slice.forEach(v=>store[key].push(v));
      });
    },
    reset(){
      keys.forEach(key=>{ store[key].length=0; });
    },
    getHistory(){
      return store;
    },
  };
}

/* ---------------- Rendering helpers ---------------- */
const board=document.getElementById('board');
const bctx=board.getContext('2d');
board.setAttribute('aria-hidden','false');
let COLS=20,ROWS=20,CELL=board.width/COLS;
let envCount=1;
let vecEnv=new VecSnakeEnv(envCount,{cols:COLS,rows:ROWS,rewardConfig});
let renderIndex=0;
let env=vecEnv.getEnv(renderIndex);

function snapshotEnv(environment){
  return {
    snake:environment.snake.map(p=>({x:p.x,y:p.y})),
    fruit:environment.fruit?{x:environment.fruit.x,y:environment.fruit.y}:{x:-1,y:-1},
  };
}
const cloneState=state=>({
  snake:state.snake.map(p=>({x:p.x,y:p.y})),
  fruit:{x:state.fruit.x,y:state.fruit.y},
});
const BG_COLOR='#101532';
const GRID_COLOR='rgba(135,143,210,0.16)';
const HEAD_GRADIENT=['#f472b6','#c084fc'];
const BODY_GRADIENT=['#8b5cf6','#6366f1'];
const HEAD_GLOW='rgba(244,114,182,0.65)';
const BODY_GLOW='rgba(99,102,241,0.5)';
let lastDrawnState=snapshotEnv(env);
let renderQueue=[];
let currentAnim=null;
let renderActive=false;
let renderToken=0;
let watching=false;
let liveViewHidden=false;
let renderSuspended=false;
const MAX_RENDER_QUEUE=240;

function queueLimit(){ return watching?MAX_RENDER_QUEUE*2:MAX_RENDER_QUEUE; }
function setImmediateState(environment){
  const state=snapshotEnv(environment);
  if(renderToken){
    cancelAnimationFrame(renderToken);
    renderToken=0;
  }
  renderActive=false;
  renderQueue.length=0;
  currentAnim=null;
  lastDrawnState=cloneState(state);
  if(!renderSuspended) drawFrame(state,state,1);
}
function enqueueRenderFrame(from,to,duration){
  if(renderSuspended){
    lastDrawnState=cloneState(to);
    return;
  }
  const entry={from:cloneState(from),to:cloneState(to),start:null,duration:Math.max(16,duration||80)};
  renderQueue.push(entry);
  const limit=queueLimit();
  if(renderQueue.length>limit){
    const latest=renderQueue[renderQueue.length-1];
    renderQueue=[{from:cloneState(lastDrawnState),to:cloneState(latest.to),start:null,duration:Math.max(40,duration)}];
    currentAnim=null;
  }
  if(!renderActive){
    renderActive=true;
    renderToken=requestAnimationFrame(stepRender);
  }
}
const easeProgress=t=>{
  if(t<=0) return 0;
  if(t>=1) return 1;
  return t<0.5?4*t*t*t:1-Math.pow(-2*t+2,3)/2;
};
function stepRender(ts){
  if(renderSuspended){
    renderQueue.length=0;
    currentAnim=null;
    renderActive=false;
    renderToken=0;
    return;
  }
  if(!currentAnim){
    currentAnim=renderQueue.shift();
    if(!currentAnim){
      renderActive=false;
      renderToken=0;
      drawFrame(lastDrawnState,lastDrawnState,1);
      return;
    }
  }
  if(currentAnim.start===null) currentAnim.start=ts;
  const duration=currentAnim.duration||80;
  const progress=duration<=0?1:Math.min(1,(ts-currentAnim.start)/duration);
  drawFrame(currentAnim.from,currentAnim.to,easeProgress(progress));
  if(progress>=1){
    lastDrawnState=cloneState(currentAnim.to);
    currentAnim=null;
  }
  renderToken=requestAnimationFrame(stepRender);
}
const waitAnimationFrame=()=>new Promise(res=>requestAnimationFrame(res));
async function waitForRenderCapacity(limit=Math.max(10,Math.floor(queueLimit()*0.6))){
  while(renderQueue.length>limit){
    await waitAnimationFrame();
  }
}
async function waitForRenderIdle(){
  while(renderQueue.length>0||currentAnim){
    await waitAnimationFrame();
  }
}
function drawFrame(from,to,t){
  if(renderSuspended) return;
  bctx.fillStyle=BG_COLOR;
  bctx.fillRect(0,0,board.width,board.height);
  drawGrid();
  const sameFruit=from.fruit.x===to.fruit.x&&from.fruit.y===to.fruit.y;
  if(from.fruit.x>=0&&!sameFruit) drawFruit(from.fruit,1-t);
  if(to.fruit.x>=0) drawFruit(to.fruit,sameFruit?1:t);
  const fromSnake=from.snake;
  const toSnake=to.snake;
  const grew=toSnake.length>fromSnake.length;
  const shrank=toSnake.length<fromSnake.length;
  const offset=shrank?fromSnake.length-toSnake.length:0;
  const segments=toSnake.map((seg,i)=>{
    let start;
    if(grew){
      start=i===0?fromSnake[0]:fromSnake[i-1]??fromSnake[fromSnake.length-1];
    }else if(shrank){
      start=fromSnake[i+offset]??fromSnake[fromSnake.length-1];
    }else{
      start=fromSnake[i]??fromSnake[fromSnake.length-1];
    }
    const sx=(start?.x??seg.x);
    const sy=(start?.y??seg.y);
    return {x:sx+(seg.x-sx)*t,y:sy+(seg.y-sy)*t};
  });
  drawSnakeSegments(segments);
}
function drawGrid(){
  bctx.save();
  bctx.strokeStyle=GRID_COLOR;
  bctx.lineWidth=1;
  bctx.shadowBlur=0;
  for(let x=0;x<=COLS;x++){
    const px=x*CELL;
    bctx.beginPath();
    bctx.moveTo(px,0);
    bctx.lineTo(px,board.height);
    bctx.stroke();
  }
  for(let y=0;y<=ROWS;y++){
    const py=y*CELL;
    bctx.beginPath();
    bctx.moveTo(0,py);
    bctx.lineTo(board.width,py);
    bctx.stroke();
  }
  bctx.restore();
}
function drawFruit(fruit,alpha=1){
  if(fruit.x<0||fruit.y<0) return;
  const cx=(fruit.x+0.5)*CELL;
  const cy=(fruit.y+0.5)*CELL;
  const radius=CELL*0.35;
  const gradient=bctx.createRadialGradient(cx,cy,radius*0.2,cx,cy,radius);
  gradient.addColorStop(0,`rgba(255,214,102,${alpha})`);
  gradient.addColorStop(0.65,`rgba(253,149,102,${alpha})`);
  gradient.addColorStop(1,`rgba(236,72,153,${alpha})`);
  bctx.save();
  bctx.fillStyle=gradient;
  bctx.shadowBlur=14;
  bctx.shadowColor='rgba(236,72,153,0.45)';
  bctx.beginPath();
  bctx.arc(cx,cy,radius,0,Math.PI*2);
  bctx.fill();
  bctx.restore();
}
function drawSnakeSegments(segments){
  if(!segments.length) return;
  bctx.save();
  segments.forEach((seg,i)=>{
    const colors=i===0?HEAD_GRADIENT:BODY_GRADIENT;
    const glow=i===0?HEAD_GLOW:BODY_GLOW;
    const size=CELL*0.74;
    const offset=(CELL-size)/2;
    const radius=Math.min(size*0.45,12);
    const x=seg.x*CELL+offset;
    const y=seg.y*CELL+offset;
    const gradient=bctx.createLinearGradient(x,y,x,y+size);
    gradient.addColorStop(0,colors[0]);
    gradient.addColorStop(1,colors[1]);
    bctx.shadowBlur=i===0?18:12;
    bctx.shadowColor=glow;
    bctx.fillStyle=gradient;
    drawRoundedRect(x,y,size,size,radius);
    bctx.shadowBlur=0;
    const highlight=bctx.createRadialGradient(x+size*0.35,y+size*0.35,0,x+size*0.35,y+size*0.35,size*0.9);
    highlight.addColorStop(0,'rgba(255,255,255,0.32)');
    highlight.addColorStop(1,'rgba(255,255,255,0)');
    bctx.fillStyle=highlight;
    drawRoundedRect(x,y,size,size,radius);
  });
  bctx.restore();
}
function drawRoundedRect(x,y,w,h,r){
  const radius=Math.max(2,Math.min(r,Math.min(w,h)/2));
  bctx.beginPath();
  bctx.moveTo(x+radius,y);
  bctx.arcTo(x+w,y,x+w,y+h,radius);
  bctx.arcTo(x+w,y+h,x,y+h,radius);
  bctx.arcTo(x,y+h,x,y,radius);
  bctx.arcTo(x,y,x+w,y,radius);
  bctx.closePath();
  bctx.fill();
}

/* ---------------- App state ---------------- */
const playbackModes={
  cinematic:{label:'Smooth realtime',frameMs:110,stepsPerFrame:1,renderEvery:1,queueTarget:60},
  fast:{label:'Fast',frameMs:60,stepsPerFrame:3,renderEvery:1,queueTarget:90},
  turbo:{label:'Turbo',frameMs:30,stepsPerFrame:6,renderEvery:2,queueTarget:120},
  watch:{label:'Watch',frameMs:120,stepsPerFrame:1,renderEvery:1,queueTarget:60},
};
const AGENT_PRESETS={
  dueling:{
    label:'Dueling Double DQN',
    badge:'Dueling DQN',
    type:'dqn',
    defaults:{
      gamma:0.98,lr:0.0005,
      epsStart:1.0,epsEnd:0.12,epsDecay:80000,
      batch:128,bufferSize:50000,targetSync:2000,
      nStep:3,priorityAlpha:0.6,priorityBeta:0.4,
      layers:[256,256,128],dueling:true,double:true,learnRepeats:2,
    },
    description:'Prioritized replay, n-step returns, and dueling heads provide stable, sample-efficient DQN training.',
    create:(sDim,aDim,cfg)=>new DQNAgent(sDim,aDim,{
      ...cfg,
      dueling:true,
      double:true,
      layers:cfg.layers??[256,256,128],
      learnRepeats:cfg.learnRepeats??2,
    }),
  },
  vanilla:{
    label:'Classic DQN',
    badge:'Vanilla DQN',
    type:'dqn',
    defaults:{
      gamma:0.97,lr:0.00025,
      epsStart:1.0,epsEnd:0.12,epsDecay:80000,
      batch:64,bufferSize:40000,targetSync:1500,
      nStep:1,priorityAlpha:0.4,priorityBeta:0.4,
      layers:[128,128],dueling:false,double:false,learnRepeats:1,
    },
    description:'A simpler DQN without dueling/double — perfect for understanding the base behaviour.',
    create:(sDim,aDim,cfg)=>new DQNAgent(sDim,aDim,{
      ...cfg,
      dueling:false,
      double:false,
      layers:cfg.layers??[128,128],
      learnRepeats:cfg.learnRepeats??1,
    }),
  },
  policy:{
    label:'Policy Gradient (REINFORCE)',
    badge:'Policy Grad',
    type:'policy',
    defaults:{
      gamma:0.99,lr:0.0008,entropy:0.01,
    },
    description:'Monte Carlo policy gradient with entropy regularisation for steady exploration.',
    create:(sDim,aDim,cfg)=>new PolicyGradientAgent(sDim,aDim,cfg),
  },
  a2c:{
    label:'Advantage Actor-Critic',
    badge:'A2C',
    type:'a2c',
    defaults:{
      gamma:0.99,lr:0.0006,entropy:0.005,valueCoef:0.5,
    },
    description:'Shared network that trains both policy and value function for faster convergence.',
    create:(sDim,aDim,cfg)=>new A2CAgent(sDim,aDim,cfg),
  },
  ppo:{
    label:'Proximal Policy Optimization',
    badge:'PPO',
    type:'ppo',
    defaults:{
      gamma:0.99,lr:0.0003,entropy:0.003,valueCoef:0.5,clip:0.2,lambda:0.95,batch:256,epochs:4,
    },
    description:'Clipped policy gradient with GAE for stable updates even in long episodes.',
    create:(sDim,aDim,cfg)=>new PPOAgent(sDim,aDim,cfg),
  },
};

const STAGE_AGENT_ALIASES={ddqn:'dueling',rainbow:'dueling',sac:'ppo'};
const STAGE_PRESETS={
  dqn_stage1:{
    label:'DQN Stage 1 – Warmup',
    agent:'vanilla',
    gamma:0.97,lr:0.00025,
    epsStart:1.0,epsEnd:0.2,epsDecay:60000,
    batchSize:64,bufferSize:40000,targetSync:1500,
    nStep:1,hiddenSizes:[128,128],
    rewardConfig:{fruitReward:12,stepPenalty:0.01,timeoutPenalty:5},
  },
  dqn_stage2:{
    label:'DQN Stage 2 – Exploration Shaping',
    agent:'vanilla',
    gamma:0.975,lr:0.00022,
    epsStart:1.0,epsEnd:0.18,epsDecay:80000,
    batchSize:96,bufferSize:60000,targetSync:1800,
    nStep:2,hiddenSizes:[160,160],
    rewardConfig:{fruitReward:14,stepPenalty:0.0095,timeoutPenalty:4.5},
  },
  dqn_stage3:{
    label:'DQN Stage 3 – Midgame Stabilisation',
    agent:'vanilla',
    gamma:0.98,lr:0.00018,
    epsStart:0.95,epsEnd:0.14,epsDecay:95000,
    batchSize:128,bufferSize:90000,targetSync:2000,
    nStep:3,hiddenSizes:[192,192],
    rewardConfig:{fruitReward:18,stepPenalty:0.008,timeoutPenalty:4},
  },
  dqn_stage4:{
    label:'DQN Stage 4 – Ramp Up',
    agent:'vanilla',
    gamma:0.988,lr:0.00013,
    epsStart:0.9,epsEnd:0.1,epsDecay:115000,
    batchSize:160,bufferSize:140000,targetSync:2400,
    nStep:4,hiddenSizes:[224,224,128],
    rewardConfig:{fruitReward:22,stepPenalty:0.007,timeoutPenalty:3.5},
  },
  dqn_stage5:{
    label:'DQN Stage 5 – Endgame',
    agent:'vanilla',
    gamma:0.993,lr:0.0001,
    epsStart:0.85,epsEnd:0.08,epsDecay:140000,
    batchSize:192,bufferSize:180000,targetSync:2800,
    nStep:5,hiddenSizes:[256,256,128],
    rewardConfig:{fruitReward:24,stepPenalty:0.006,timeoutPenalty:3},
  },
  ddqn_stage1:{
    label:'DDQN Stage 1 – Warmup',
    agent:'ddqn',
    gamma:0.975,lr:0.00028,
    epsStart:1.0,epsEnd:0.22,epsDecay:70000,
    batchSize:96,bufferSize:50000,targetSync:1600,
    nStep:2,hiddenSizes:[160,160,96],
    priorityAlpha:0.5,priorityBeta:0.4,
    rewardConfig:{fruitReward:13,stepPenalty:0.009,timeoutPenalty:4.8},
  },
  ddqn_stage2:{
    label:'DDQN Stage 2 – Momentum',
    agent:'ddqn',
    gamma:0.982,lr:0.00022,
    epsStart:0.95,epsEnd:0.17,epsDecay:90000,
    batchSize:128,bufferSize:80000,targetSync:1900,
    nStep:3,hiddenSizes:[192,192,128],
    priorityAlpha:0.55,priorityBeta:0.48,
    rewardConfig:{fruitReward:16,stepPenalty:0.0085,timeoutPenalty:4.2},
  },
  ddqn_stage3:{
    label:'DDQN Stage 3 – Midgame Control',
    agent:'ddqn',
    gamma:0.988,lr:0.00018,
    epsStart:0.9,epsEnd:0.14,epsDecay:105000,
    batchSize:160,bufferSize:110000,targetSync:2200,
    nStep:4,hiddenSizes:[224,224,128],
    priorityAlpha:0.6,priorityBeta:0.55,
    rewardConfig:{fruitReward:19,stepPenalty:0.0075,timeoutPenalty:3.8},
  },
  ddqn_stage4:{
    label:'DDQN Stage 4 – Refinement',
    agent:'ddqn',
    gamma:0.992,lr:0.00012,
    epsStart:0.85,epsEnd:0.1,epsDecay:125000,
    batchSize:192,bufferSize:150000,targetSync:2600,
    nStep:4,hiddenSizes:[256,256,160],
    priorityAlpha:0.65,priorityBeta:0.6,
    rewardConfig:{fruitReward:22,stepPenalty:0.0068,timeoutPenalty:3.4},
  },
  ddqn_stage5:{
    label:'DDQN Stage 5 – Endgame',
    agent:'ddqn',
    gamma:0.995,lr:0.0001,
    epsStart:0.8,epsEnd:0.08,epsDecay:150000,
    batchSize:224,bufferSize:200000,targetSync:3000,
    nStep:5,hiddenSizes:[256,256,192],
    priorityAlpha:0.7,priorityBeta:0.65,
    rewardConfig:{fruitReward:24,stepPenalty:0.006,timeoutPenalty:3},
  },
  rainbow_stage1:{
    label:'Rainbow Stage 1 – Warmup',
    agent:'rainbow',
    gamma:0.975,lr:0.00025,
    epsStart:1.0,epsEnd:0.18,epsDecay:80000,
    batchSize:128,bufferSize:70000,targetSync:1700,
    nStep:3,hiddenSizes:[192,192,128],
    priorityAlpha:0.6,priorityBeta:0.45,learnRepeats:2,
    rewardConfig:{fruitReward:15,stepPenalty:0.009,timeoutPenalty:4.5},
  },
  rainbow_stage2:{
    label:'Rainbow Stage 2 – Expansion',
    agent:'rainbow',
    gamma:0.982,lr:0.0002,
    epsStart:0.95,epsEnd:0.15,epsDecay:95000,
    batchSize:160,bufferSize:100000,targetSync:2100,
    nStep:4,hiddenSizes:[224,224,128],
    priorityAlpha:0.65,priorityBeta:0.5,learnRepeats:2,
    rewardConfig:{fruitReward:18,stepPenalty:0.008,timeoutPenalty:4},
  },
  rainbow_stage3:{
    label:'Rainbow Stage 3 – Midgame Pressure',
    agent:'rainbow',
    gamma:0.988,lr:0.00016,
    epsStart:0.9,epsEnd:0.12,epsDecay:115000,
    batchSize:192,bufferSize:130000,targetSync:2500,
    nStep:4,hiddenSizes:[256,256,128],
    priorityAlpha:0.7,priorityBeta:0.55,learnRepeats:3,
    rewardConfig:{fruitReward:20,stepPenalty:0.007,timeoutPenalty:3.6},
  },
  rainbow_stage4:{
    label:'Rainbow Stage 4 – Advanced Planning',
    agent:'rainbow',
    gamma:0.992,lr:0.00012,
    epsStart:0.85,epsEnd:0.1,epsDecay:135000,
    batchSize:224,bufferSize:160000,targetSync:2900,
    nStep:5,hiddenSizes:[288,288,160],
    priorityAlpha:0.75,priorityBeta:0.6,learnRepeats:3,
    rewardConfig:{fruitReward:22,stepPenalty:0.0065,timeoutPenalty:3.3},
  },
  rainbow_stage5:{
    label:'Rainbow Stage 5 – Endgame',
    agent:'rainbow',
    gamma:0.995,lr:0.0001,
    epsStart:0.8,epsEnd:0.08,epsDecay:160000,
    batchSize:256,bufferSize:200000,targetSync:3300,
    nStep:5,hiddenSizes:[320,320,192],
    priorityAlpha:0.8,priorityBeta:0.65,learnRepeats:4,
    rewardConfig:{fruitReward:24,stepPenalty:0.006,timeoutPenalty:3},
  },
  ppo_stage1:{
    label:'PPO Stage 1 – Warmup',
    agent:'ppo',
    gamma:0.965,lr:0.0003,
    lam:0.92,clipRatio:0.3,stepsPerEpoch:2048,
    trainIters:3,minibatchSize:128,
    entropy:0.01,valueCoef:0.45,
    rewardConfig:{fruitReward:14,stepPenalty:0.01,timeoutPenalty:5},
  },
  ppo_stage2:{
    label:'PPO Stage 2 – Stabilise',
    agent:'ppo',
    gamma:0.975,lr:0.00022,
    lam:0.94,clipRatio:0.24,stepsPerEpoch:3072,
    trainIters:4,minibatchSize:192,
    entropy:0.008,valueCoef:0.5,
    rewardConfig:{fruitReward:16,stepPenalty:0.009,timeoutPenalty:4.5},
  },
  ppo_stage3:{
    label:'PPO Stage 3 – Midgame',
    agent:'ppo',
    gamma:0.985,lr:0.00018,
    lam:0.96,clipRatio:0.2,stepsPerEpoch:4096,
    trainIters:5,minibatchSize:256,
    entropy:0.006,valueCoef:0.55,
    rewardConfig:{fruitReward:18,stepPenalty:0.008,timeoutPenalty:4},
  },
  ppo_stage4:{
    label:'PPO Stage 4 – Ramp Up',
    agent:'ppo',
    gamma:0.992,lr:0.00014,
    lam:0.97,clipRatio:0.18,stepsPerEpoch:5120,
    trainIters:6,minibatchSize:320,
    entropy:0.005,valueCoef:0.6,
    rewardConfig:{fruitReward:21,stepPenalty:0.007,timeoutPenalty:3.5},
  },
  ppo_stage5:{
    label:'PPO Stage 5 – Endgame',
    agent:'ppo',
    gamma:0.995,lr:0.0001,
    lam:0.98,clipRatio:0.15,stepsPerEpoch:6144,
    trainIters:6,minibatchSize:384,
    entropy:0.004,valueCoef:0.65,
    rewardConfig:{fruitReward:24,stepPenalty:0.006,timeoutPenalty:3},
  },
  sac_stage1:{
    label:'SAC Stage 1 – Warmup',
    agent:'sac',
    gamma:0.965,lr:0.0003,
    lam:0.9,clipRatio:0.28,stepsPerEpoch:2048,
    trainIters:3,minibatchSize:128,
    entropy:0.02,valueCoef:0.35,
    rewardConfig:{fruitReward:15,stepPenalty:0.0095,timeoutPenalty:4.8},
  },
  sac_stage2:{
    label:'SAC Stage 2 – Exploration Balance',
    agent:'sac',
    gamma:0.975,lr:0.00022,
    lam:0.93,clipRatio:0.22,stepsPerEpoch:3072,
    trainIters:4,minibatchSize:192,
    entropy:0.016,valueCoef:0.4,
    rewardConfig:{fruitReward:17,stepPenalty:0.0085,timeoutPenalty:4.2},
  },
  sac_stage3:{
    label:'SAC Stage 3 – Midgame Control',
    agent:'sac',
    gamma:0.985,lr:0.00016,
    lam:0.95,clipRatio:0.18,stepsPerEpoch:4096,
    trainIters:5,minibatchSize:256,
    entropy:0.013,valueCoef:0.45,
    rewardConfig:{fruitReward:19,stepPenalty:0.0075,timeoutPenalty:3.8},
  },
  sac_stage4:{
    label:'SAC Stage 4 – Precision',
    agent:'sac',
    gamma:0.992,lr:0.00012,
    lam:0.97,clipRatio:0.16,stepsPerEpoch:5120,
    trainIters:6,minibatchSize:320,
    entropy:0.01,valueCoef:0.5,
    rewardConfig:{fruitReward:22,stepPenalty:0.0068,timeoutPenalty:3.4},
  },
  sac_stage5:{
    label:'SAC Stage 5 – Endgame',
    agent:'sac',
    gamma:0.995,lr:0.0001,
    lam:0.98,clipRatio:0.14,stepsPerEpoch:6144,
    trainIters:6,minibatchSize:384,
    entropy:0.008,valueCoef:0.55,
    rewardConfig:{fruitReward:24,stepPenalty:0.006,timeoutPenalty:3},
  },
};


const STAGE_PRESET_PLACEHOLDER='Select stage preset';

function resolveAgentKey(rawAgent,fallback='dueling'){
  if(rawAgent&&AGENT_PRESETS[rawAgent]) return rawAgent;
  if(rawAgent&&STAGE_AGENT_ALIASES[rawAgent]) return STAGE_AGENT_ALIASES[rawAgent];
  return fallback;
}

function getStageAgentKey(preset,fallback='dueling'){
  if(!preset||typeof preset!=='object') return fallback;
  return resolveAgentKey(preset.agent,fallback);
}


const ui={
  trainState:document.getElementById('trainState'),
  algoBadge:document.getElementById('algoBadge'),
  epsReadout:document.getElementById('epsReadout'),
  gammaBadge:document.getElementById('gammaBadge'),
  lrBadge:document.getElementById('lrBadge'),
  playbackLabel:document.getElementById('playbackLabel'),
  playbackButtons:Array.from(document.querySelectorAll('#playbackGroup .pill')),
  gridSize:document.getElementById('gridSize'),
  gridLabel:document.getElementById('gridLabel'),
  btnToggleLiveView:document.getElementById('btnToggleLiveView'),
  btnTrain:document.getElementById('btnTrain'),
  btnPause:document.getElementById('btnPause'),
  btnStep:document.getElementById('btnStep'),
  btnWatch:document.getElementById('btnWatch'),
  btnReset:document.getElementById('btnReset'),
  btnCheckpointToggle:document.getElementById('btnCheckpointToggle'),
  btnSave:document.getElementById('btnSave'),
  btnLoad:document.getElementById('btnLoad'),
  btnClear:document.getElementById('btnClear'),
  modeButtons:Array.from(document.querySelectorAll('#modeGroup .pill')),
  autoButton:document.getElementById('autoButton'),
  aiAutoTuneToggle:document.getElementById('aiAutoTuneToggle'),
  algoSelect:document.getElementById('algoSelect'),
  algoDescription:document.getElementById('algoDescription'),
<<<<<<< HEAD
=======

>>>>>>> 17d9406f
  tuneStatus:document.getElementById('tuneStatus'),
  aiIntervalSlider:document.getElementById('aiIntervalSlider'),
  aiIntervalReadout:document.getElementById('aiIntervalReadout'),
  aiRunLimit:document.getElementById('aiRunLimit'),
  aiRunLimitHint:document.getElementById('aiRunLimitHint'),
  aiStyleButtons:Array.from(document.querySelectorAll('#aiStyleGroup .pill')),
  gamma:document.getElementById('gamma'),
  gammaReadout:document.getElementById('gammaReadout'),
  lr:document.getElementById('lr'),
  lrReadout:document.getElementById('lrReadout'),
  envCount:document.getElementById('envCount'),
  envCountReadout:document.getElementById('envCountReadout'),
  epsStart:document.getElementById('epsStart'),
  epsStartReadout:document.getElementById('epsStartReadout'),
  epsEnd:document.getElementById('epsEnd'),
  epsEndReadout:document.getElementById('epsEndReadout'),
  epsDecay:document.getElementById('epsDecay'),
  epsDecayReadout:document.getElementById('epsDecayReadout'),
  batchSize:document.getElementById('batchSize'),
  batchReadout:document.getElementById('batchReadout'),
  bufferSize:document.getElementById('bufferSize'),
  bufferReadout:document.getElementById('bufferReadout'),
  targetSync:document.getElementById('targetSync'),
  targetSyncReadout:document.getElementById('targetSyncReadout'),
  nStep:document.getElementById('nStep'),
  nStepReadout:document.getElementById('nStepReadout'),
  priorityAlpha:document.getElementById('priorityAlpha'),
  alphaReadout:document.getElementById('alphaReadout'),
  priorityBeta:document.getElementById('priorityBeta'),
  betaReadout:document.getElementById('betaReadout'),
  pgEntropy:document.getElementById('pgEntropy'),
  pgEntropyReadout:document.getElementById('pgEntropyReadout'),
  acEntropy:document.getElementById('acEntropy'),
  acEntropyReadout:document.getElementById('acEntropyReadout'),
  acValueCoef:document.getElementById('acValueCoef'),
  acValueCoefReadout:document.getElementById('acValueCoefReadout'),
  ppoEntropy:document.getElementById('ppoEntropy'),
  ppoEntropyReadout:document.getElementById('ppoEntropyReadout'),
  ppoClip:document.getElementById('ppoClip'),
  ppoClipReadout:document.getElementById('ppoClipReadout'),
  ppoLambda:document.getElementById('ppoLambda'),
  ppoLambdaReadout:document.getElementById('ppoLambdaReadout'),
  ppoBatch:document.getElementById('ppoBatch'),
  ppoBatchReadout:document.getElementById('ppoBatchReadout'),
  ppoEpochs:document.getElementById('ppoEpochs'),
  ppoEpochsReadout:document.getElementById('ppoEpochsReadout'),
  ppoValueCoef:document.getElementById('ppoValueCoef'),
  ppoValueCoefReadout:document.getElementById('ppoValueCoefReadout'),
  rewardStep:document.getElementById('rewardStep'),
  rewardStepReadout:document.getElementById('rewardStepReadout'),
  rewardTurn:document.getElementById('rewardTurn'),
  rewardTurnReadout:document.getElementById('rewardTurnReadout'),
  rewardApproach:document.getElementById('rewardApproach'),
  rewardApproachReadout:document.getElementById('rewardApproachReadout'),
  rewardRetreat:document.getElementById('rewardRetreat'),
  rewardRetreatReadout:document.getElementById('rewardRetreatReadout'),
  rewardLoop:document.getElementById('rewardLoop'),
  rewardLoopReadout:document.getElementById('rewardLoopReadout'),
  rewardRevisit:document.getElementById('rewardRevisit'),
  rewardRevisitReadout:document.getElementById('rewardRevisitReadout'),
  rewardWall:document.getElementById('rewardWall'),
  rewardWallReadout:document.getElementById('rewardWallReadout'),
  rewardSelf:document.getElementById('rewardSelf'),
  rewardSelfReadout:document.getElementById('rewardSelfReadout'),
  rewardTimeout:document.getElementById('rewardTimeout'),
  rewardTimeoutReadout:document.getElementById('rewardTimeoutReadout'),
  rewardTrap:document.getElementById('rewardTrap'),
  rewardTrapReadout:document.getElementById('rewardTrapReadout'),
  rewardSpace:document.getElementById('rewardSpace'),
  rewardSpaceReadout:document.getElementById('rewardSpaceReadout'),
  rewardFruit:document.getElementById('rewardFruit'),
  rewardFruitReadout:document.getElementById('rewardFruitReadout'),
  rewardGrowth:document.getElementById('rewardGrowth'),
  rewardGrowthReadout:document.getElementById('rewardGrowthReadout'),
  rewardCompact:document.getElementById('rewardCompact'),
  rewardCompactReadout:document.getElementById('rewardCompactReadout'),
  kEpisodes:document.getElementById('kEpisodes'),
  kAvgRw:document.getElementById('kAvgRw'),
  kBest:document.getElementById('kBest'),
  kFruitRate:document.getElementById('kFruitRate'),
  rewardTelemetryBody:document.getElementById('rewardTelemetryBody'),
  rewardTelemetrySummary:document.getElementById('rewardTelemetrySummary'),
  rewardTelemetryPanel:document.getElementById('rewardTelemetryPanel'),
  progressChartPanel:document.getElementById('progressChartPanel'),
  progressChartBody:document.getElementById('progressChartBody'),
  progressChartToggle:document.getElementById('progressChartToggle'),
  progressChartCanvas:document.getElementById('progressChartCanvas'),
  progressChartSvg:document.getElementById('progressChartSvg'),
  progressChartGrid:document.getElementById('progressChartGrid'),
  progressRewardPath:document.getElementById('progressRewardPath'),
  progressFruitPath:document.getElementById('progressFruitPath'),
  progressChartEmpty:document.getElementById('progressChartEmpty'),
  progressChartLegend:document.getElementById('progressChartLegend'),
  progressChartMeta:document.getElementById('progressChartMeta'),
  progressChartRange:document.getElementById('progressChartRange'),
  tabTraining:document.getElementById('tabTraining'),
  tabGuide:document.getElementById('tabGuide'),
  trainingView:document.getElementById('trainingView'),
  guideView:document.getElementById('guideView'),
  autoLogPanel:document.getElementById('autoLogPanel'),
  autoLogStream:document.getElementById('autoLogStream'),
  autoLogClear:document.getElementById('autoLogClear'),
  fileLoader:document.getElementById('fileLoader'),
  advancedPanel:document.getElementById('advancedPanel'),
  advancedSections:{
    dqn:document.querySelector('[data-config="dqn"]'),
    policy:document.querySelector('[data-config="policy"]'),
    a2c:document.querySelector('[data-config="a2c"]'),
    ppo:document.querySelector('[data-config="ppo"]'),
  },
};

let presetSelectEl=null;

let stageSelectEl=null;
let currentStagePresetKey='';
let stagePresetField=null;


let agent=null;
let stateDim=env?.getState()?.length||0;
let actionDim=3;
let currentAlgoKey='dueling';
let playbackMode='cinematic';
let training=false;
let trainingToken=0;
let checkpointDirHandle=null;
let checkpointEnabled=false;
let checkpointFileHandle=null;
let checkpointSupportWarned=false;
let checkpointEpisodeInterval=500;
let lastFrame=0;
let targetSyncSteps=2000;
let episode=0,totalSteps=0,bestLen=0;
const rwHist=[],fruitHist=[],lossHist=[];
const progressPoints=[];
const PROGRESS_POINTS_MAX=120;
const PROGRESS_CHART_WIDTH=360;
const PROGRESS_CHART_HEIGHT=160;
const rewardTelemetry=createRewardTelemetry(1200);
let contexts=[];
let renderTick=0;
let trainingMode='manual';
const TUNE_MODES={
<<<<<<< HEAD
  ANALYSIS:'analysis',
  CLASSIC:'classic',
  AI:'ai',
};
let tuneMode=TUNE_MODES.ANALYSIS;
let autoActive=false;
=======

  MANUAL:'manual',
  CLASSIC:'classic',
  AI:'ai',
};
let tuneMode=TUNE_MODES.MANUAL;
let autoActive=false;

>>>>>>> 17d9406f
let autoPilot=null;
const autoLogEntries=[];
const MAX_AUTO_LOG_ENTRIES=24;
let lastAutoMetrics=null;
let lastAutoSummaryEpisode=0;
const AUTO_TUNING_STYLES={
  calm:{key:'calm',label:'Lugn',magnitude:0.65,cooldown:1.6,eval:1.3,start:1.3},
  balanced:{key:'balanced',label:'Medel',magnitude:1,cooldown:1,eval:1,start:1},
  aggressive:{key:'aggressive',label:'Aggressiv',magnitude:1.45,cooldown:0.6,eval:0.75,start:0.8},
};
const DEFAULT_AUTO_STYLE='balanced';
const aiEpisodeHistory=[];
let aiAnalysisInterval=500;
let aiAutoTuneEnabled=false;
let aiAutoTuneStyle=DEFAULT_AUTO_STYLE;
let autoRunLimit=0;
let autoRunStopEpisode=null;
let aiTuner=null;
function avg(arr,n){
  if(!arr.length) return 0;
  const slice=arr.slice(-n);
  return slice.reduce((a,b)=>a+b,0)/slice.length;
}
function clamp(value,min,max){
  return Math.min(max,Math.max(min,value));
}
function movingAverage(arr=[],window,offset=0){
  if(!Array.isArray(arr)||!arr.length||window<=0) return 0;
  const end=Math.max(0,arr.length-offset);
  if(end<=0) return 0;
  const start=Math.max(0,end-window);
  const slice=arr.slice(start,end);
  if(!slice.length) return 0;
  return slice.reduce((a,b)=>a+b,0)/slice.length;
}
function stddev(arr=[]){
  if(!Array.isArray(arr)||!arr.length) return 0;
  const mean=arr.reduce((a,b)=>a+b,0)/arr.length;
  const variance=arr.reduce((a,b)=>a+(b-mean)**2,0)/arr.length;
  return Math.sqrt(variance);
}
function formatMetric(value,decimals=2){
  if(value===null||value===undefined||Number.isNaN(value)) return '—';
  const num=+value;
  return num.toFixed(decimals);
}
function formatPercent(value,decimals=1){
  if(value===null||value===undefined||Number.isNaN(value)) return '—';
  return `${(+value*100).toFixed(decimals)}%`;
}
function formatSigned(value,decimals=2){
  if(value===null||value===undefined||Number.isNaN(value)) return '—';
  const num=+value;
  const out=num.toFixed(decimals);
  return num>0?`+${out}`:out;
}
const AUTO_REASON_LABELS={
  stagnation:'stagnation',
  recovery:'recovery',
  regression:'regression',
  loss_ratio:'loss ratio',
  slow_fruit:'slow fruit',
  step_drag:'step drag',
  retreat_load:'retreat load',
  fruit_support:'fruit support',
  loop_penalty:'loop penalty',
  loop_relax:'loop relax',
  revisit_penalty:'revisit penalty',
  revisit_relax:'revisit relax',
  recover:'recover',
  self_penalty:'self penalty',
};
const REWARD_DECIMALS={
  loopPenalty:2,
  revisitPenalty:3,
  selfPenalty:1,
  approachBonus:3,
  retreatPenalty:3,
  stepPenalty:3,
  turnPenalty:3,
  fruitReward:1,
  growthBonus:1,
  trapPenalty:3,
  spaceGainBonus:3,
  timeoutPenalty:1,
};
function describeRewardDetail(adj){
  if(!adj||typeof adj!=='object') return 'Reward';
  const key=adj.key;
  const label=REWARD_LABELS[key]||key||'Reward';
  if(adj.value===undefined) return label;
  const decimals=key in REWARD_DECIMALS?REWARD_DECIMALS[key]:3;
  return `${label} → ${formatMetric(adj.value,decimals)}`;
}
function humanizeAutoReason(reason){
  if(!reason) return '';
  const text=AUTO_REASON_LABELS[reason]||reason;
  return text.charAt(0).toUpperCase()+text.slice(1);
}
function buildMetricsLine(metrics){
  if(!metrics) return '';
  const parts=[];
  if(metrics.maFruit100!==undefined) parts.push(`ma100 ${formatMetric(metrics.maFruit100,1)}`);
  if(metrics.maFruit500!==undefined) parts.push(`ma500 ${formatMetric(metrics.maFruit500,1)}`);
  if(metrics.fruitSlope!==undefined) parts.push(`trend ${formatSigned(metrics.fruitSlope,2)}`);
  if(metrics.lossRatio!==undefined) parts.push(`lossσ/μ ${formatMetric(metrics.lossRatio,2)}`);
  return parts.join(' • ');
}
function resetAutoLog(){
  autoLogEntries.length=0;
  if(ui.autoLogStream) ui.autoLogStream.innerHTML='';
  lastAutoMetrics=null;
  lastAutoSummaryEpisode=autoPilot?.episode||0;
}
function updateAutoLogVisibility(){
  if(!ui.autoLogPanel) return;
<<<<<<< HEAD
  ui.autoLogPanel.classList.toggle('hidden',trainingMode!=='auto');
}

function updateTuneModeUI(){
  if(!ui.tuneStatus) return;
  let statusText='';
  let btnClass='btn';
  if(tuneMode===TUNE_MODES.ANALYSIS){
    statusText='🔵 Analysläge – AI föreslår, inga ändringar';
    btnClass='btn blue';
  }else if(tuneMode===TUNE_MODES.CLASSIC){
    statusText='🟣 Auto-Tune utan AI – klassisk reglering';
    btnClass='btn purple';
  }else if(tuneMode===TUNE_MODES.AI){
    statusText='🟢 Auto-Tune med AI – ändringar appliceras automatiskt';
    btnClass='btn green';
  }
  ui.tuneStatus.textContent=statusText;
  if(ui.autoButton){
    ui.autoButton.className=btnClass;
  }
}

function announceTuneModeChange(prevMode,nextMode){
  if(trainingMode!=='auto' || prevMode===nextMode) return;
  let payload=null;
  if(nextMode===TUNE_MODES.ANALYSIS){
    payload={
      title:'🔵 Analysläge aktivt',
      detail:'AI analyserar och loggar förslag utan att applicera dem.',
      tone:'ai',
    };
  }else if(nextMode===TUNE_MODES.CLASSIC){
    payload={
      title:'🟣 Auto-Tune utan AI',
      detail:'Klassisk autojustering körs utan AI-ingrepp.',
      tone:'info',
    };
  }else if(nextMode===TUNE_MODES.AI){
    payload={
      title:'🟢 Auto-Tune med AI',
      detail:'AI-förslag appliceras automatiskt på inställningarna.',
      tone:'ai',
    };
  }
  if(payload){
    logAutoEvent({
      ...payload,
      episode:autoPilot?.episode||episode||0,
    });
  }
}

function applyTuneMode(){
  const prevMode=tuneMode;
  if(trainingMode!=='auto'){
    autoActive=false;
    aiAutoTuneEnabled=false;
    tuneMode=TUNE_MODES.ANALYSIS;
  }else if(!autoActive){
    aiAutoTuneEnabled=false;
    tuneMode=TUNE_MODES.ANALYSIS;
  }else if(aiAutoTuneEnabled){
    tuneMode=TUNE_MODES.AI;
  }else{
    tuneMode=TUNE_MODES.CLASSIC;
  }
  if(ui.autoButton){
    ui.autoButton.disabled=trainingMode!=='auto';
    ui.autoButton.setAttribute('aria-pressed',autoActive?'true':'false');
  }
  if(ui.aiAutoTuneToggle){
    ui.aiAutoTuneToggle.checked=aiAutoTuneEnabled;
    ui.aiAutoTuneToggle.disabled=trainingMode!=='auto'||!autoActive;
  }
  const aiShouldRun=trainingMode==='auto' && tuneMode!==TUNE_MODES.CLASSIC;
  if(aiTuner) aiTuner.setEnabled(aiShouldRun);
  updateAutoLogVisibility();
  updateTuneModeUI();
  if(prevMode!==tuneMode){
    announceTuneModeChange(prevMode,tuneMode);
  }
=======

  ui.autoLogPanel.classList.toggle('hidden',!autoActive);
}

function updateTuneModeUI() {
  if (ui.autoButton) {
    ui.autoButton.setAttribute('aria-pressed', autoActive ? 'true' : 'false');
    ui.autoButton.classList.remove('blue', 'purple', 'green');

    if (tuneMode === TUNE_MODES.ANALYSIS) {
      ui.autoButton.classList.add('blue');
    } else if (tuneMode === TUNE_MODES.CLASSIC) {
      ui.autoButton.classList.add('purple');
    } else if (tuneMode === TUNE_MODES.AI) {
      ui.autoButton.classList.add('green');
    }
  }

  if (ui.tuneStatus) {
    if (tuneMode === TUNE_MODES.ANALYSIS) {
      ui.tuneStatus.textContent = '🔵 Analysläge – AI föreslår, inga ändringar';
    } else if (tuneMode === TUNE_MODES.CLASSIC) {
      ui.tuneStatus.textContent = '🟣 Auto-Tune utan AI – klassisk reglering';
    } else if (tuneMode === TUNE_MODES.AI) {
      ui.tuneStatus.textContent = '🟢 Auto-Tune med AI – ändringar appliceras automatiskt';
    }
  }

  if (ui.aiAutoTuneToggle) {
    // AI-toggle ska bara gå att klicka på om Auto-knappen är aktiv
    ui.aiAutoTuneToggle.disabled = !autoActive;
  }
}

function applyTuneMode() {
  if (!ui.autoButton) return;

  let aiChecked = !!ui.aiAutoTuneToggle?.checked;

  // Om auto inte är aktivt → AI ska tvingas av
  if (!autoActive && aiChecked && ui.aiAutoTuneToggle) {
    ui.aiAutoTuneToggle.checked = false;
    aiChecked = false;
  }

  // Bestäm vilket läge vi hamnar i
  if (!autoActive) {
    tuneMode = TUNE_MODES.ANALYSIS;
  } else {
    tuneMode = aiChecked ? TUNE_MODES.AI : TUNE_MODES.CLASSIC;
  }

  aiAnalysisOnly = tuneMode === TUNE_MODES.ANALYSIS;
  aiAutoTuneEnabled = tuneMode === TUNE_MODES.AI;

  // Bara Analys & AI ska aktivera aiTuner – Classic körs utan AI
  const shouldEnableAITuner = tuneMode !== TUNE_MODES.CLASSIC;
  if (aiTuner) aiTuner.setEnabled(shouldEnableAITuner);

  updateAutoLogVisibility();
  updateTuneModeUI();
>>>>>>> 17d9406f
}
function logAutoEvent({title='',detail='',metrics=null,tone='info',episode=null}={}){
  if(!ui.autoLogStream) return;
  const entry=document.createElement('div');
  entry.className=`auto-log__entry auto-log__entry--${tone}`;
  if(episode!==null&&episode!==undefined){
    const tag=document.createElement('div');
    tag.className='auto-log__tag';
    tag.textContent=`Episod ${episode}`;
    entry.appendChild(tag);
  }
  if(title){
    const titleEl=document.createElement('div');
    titleEl.className='auto-log__title';
    titleEl.textContent=title;
    entry.appendChild(titleEl);
  }
  if(detail){
    const detailEl=document.createElement('div');
    detailEl.className='auto-log__detail';
    detailEl.textContent=detail;
    entry.appendChild(detailEl);
  }
  const metricsLine=buildMetricsLine(metrics);
  if(metricsLine){
    const metricsEl=document.createElement('div');
    metricsEl.className='auto-log__metrics';
    metricsEl.textContent=metricsLine;
    entry.appendChild(metricsEl);
  }
  ui.autoLogStream.prepend(entry);
  autoLogEntries.unshift(entry);
  while(autoLogEntries.length>MAX_AUTO_LOG_ENTRIES){
    const old=autoLogEntries.pop();
    old?.remove();
  }
}
function describeAutoAdjustment(adj={}){
  const res={title:'Auto adjustment',detail:'',tone:'info'};
  if(!adj||typeof adj!=='object') return res;
  switch(adj.type){
    case 'board':
      res.title='Curriculum';
      res.detail=`Board → ${adj.size}×${adj.size}`;
      res.tone='board';
      break;
    case 'epsilon':{
      res.title='Exploration';
      const parts=[];
      if(adj.end!==undefined) parts.push(`ε end → ${formatMetric(adj.end,2)}`);
      if(adj.decay!==undefined) parts.push(`decay → ${Math.round(+adj.decay)}`);
      res.detail=parts.join(' • ');
      res.tone='epsilon';
      break;
    }
    case 'lr':
      res.title='Learning rate';
      res.detail=`LR → ${formatMetric(adj.value,4)}`;
      res.tone='lr';
      break;
    case 'reward':{
      res.tone='reward';
      res.detail=describeRewardDetail(adj);
      break;
    }
    default:
      res.title='Auto adjustment';
      res.detail=adj.type?`${adj.type}`:'';
      res.tone='info';
  }
  const reason=humanizeAutoReason(adj.reason);
  if(reason){
    res.detail=res.detail?`${res.detail} — ${reason}`:reason;
  }
  return res;
}
function logAutoAdjustments(adjustments=[]){
  if(tuneMode===TUNE_MODES.MANUAL) return;
  if(!Array.isArray(adjustments)||!adjustments.length) return;
  adjustments.forEach(adj=>{
    const metrics=adj.metrics||lastAutoMetrics;
    const episodeNumber=adj.episode??autoPilot?.episode??0;
    const {title,detail,tone}=describeAutoAdjustment(adj);
    logAutoEvent({title,detail,metrics,tone,episode:episodeNumber});
    if(metrics) lastAutoMetrics=metrics;
    lastAutoSummaryEpisode=episodeNumber;
  });
}
function logAutoSummary(metrics,episodeNumber){
  if(tuneMode===TUNE_MODES.MANUAL) return;
  if(!metrics) return;
  logAutoEvent({title:'Auto check-in',detail:'No new adjustments',metrics,tone:'summary',episode:episodeNumber});
}

function round(value,decimals=3){
  const num=Number(value);
  if(!Number.isFinite(num)) return 0;
  const factor=10**decimals;
  return Math.round(num*factor)/factor;
}

function updateAiIntervalReadout(){
  if(!ui.aiIntervalSlider||!ui.aiIntervalReadout) return;
  const raw=+ui.aiIntervalSlider.value||aiAnalysisInterval||500;
  aiAnalysisInterval=Math.max(100,Math.min(5000,Math.round(raw/100)*100));
  checkpointEpisodeInterval=aiAnalysisInterval;
  ui.aiIntervalReadout.textContent=`${aiAnalysisInterval} ep`;
  if(aiTuner) aiTuner.setInterval(aiAnalysisInterval);
}

function setAiAutoStyle(style,{announce=true}={}){
  const preset=AUTO_TUNING_STYLES[style]||AUTO_TUNING_STYLES[DEFAULT_AUTO_STYLE];
  aiAutoTuneStyle=preset.key;
  ui.aiStyleButtons?.forEach(btn=>{
    btn.classList.toggle('active',btn.dataset.style===aiAutoTuneStyle);
  });
  autoPilot?.setTuningStyle?.(aiAutoTuneStyle);
  if(announce){
    logAutoEvent({
      title:'Auto-läge uppdaterat',
      detail:`${preset.label} justeringar`,
      tone:'ai',
      episode:autoPilot?.episode||episode||0,
    });
  }
  updateAiRunLimitHint();
}

function updateAiRunLimitHint(reachedTarget=false){
  if(!ui.aiRunLimitHint) return;
  if(autoRunLimit<=0){
    ui.aiRunLimitHint.textContent='0 = unlimited auto-run cycles.';
    return;
  }
  const preset=AUTO_TUNING_STYLES[aiAutoTuneStyle]||AUTO_TUNING_STYLES[DEFAULT_AUTO_STYLE];
  if(reachedTarget){
    ui.aiRunLimitHint.textContent=`Target reached – ${preset.label} mode paused after ${autoRunLimit} episodes`;
    return;
  }
  if(autoActive && training && autoRunStopEpisode){
    const remaining=Math.max(0,autoRunStopEpisode-episode);
    ui.aiRunLimitHint.textContent=`Pausing after ${autoRunLimit} episodes (${remaining} remaining)`;
  }else{
    ui.aiRunLimitHint.textContent=`Pausing after ${autoRunLimit} episodes`;
  }
}

function scheduleAutoRunTarget(){
  if(autoActive && training && autoRunLimit>0){
    autoRunStopEpisode=episode+autoRunLimit;
  }else{
    autoRunStopEpisode=null;
  }
  updateAiRunLimitHint();
}

function applyAiRunLimitFromUI(){
  if(!ui.aiRunLimit) return;
  const parsed=Math.max(0,Math.floor(+ui.aiRunLimit.value||0));
  autoRunLimit=parsed;
  if(parsed>0){
    ui.aiRunLimit.value=`${parsed}`;
  }else{
    ui.aiRunLimit.value='';
  }
  if(training && autoActive && autoRunLimit>0){
    scheduleAutoRunTarget();
  }else{
    autoRunStopEpisode=null;
    updateAiRunLimitHint();
  }
}

function getHyperparameterSnapshot(){
  const snapshot={
    gamma:+ui.gamma?.value||0,
    lr:+ui.lr?.value||0,
    envCount,
    epsilon:agent?.epsilon??null,
    agentKind:agent?.kind||null,
  };
  if(agent?.kind==='dqn'){
    Object.assign(snapshot,{
      epsStart:+ui.epsStart?.value||0,
      epsEnd:+ui.epsEnd?.value||0,
      epsDecay:+ui.epsDecay?.value||0,
      batch:+ui.batchSize?.value||0,
      bufferSize:+ui.bufferSize?.value||0,
      targetSync:+ui.targetSync?.value||0,
      nStep:+ui.nStep?.value||0,
      priorityAlpha:+ui.priorityAlpha?.value||0,
      priorityBeta:+ui.priorityBeta?.value||0,
    });
  }else if(agent?.kind==='policy'){
    Object.assign(snapshot,{
      entropy:+ui.pgEntropy?.value||0,
    });
  }else if(agent?.kind==='a2c'){
    Object.assign(snapshot,{
      entropy:+ui.acEntropy?.value||0,
      valueCoef:+ui.acValueCoef?.value||0,
    });
  }else if(agent?.kind==='ppo'){
    Object.assign(snapshot,{
      entropy:+ui.ppoEntropy?.value||0,
      valueCoef:+ui.ppoValueCoef?.value||0,
      clip:+ui.ppoClip?.value||0,
      lambda:+ui.ppoLambda?.value||0,
      batch:+ui.ppoBatch?.value||0,
      epochs:+ui.ppoEpochs?.value||0,
    });
  }
  return snapshot;
}

function compactEpisodeSummary(entry,includeDetail=false){
  if(!entry) return null;
  const summary={
    episode:entry.episode??null,
    reward:round(Number(entry.reward)||0,3),
    fruits:Number(entry.fruits)||0,
    steps:Number(entry.steps)||0,
    crash:entry.crash||'none',
  };
  if(includeDetail){
    summary.loopHits=Number(entry.loopHits)||0;
    if(entry.revisitPenalty!==undefined) summary.revisitPenalty=round(Number(entry.revisitPenalty)||0,3);
    if(entry.timeToFruitAvg!==undefined&&entry.timeToFruitAvg!==null){
      summary.timeToFruitAvg=round(Number(entry.timeToFruitAvg)||0,3);
    }
  }
  return summary;
}

function aggregateEpisodeWindow(windowSize){
  const size=Math.min(windowSize,aiEpisodeHistory.length);
  if(!size) return null;
  const slice=aiEpisodeHistory.slice(-size);
  let rewardSum=0,fruitSum=0,stepsSum=0,loopsSum=0,timeToFruitSum=0,timeToFruitCount=0;
  const rewardValues=[];
  const fruitValues=[];
  const crashCounts={};
  const breakdownTotals={};
  let breakdownCount=0;
  slice.forEach(item=>{
    const reward=Number(item.reward)||0;
    const fruits=Number(item.fruits)||0;
    const steps=Number(item.steps)||0;
    const loops=Number(item.loopHits)||0;
    rewardValues.push(reward);
    fruitValues.push(fruits);
    rewardSum+=reward;
    fruitSum+=fruits;
    stepsSum+=steps;
    loopsSum+=loops;
    const crashKey=item.crash||'none';
    crashCounts[crashKey]=(crashCounts[crashKey]||0)+1;
    if(item.timeToFruitAvg!==null&&item.timeToFruitAvg!==undefined){
      const timeVal=Number(item.timeToFruitAvg)||0;
      timeToFruitSum+=timeVal;
      timeToFruitCount++;
    }
    if(item.breakdown){
      breakdownCount++;
      Object.entries(item.breakdown).forEach(([key,val])=>{
        breakdownTotals[key]=(breakdownTotals[key]||0)+(+val||0);
      });
    }
  });
  const rewardAvg=size?rewardSum/size:0;
  const fruitAvg=size?fruitSum/size:0;
  const stepsAvg=size?stepsSum/size:0;
  const loopsAvg=size?loopsSum/size:0;
  const rewardVariance=rewardValues.length?rewardValues.reduce((acc,val)=>acc+(val-rewardAvg)**2,0)/rewardValues.length:0;
  const fruitVariance=fruitValues.length?fruitValues.reduce((acc,val)=>acc+(val-fruitAvg)**2,0)/fruitValues.length:0;
  const rewardStd=Math.sqrt(rewardVariance);
  const fruitStd=Math.sqrt(fruitVariance);
  const fruitRate=stepsSum>0?fruitSum/stepsSum:0;
  const fillRate=(COLS*ROWS)?fruitAvg/(COLS*ROWS):0;
  const half=Math.floor(slice.length/2);
  let rewardTrend=0,fruitTrend=0;
  if(half>0){
    const first=slice.slice(0,half);
    const last=slice.slice(-half);
    const firstReward=first.reduce((acc,item)=>acc+((Number(item.reward)||0)),0)/half;
    const lastReward=last.reduce((acc,item)=>acc+((Number(item.reward)||0)),0)/half;
    const firstFruit=first.reduce((acc,item)=>acc+((Number(item.fruits)||0)),0)/half;
    const lastFruit=last.reduce((acc,item)=>acc+((Number(item.fruits)||0)),0)/half;
    rewardTrend=lastReward-firstReward;
    fruitTrend=lastFruit-firstFruit;
  }
  const stats={
    rewardAvg:round(rewardAvg,3),
    rewardStd:round(rewardStd,3),
    fruitAvg:round(fruitAvg,3),
    fruitStd:round(fruitStd,3),
    stepsAvg:Math.round(stepsAvg),
    loopsAvg:round(loopsAvg,3),
    fruitRate:round(fruitRate,4),
    fillRate:round(fillRate,4),
    rewardTrend:round(rewardTrend,3),
    fruitTrend:round(fruitTrend,3),
  };
  if(timeToFruitCount>0){
    stats.timeToFruit=round(timeToFruitSum/timeToFruitCount,3);
  }
  const breakdownAvg=breakdownCount?Object.fromEntries(Object.entries(breakdownTotals).map(([key,val])=>[key,round(val/breakdownCount,4)])):undefined;
  return {
    window:size,
    firstEpisode:slice[0]?.episode??null,
    lastEpisode:slice[slice.length-1]?.episode??null,
    stats,
    crash:crashCounts,
    rewardBreakdown:breakdownAvg,
  };
}

function buildAITelemetrySnapshot(intervalOverride){
  const candidate=Number(intervalOverride);
  const requestedInterval=Number.isFinite(candidate)&&candidate>0?Math.floor(candidate):aiAnalysisInterval;
  const lookback=Math.min(requestedInterval,aiEpisodeHistory.length);
  if(!lookback) return null;
  const hyperSnapshot=getHyperparameterSnapshot();
  const intervalSummary=aggregateEpisodeWindow(lookback);
  const rollupSummary=aggregateEpisodeWindow(Math.min(ROLLUP_WINDOW,aiEpisodeHistory.length));
  const recentWindow=Math.min(RECENT_EPISODES_MAX,lookback);
  const recentEpisodes=aiEpisodeHistory.slice(-recentWindow).map(entry=>compactEpisodeSummary(entry));
  const latestEpisode=compactEpisodeSummary(aiEpisodeHistory[aiEpisodeHistory.length-1],true);
  return {
    intervalEpisodes:intervalSummary?.window??lookback,
    meta:{
      episode,
      interval:intervalSummary?.window??lookback,
      board:{cols:COLS,rows:ROWS},
      envs:envCount,
      algo:currentAlgoKey,
      agent:agent?.kind||null,
      best:bestLen,
    },
    stats:intervalSummary?.stats||{},
    crash:intervalSummary?.crash||{},
    rewardBreakdown:intervalSummary?.rewardBreakdown,
    rollup:rollupSummary?{
      window:rollupSummary.window,
      firstEpisode:rollupSummary.firstEpisode,
      lastEpisode:rollupSummary.lastEpisode,
      stats:rollupSummary.stats,
      crash:rollupSummary.crash,
      rewardBreakdown:rollupSummary.rewardBreakdown,
    }:null,
    rewardConfig:{...rewardConfig},
    hyper:hyperSnapshot,
    currentConfig:{
      reward:{...rewardConfig},
      hyper:hyperSnapshot,
    },
    recentEpisodes,
    latestEpisode,
  };
}

function applyAITunerRewardConfig(newConfig={}){
  const result={changes:[],config:null};
  if(!newConfig||typeof newConfig!=='object') return result;
  const merged={...rewardConfig};
  Object.entries(newConfig).forEach(([key,value])=>{
    if(!(key in merged)) return;
    const num=Number(value);
    if(!Number.isFinite(num)) return;
    let clamped=num;
    const inputId=REWARD_INPUT_IDS[key];
    const input=ui[inputId];
    if(input){
      if(input.min!==''&&input.min!==undefined) clamped=Math.max(clamped,+input.min);
      if(input.max!==''&&input.max!==undefined) clamped=Math.min(clamped,+input.max);
    }
    const current=merged[key];
    if(Math.abs(current-clamped)<1e-6) return;
    merged[key]=clamped;
    result.changes.push({key,oldValue:current,newValue:clamped});
  });
  if(result.changes.length){
    if(aiAutoTuneEnabled){
      applyRewardConfigToUI(merged);
      rewardConfig={...merged};
      result.config={...merged};
    }
  }
  return result;
}

function applyAITunerHyperparameters(updates={}){
  const result={changes:[],hyper:null};
  if(!updates||typeof updates!=='object') return result;
  const setValue=(id,value,keyLabel)=>{
    const input=ui[id];
    if(!input) return;
    let num=Number(value);
    if(!Number.isFinite(num)) return;
    if(input.min!==''&&input.min!==undefined) num=Math.max(num,+input.min);
    if(input.max!==''&&input.max!==undefined) num=Math.min(num,+input.max);
    const current=+input.value;
    if(Math.abs(current-num)<1e-6) return;
    if(aiAutoTuneEnabled){
      input.value=`${num}`;
    }
    result.changes.push({key:keyLabel,oldValue:current,newValue:num});
  };
  if(updates.gamma!==undefined) setValue('gamma',updates.gamma,'gamma');
  if(updates.lr!==undefined) setValue('lr',updates.lr,'lr');
  if(updates.epsStart!==undefined) setValue('epsStart',updates.epsStart,'epsStart');
  if(updates.epsEnd!==undefined) setValue('epsEnd',updates.epsEnd,'epsEnd');
  if(updates.epsDecay!==undefined) setValue('epsDecay',updates.epsDecay,'epsDecay');
  if(updates.batch!==undefined){
    if(agent?.kind==='ppo') setValue('ppoBatch',updates.batch,'ppoBatch');
    else setValue('batchSize',updates.batch,'batchSize');
  }
  if(updates.batchSize!==undefined) setValue('batchSize',updates.batchSize,'batchSize');
  if(updates.bufferSize!==undefined) setValue('bufferSize',updates.bufferSize,'bufferSize');
  if(updates.targetSync!==undefined) setValue('targetSync',updates.targetSync,'targetSync');
  if(updates.nStep!==undefined) setValue('nStep',updates.nStep,'nStep');
  if(updates.priorityAlpha!==undefined) setValue('priorityAlpha',updates.priorityAlpha,'priorityAlpha');
  if(updates.priorityBeta!==undefined) setValue('priorityBeta',updates.priorityBeta,'priorityBeta');
  if(updates.entropy!==undefined){
    if(agent?.kind==='policy') setValue('pgEntropy',updates.entropy,'pgEntropy');
    else if(agent?.kind==='a2c') setValue('acEntropy',updates.entropy,'acEntropy');
    else if(agent?.kind==='ppo') setValue('ppoEntropy',updates.entropy,'ppoEntropy');
  }
  if(updates.valueCoef!==undefined){
    if(agent?.kind==='a2c') setValue('acValueCoef',updates.valueCoef,'acValueCoef');
    else if(agent?.kind==='ppo') setValue('ppoValueCoef',updates.valueCoef,'ppoValueCoef');
  }
  if(updates.clip!==undefined&&agent?.kind==='ppo') setValue('ppoClip',updates.clip,'ppoClip');
  if(updates.lambda!==undefined&&agent?.kind==='ppo') setValue('ppoLambda',updates.lambda,'ppoLambda');
  if(updates.epochs!==undefined&&agent?.kind==='ppo') setValue('ppoEpochs',updates.epochs,'ppoEpochs');
  if(result.changes.length&&aiAutoTuneEnabled){
    updateReadouts();
    applyConfigToAgent();
    result.hyper=getHyperparameterSnapshot();
    if(result.hyper){
      hyperParams={...result.hyper};
    }
  }
  return result;
}


function cleanJsonString(str){
  if(typeof str!=='string') return '';
  let cleaned=str.trim();
  const fenced=cleaned.match(/^```(?:json)?\s*([\s\S]*?)\s*```$/i);
  if(fenced){
    cleaned=fenced[1];
  }else if(cleaned.startsWith('```')){
    cleaned=cleaned.replace(/^```(?:json)?\s*/i,'');
    cleaned=cleaned.replace(/\s*```$/,'');
  }
  return cleaned.trim();
}

async function handleGroqResponse(responseJson){
  try{
    const aiResult=responseJson?.data?.choices?.[0]?.message?.content;
    if(!aiResult){
      console.warn("⚠️ Ingen AI-output hittades i svaret");
      return;
    }


    const cleaned=cleanJsonString(aiResult);
    let parsed;
    try{
      parsed=JSON.parse(cleaned);
    }catch(err){
      console.error("Fel vid parsing av AI-svar:", err);
      console.error("Rått AI-svar:", aiResult);
      return;
    }

    const analysisText=typeof parsed.analysisText==='string'?parsed.analysisText:'';
    console.log("🤖 AI analys:", analysisText||'(saknas)');
    if(analysisText){
      try{
        logAITunerEvent?.({title:'AI analys',detail:analysisText,tone:'ai',episodeNumber:episode});
      }catch(err){
        console.warn('[handleGroqResponse] kunde inte logga analys',err);
      }
    }

    if(parsed.pause===true){
      console.warn("⏸️ AI beslutade att pausa träningen:", analysisText);

      if(typeof pauseTraining==='function'){
        pauseTraining();
      }else if(typeof stopTraining==='function'){
        stopTraining();
      }

      return parsed;

    }

    if(parsed.pause===false){
      if(typeof resumeTraining==='function'){
        resumeTraining();
      }else if(!training && typeof startTraining==='function'){
        startTraining();
      }
    }


    if(parsed.rewardConfig && typeof parsed.rewardConfig==='object'){

      const rewardResult=applyAITunerRewardConfig(parsed.rewardConfig);
      if(rewardResult?.config){
        Object.assign(rewardConfig,rewardResult.config);
      }else if(aiAutoTuneEnabled){
        Object.assign(rewardConfig,parsed.rewardConfig);
        applyRewardsToEnv();
      }
    }


    if(parsed.hyper && typeof parsed.hyper==='object'){

      const hyperResult=applyAITunerHyperparameters(parsed.hyper);
      if(hyperResult?.hyper){
        hyperParams={...hyperResult.hyper};
      }else if(aiAutoTuneEnabled){
        if(typeof getHyperparameterSnapshot==='function'){
          hyperParams={...getHyperparameterSnapshot(),...parsed.hyper};
        }else{
          hyperParams={...hyperParams,...parsed.hyper};
        }
      }
    }

    return parsed;
  }catch(err){
    console.error("Fel vid hantering av Groq-svar:", err);
    console.error("Rått proxysvar:", responseJson);

  }
}

function logAITunerEvent({title='',detail='',tone='ai',metrics=null,episodeNumber=null}={}){
  logAutoEvent({title,detail,metrics,tone,episode:episodeNumber??episode});
}

function bindUI(){
  ui.playbackButtons.forEach(btn=>{
    btn.addEventListener('click',()=>{
      setPlaybackMode(btn.dataset.speed);
    });
  });
  ui.modeButtons.forEach(btn=>{
    btn.addEventListener('click',()=>{
      setTrainingMode(btn.dataset.mode);
    });
  });
  ui.autoButton?.addEventListener('click',()=>{
    if(trainingMode!=='auto') return;
    autoActive=!autoActive;
    if(!autoActive) aiAutoTuneEnabled=false;
    applyTuneMode();
  });
  ui.aiAutoTuneToggle?.addEventListener('change',()=>{
    if(trainingMode!=='auto') return;
    aiAutoTuneEnabled=autoActive&&!!ui.aiAutoTuneToggle.checked;
    applyTuneMode();
  });
  ui.gridSize.addEventListener('input',()=>{
    updateGridLabel();
    const desiredSize=Math.max(8,(+ui.gridSize.value)|0);
    if(desiredSize!==COLS){
      resetEnvironment(desiredSize,true);
    }
  });
  ui.btnReset.addEventListener('click',()=>resetEnvironment(+ui.gridSize.value,true));
  ui.btnTrain.addEventListener('click',startTraining);
  ui.btnPause.addEventListener('click',stopTraining);
  ui.btnStep.addEventListener('click',async()=>{ await playSingleEpisode(); });
  ui.btnWatch.addEventListener('click',watchSmoothEpisode);
  ui.autoButton?.addEventListener('click',()=>{
    const targetMode=autoActive?'manual':'auto';
    setTrainingMode(targetMode);
  });
  ui.btnToggleLiveView?.addEventListener('click',()=>{
    setLiveViewHidden(!liveViewHidden);
  });
  ui.btnCheckpointToggle?.addEventListener('click',handleCheckpointToggle);
  ui.btnSave.addEventListener('click',saveTrainingToFile);
  ui.btnLoad.addEventListener('click',()=>ui.fileLoader?.click());
  ui.btnClear.addEventListener('click',()=>{
    for(const k in localStorage){
      if(k.includes('tensorflowjs')) localStorage.removeItem(k);
    }
    flash('Cleared local storage');
  });
  ui.autoLogClear?.addEventListener('click',()=>{
    resetAutoLog();
  });
  if(ui.progressChartToggle){
    ui.progressChartToggle.addEventListener('click',()=>{
      const collapsed=!ui.progressChartPanel?.classList.contains('collapsed');
      setProgressChartCollapsed(collapsed);
    });
    setProgressChartCollapsed(false);
  }
  ui.aiIntervalSlider?.addEventListener('input',()=>{
    updateAiIntervalReadout();
  });
  ui.aiRunLimit?.addEventListener('change',()=>{
    applyAiRunLimitFromUI();
  });
  ui.aiStyleButtons?.forEach(btn=>{
    btn.addEventListener('click',()=>{
      setAiAutoStyle(btn.dataset.style||DEFAULT_AUTO_STYLE);
    });
  });
<<<<<<< HEAD
=======

>>>>>>> 17d9406f
  ui.fileLoader?.addEventListener('change',async ev=>{
    const [file]=ev.target.files||[];
    if(file) await loadTrainingFromFile(file);
    ev.target.value='';
  });
  ui.algoSelect.addEventListener('change',()=>{
    if(watching) return;
    const wasTraining=training;
    if(wasTraining) stopTraining();
    instantiateAgent(ui.algoSelect.value);
  });
  const updateAndApply=()=>{ updateReadouts(); applyConfigToAgent(); };
  ['gamma','lr','epsStart','epsEnd','epsDecay','batchSize','bufferSize','targetSync','nStep','priorityAlpha','priorityBeta','pgEntropy','acEntropy','acValueCoef','ppoEntropy','ppoClip','ppoLambda','ppoBatch','ppoEpochs','ppoValueCoef']
    .forEach(id=>ui[id]?.addEventListener('input',updateAndApply));
  ui.envCount?.addEventListener('input',()=>{
    updateReadouts();
    applyEnvCountFromUI();
  });
  const rewardIds=['rewardStep','rewardTurn','rewardApproach','rewardRetreat','rewardLoop','rewardRevisit','rewardWall','rewardSelf','rewardTimeout','rewardTrap','rewardSpace','rewardFruit','rewardGrowth','rewardCompact'];
  const updateRewards=()=>{ updateRewardReadouts(); applyRewardsToEnv(); };
  rewardIds.forEach(id=>ui[id]?.addEventListener('input',updateRewards));
  ui.tabTraining.addEventListener('click',()=>setActiveTab('training'));
  ui.tabGuide.addEventListener('click',()=>setActiveTab('guide'));
  updateReadouts();
  updateGridLabel();
  applyRewardsToEnv();
  updateControlAvailability();
  setTrainingMode(trainingMode);
  updateTuneModeUI();
  updateAutoLogVisibility();
  updateAiIntervalReadout();
  setAiAutoStyle(aiAutoTuneStyle,{announce:false});
  updateAiRunLimitHint();
  updateCheckpointToggleUI();
  updateProgressChart();
}
function setActiveTab(tab){
  const showGuide=tab==='guide';
  ui.tabTraining.classList.toggle('active',!showGuide);
  ui.tabGuide.classList.toggle('active',showGuide);
  ui.trainingView.classList.toggle('hidden',showGuide);
  ui.guideView.classList.toggle('hidden',!showGuide);
}
function updateGridLabel(){
  const val=+ui.gridSize.value;
  ui.gridLabel.textContent=`${val}×${val}`;
}
function updateControlAvailability(){
  if(ui.btnStep){
    ui.btnStep.disabled=(trainingMode!=='manual')||envCount>1;
  }
}
function createContextSlot(index,state){
  return {
    envIndex:index,
    state:Float32Array.from(state),
    totalReward:0,
    fruits:0,
    steps:0,
    needsReset:false,
  };
}
function seedContexts(forceReset=true){
  if(!vecEnv) return;
  const states=forceReset?vecEnv.resetAll():vecEnv.envs.map(env=>Float32Array.from(env.getState()));
  contexts=states.map((state,idx)=>createContextSlot(idx,state));
  env=vecEnv.getEnv(renderIndex)||vecEnv.getEnv(0);
  if(env) setImmediateState(env);
}
function ensureContextPool(){
  if(!vecEnv) return;
  if(contexts.length!==envCount){
    seedContexts(true);
  }
}
function reconfigureEnvironment({count=envCount,size=COLS,force=false}={}){
  let desiredCount=Math.max(1,count|0);
  if(trainingMode!=='manual'){
    desiredCount=Math.max(12,desiredCount);
  }
  const desiredSize=Math.max(8,(+size)|0);
  const needInit=!vecEnv;
  const changedCount=desiredCount!==envCount;
  const changedSize=force||desiredSize!==COLS||needInit;
  envCount=desiredCount;
  if(!vecEnv){
    vecEnv=new VecSnakeEnv(envCount,{cols:desiredSize,rows:desiredSize,rewardConfig});
  }else if(changedCount||changedSize){
    vecEnv.configure({count:envCount,cols:desiredSize,rows:desiredSize,rewardConfig});
  }else{
    vecEnv.setRewardConfig(rewardConfig);
  }
  renderIndex=Math.min(renderIndex,envCount-1);
  env=vecEnv.getEnv(renderIndex)||vecEnv.getEnv(0);
  COLS=desiredSize;
  ROWS=desiredSize;
  CELL=board.width/COLS;
  stateDim=env?.getState()?.length||stateDim;
  seedContexts(true);
  agent?.setEnvCount?.(envCount);
  renderTick=0;
  updateControlAvailability();
  if(ui.envCount && ui.envCount.value!==`${envCount}`){
    ui.envCount.value=`${envCount}`;
  }
  updateBadgeMetrics();
}
function resetEnvironment(size=COLS,force=false){
  const wasTraining=training;
  if(wasTraining) stopTraining();
  reconfigureEnvironment({size,force:true});
  if(wasTraining&&!watching) startTraining();
}
function applyEnvCountFromUI(){
  const desired=Math.max(1,+ui.envCount.value||1);
  if(desired===envCount) return;
  const wasTraining=training;
  if(wasTraining) stopTraining();
  reconfigureEnvironment({count:desired,size:+ui.gridSize.value,force:true});
  if(wasTraining&&!watching) startTraining();
}
function setTrainingMode(mode){
<<<<<<< HEAD
  const allowed=['manual','auto'];
=======
  const allowed=['manual','auto','ai'];
>>>>>>> 17d9406f
  let next=allowed.includes(mode)?mode:'manual';
  const wasTraining=training;
  const prevMode=trainingMode;
  const wantsAutomation=next!=='manual';
  if(wantsAutomation && agent?.kind!=='dqn'){
<<<<<<< HEAD
    flash('Auto-läge kräver en DQN-agent',true);
=======
    flash('Auto- och AI-lägen kräver en DQN-agent',true);
>>>>>>> 17d9406f
    next='manual';
  }
  if(wasTraining) stopTraining();
  trainingMode=next;
  ui.modeButtons.forEach(btn=>btn.classList.toggle('active',btn.dataset.mode===trainingMode));
  if(trainingMode!=='manual'){
<<<<<<< HEAD
    autoActive=false;
    aiAutoTuneEnabled=false;
=======
>>>>>>> 17d9406f
    const firstActivation=prevMode==='manual'||!autoPilot;
    if(firstActivation){
      autoPilot=new BrowserAutoPilot({rewardConfig:{...rewardConfig}});
      lastAutoMetrics=null;
      lastAutoSummaryEpisode=0;
    }
    autoPilot.setAgent(agent);
    autoPilot.setTuningStyle(aiAutoTuneStyle);
    const desiredCount=Math.max(12,envCount);
    ui.envCount.value=`${desiredCount}`;
    if(firstActivation){
      ui.gridSize.value='10';
      updateGridLabel();
      reconfigureEnvironment({count:desiredCount,size:10,force:true});
      resetAutoLog();
    }else{
      reconfigureEnvironment({count:desiredCount,size:+ui.gridSize.value,force:true});
    }
    updateReadouts();
    const stageIdx=autoPilot.boardStages.findIndex(stage=>stage.size===COLS);
    if(stageIdx>=0) autoPilot.stageIndex=stageIdx;
    lastAutoMetrics=null;
    lastAutoSummaryEpisode=autoPilot?.episode||0;
    autoPilot.lastEvaluationEpisode=autoPilot.episode||0;
    if(prevMode!==trainingMode){
<<<<<<< HEAD
      logAutoEvent({
        title:'Auto-läge aktiverat',
=======
      const modeLabel=trainingMode==='ai'?'AI-läge':'Auto-läge';
      const tone=trainingMode==='ai'?'ai':'info';
      logAutoEvent({
        title:`${modeLabel} aktiverat`,
>>>>>>> 17d9406f
        detail:`${envCount} environments • ${COLS}×${ROWS}`,
        tone,
        episode:autoPilot?.episode||0,
      });
    }
    ui.envCount.disabled=true;
  }else{
    autoPilot=null;
    ui.envCount.disabled=agent?.kind!=='dqn';
    lastAutoMetrics=null;
    lastAutoSummaryEpisode=0;
    autoRunStopEpisode=null;
  }
<<<<<<< HEAD
  if(trainingMode!=='manual') ui.envCount.disabled=true;
=======

  if(trainingMode!=='manual') ui.envCount.disabled=true;

>>>>>>> 17d9406f
  applyTuneMode();
  updateControlAvailability();
  updateReadouts();
  updateAiRunLimitHint();
  if(wasTraining&&!watching) startTraining();
}
function setPlaybackMode(mode){
  if(!playbackModes[mode]) mode='cinematic';
  playbackMode=mode;
  ui.playbackButtons.forEach(btn=>{
    btn.classList.toggle('active',btn.dataset.speed===mode);
  });
  ui.playbackLabel.textContent=liveViewHidden?'Rendering paused':playbackModes[mode].label;
}
function setLiveViewHidden(hidden){
  hidden=!!hidden;
  if(hidden===liveViewHidden) return;
  liveViewHidden=hidden;
  if(ui.btnToggleLiveView){
    ui.btnToggleLiveView.textContent=hidden?'Show live view':'Hide live view';
    ui.btnToggleLiveView.setAttribute('aria-pressed',hidden?'true':'false');
  }
  board.classList.toggle('hidden',hidden);
  board.setAttribute('aria-hidden',hidden?'true':'false');
  if(hidden){
    renderSuspended=true;
    if(renderToken){
      cancelAnimationFrame(renderToken);
      renderToken=0;
    }
    renderActive=false;
    renderQueue.length=0;
    currentAnim=null;
    ui.playbackLabel.textContent='Rendering paused';
  }else{
    renderSuspended=false;
    setImmediateState(env);
    setPlaybackMode(playbackMode);
  }
}
function applyConfigToAgent(){
  if(!agent) return;
  const shared={
    gamma:+ui.gamma.value,
    lr:+ui.lr.value,
  };
  agent.setEnvCount?.(envCount);
  agent.setGamma(shared.gamma);
  agent.setLearningRate(shared.lr);
  if(agent.kind==='dqn'){
    agent.setEpsilonSchedule?.({
      start:+ui.epsStart.value,
      end:+ui.epsEnd.value,
      decay:+ui.epsDecay.value,
    });
    agent.batch=+ui.batchSize.value;
    agent.buffer.setCapacity(+ui.bufferSize.value);
    agent.buffer.setAlpha(+ui.priorityAlpha.value);
    agent.buffer.setBeta(+ui.priorityBeta.value);
    agent.setNStep(+ui.nStep.value);
    targetSyncSteps=+ui.targetSync.value||2000;
  }else if(agent.kind==='policy'){
    agent.setEntropy(+ui.pgEntropy.value);
    targetSyncSteps=Infinity;
  }else if(agent.kind==='a2c'){
    agent.setEntropy(+ui.acEntropy.value);
    agent.setValueCoef(+ui.acValueCoef.value);
    targetSyncSteps=Infinity;
  }else if(agent.kind==='ppo'){
    agent.setEntropy(+ui.ppoEntropy.value);
    agent.setValueCoef(+ui.ppoValueCoef.value);
    agent.setClip(+ui.ppoClip.value);
    agent.setLambda(+ui.ppoLambda.value);
    agent.setBatch(+ui.ppoBatch.value);
    agent.setEpochs(+ui.ppoEpochs.value);
    targetSyncSteps=Infinity;
  }
  updateBadgeMetrics();
}
function updateReadouts(){
  updateBadgeMetrics();
  updateRewardReadouts();
}
function updateBadgeMetrics(){
  ui.gammaReadout.textContent=(+ui.gamma.value).toFixed(3);
  ui.gammaBadge.textContent=(+ui.gamma.value).toFixed(3);
  ui.lrReadout.textContent=(+ui.lr.value).toFixed(4);
  ui.lrBadge.textContent=(+ui.lr.value).toFixed(4);
  if(ui.envCountReadout){
    ui.envCountReadout.textContent=`${(+ui.envCount.value)|0}`;
  }
  if(agent?.kind==='dqn'){
    ui.epsReadout.textContent=(agent.epsilon??1).toFixed(2);
  }else{
    ui.epsReadout.textContent='—';
  }
  ui.epsStartReadout.textContent=(+ui.epsStart.value).toFixed(2);
  ui.epsEndReadout.textContent=(+ui.epsEnd.value).toFixed(2);
  ui.epsDecayReadout.textContent=`${(+ui.epsDecay.value)|0}`;
  ui.batchReadout.textContent=`${(+ui.batchSize.value)|0}`;
  ui.bufferReadout.textContent=`${(+ui.bufferSize.value)|0}`;
  ui.targetSyncReadout.textContent=`${(+ui.targetSync.value)|0}`;
  ui.nStepReadout.textContent=`${(+ui.nStep.value)|0}`;
  ui.alphaReadout.textContent=(+ui.priorityAlpha.value).toFixed(2);
  ui.betaReadout.textContent=(+ui.priorityBeta.value).toFixed(2);
  ui.pgEntropyReadout.textContent=(+ui.pgEntropy.value).toFixed(3);
  ui.acEntropyReadout.textContent=(+ui.acEntropy.value).toFixed(3);
  ui.acValueCoefReadout.textContent=(+ui.acValueCoef.value).toFixed(2);
  ui.ppoEntropyReadout.textContent=(+ui.ppoEntropy.value).toFixed(3);
  ui.ppoClipReadout.textContent=(+ui.ppoClip.value).toFixed(2);
  ui.ppoLambdaReadout.textContent=(+ui.ppoLambda.value).toFixed(2);
  ui.ppoBatchReadout.textContent=`${(+ui.ppoBatch.value)|0}`;
  ui.ppoEpochsReadout.textContent=`${(+ui.ppoEpochs.value)|0}`;
  ui.ppoValueCoefReadout.textContent=(+ui.ppoValueCoef.value).toFixed(2);
}
function updateRewardReadouts(){
  if(!ui.rewardStep) return;
  ui.rewardStepReadout.textContent=(+ui.rewardStep.value).toFixed(3);
  ui.rewardTurnReadout.textContent=(+ui.rewardTurn.value).toFixed(3);
  ui.rewardApproachReadout.textContent=(+ui.rewardApproach.value).toFixed(3);
  ui.rewardRetreatReadout.textContent=(+ui.rewardRetreat.value).toFixed(3);
  ui.rewardLoopReadout.textContent=(+ui.rewardLoop.value).toFixed(2);
  ui.rewardRevisitReadout.textContent=(+ui.rewardRevisit.value).toFixed(3);
  ui.rewardWallReadout.textContent=(+ui.rewardWall.value).toFixed(1);
  ui.rewardSelfReadout.textContent=(+ui.rewardSelf.value).toFixed(1);
  ui.rewardTimeoutReadout.textContent=(+ui.rewardTimeout.value).toFixed(1);
  ui.rewardTrapReadout.textContent=(+ui.rewardTrap.value).toFixed(2);
  ui.rewardSpaceReadout.textContent=(+ui.rewardSpace.value).toFixed(2);
  ui.rewardFruitReadout.textContent=(+ui.rewardFruit.value).toFixed(1);
  ui.rewardGrowthReadout.textContent=(+ui.rewardGrowth.value).toFixed(1);
  ui.rewardCompactReadout.textContent=(+ui.rewardCompact.value).toFixed(3);
}
function getRewardConfigFromUI(){
  return {
    stepPenalty:+ui.rewardStep.value,
    turnPenalty:+ui.rewardTurn.value,
    approachBonus:+ui.rewardApproach.value,
    retreatPenalty:+ui.rewardRetreat.value,
    loopPenalty:+ui.rewardLoop.value,
    revisitPenalty:+ui.rewardRevisit.value,
    wallPenalty:+ui.rewardWall.value,
    selfPenalty:+ui.rewardSelf.value,
    timeoutPenalty:+ui.rewardTimeout.value,
    trapPenalty:+ui.rewardTrap.value,
    spaceGainBonus:+ui.rewardSpace.value,
    fruitReward:+ui.rewardFruit.value,
    growthBonus:+ui.rewardGrowth.value,
    compactWeight:+ui.rewardCompact.value,
  };
}
function applyRewardsToEnv(){
  rewardConfig=getRewardConfigFromUI();
  vecEnv?.setRewardConfig(rewardConfig);
  env=vecEnv?.getEnv(renderIndex)||env;
  autoPilot?.setRewardConfig?.({...rewardConfig});
}
function applyRewardConfigToUI(config={}){
  if(config.stepPenalty!==undefined) ui.rewardStep.value=config.stepPenalty;
  if(config.turnPenalty!==undefined) ui.rewardTurn.value=config.turnPenalty;
  if(config.approachBonus!==undefined) ui.rewardApproach.value=config.approachBonus;
  if(config.retreatPenalty!==undefined) ui.rewardRetreat.value=config.retreatPenalty;
  if(config.loopPenalty!==undefined) ui.rewardLoop.value=config.loopPenalty;
  if(config.revisitPenalty!==undefined) ui.rewardRevisit.value=config.revisitPenalty;
  if(config.wallPenalty!==undefined) ui.rewardWall.value=config.wallPenalty;
  if(config.selfPenalty!==undefined) ui.rewardSelf.value=config.selfPenalty;
  if(config.timeoutPenalty!==undefined) ui.rewardTimeout.value=config.timeoutPenalty;
  if(config.trapPenalty!==undefined) ui.rewardTrap.value=config.trapPenalty;
  if(config.spaceGainBonus!==undefined) ui.rewardSpace.value=config.spaceGainBonus;
  if(config.fruitReward!==undefined) ui.rewardFruit.value=config.fruitReward;
  if(config.growthBonus!==undefined) ui.rewardGrowth.value=config.growthBonus;
  if(config.compactWeight!==undefined) ui.rewardCompact.value=config.compactWeight;
  updateRewardReadouts();
  applyRewardsToEnv();
}
class BrowserAutoPilot{
  constructor({rewardConfig={}}={}){
    this.history=[];
    this.lossHistory=[];
    this.episode=0;
    this.rewardConfig={...rewardConfig};
    this.boardStages=[
      {size:10,threshold:0},
      {size:14,threshold:60},
      {size:18,threshold:120},
      {size:20,threshold:200},
    ];
    this.stageIndex=0;
    this.lastAdjust={};
    this.bestFruit=0;
    this.agent=null;
    this.evaluationIntervalBase=50;
    this.evaluationInterval=this.evaluationIntervalBase;
    this.minEpisodesForAdjustBase=200;
    this.minEpisodesForAdjust=this.minEpisodesForAdjustBase;
    this.lastEvaluationEpisode=0;
    this.tuningStyle=DEFAULT_AUTO_STYLE;
    this.magnitudeFactor=1;
    this.cooldownFactor=1;
    this.setTuningStyle(DEFAULT_AUTO_STYLE);
  }
  setTuningStyle(style=DEFAULT_AUTO_STYLE){
    const preset=AUTO_TUNING_STYLES[style]||AUTO_TUNING_STYLES[DEFAULT_AUTO_STYLE];
    this.tuningStyle=preset.key;
    this.magnitudeFactor=preset.magnitude;
    this.cooldownFactor=preset.cooldown;
    this.evaluationInterval=Math.max(20,Math.round(this.evaluationIntervalBase*preset.eval));
    this.minEpisodesForAdjust=Math.max(100,Math.round(this.minEpisodesForAdjustBase*preset.start));
  }
  getTuningStyle(){
    return this.tuningStyle;
  }
  setAgent(agent){
    this.agent=agent;
  }
  setRewardConfig(cfg={}){
    this.rewardConfig={...cfg};
  }
  getRewardConfig(){
    return {...this.rewardConfig};
  }
  _scaledCooldown(base){
    return Math.max(1,Math.round(base*this.cooldownFactor));
  }
  _scaleAdd(delta){
    return delta*this.magnitudeFactor;
  }
  _scaleMultiplier(base){
    if(base===1) return 1;
    if(base>1) return 1+(base-1)*this.magnitudeFactor;
    return 1-(1-base)*this.magnitudeFactor;
  }
  recordEpisode({
    fruits=0,
    reward=0,
    steps=0,
    loss=null,
    loopHits=0,
    revisitPenalty=0,
    crash=null,
    timeToFruitTotal=0,
    timeToFruitCount=0,
    rewardBreakdown=null,
  }={}){
    this.history.push({
      fruits,
      reward,
      steps,
      loopHits,
      revisitPenalty,
      crash,
      timeToFruitTotal,
      timeToFruitCount,
      breakdown:rewardBreakdown?{...rewardBreakdown}:null,
    });
    if(this.history.length>6000) this.history.shift();
    if(loss!==null && loss!==undefined){
      this.lossHistory.push(loss);
      if(this.lossHistory.length>6000) this.lossHistory.shift();
    }
    this.episode++;
  }
  _canAdjust(key,cooldown=500){
    const window=this._scaledCooldown(cooldown);
    const last=this.lastAdjust[key]??-Infinity;
    if(this.episode-last<window) return false;
    this.lastAdjust[key]=this.episode;
    return true;
  }
  _averageBreakdown(window=200){
    const recent=this.history.slice(-window).filter(item=>item.breakdown);
    if(!recent.length) return null;
    const totals=Object.fromEntries(REWARD_COMPONENT_KEYS.map(key=>[key,0]));
    recent.forEach(item=>{
      const data=item.breakdown;
      REWARD_COMPONENT_KEYS.forEach(key=>{
        totals[key]+=data[key]??0;
      });
    });
    const scale=1/recent.length;
    REWARD_COMPONENT_KEYS.forEach(key=>{
      totals[key]*=scale;
    });
    return totals;
  }
  getMetrics(){
    const fruits=this.history.map(item=>item.fruits);
    const ma100=movingAverage(fruits,100);
    const ma500=movingAverage(fruits,500);
    const prev100=movingAverage(fruits,100,100);
    const fruitSlope=ma100-prev100;
    const improvement2000=movingAverage(fruits,2000)-movingAverage(fruits,2000,2000);
    const stepsHist=this.history.map(item=>item.steps||0);
    const avgEpisodeLen100=movingAverage(stepsHist,100);
    this.bestFruit=Math.max(this.bestFruit,ma100||0);
    const regression=this.bestFruit>0 && ma100<this.bestFruit*0.75;
    const window500=this.history.slice(-500);
    const totalSteps500=window500.reduce((sum,item)=>sum+(item.steps||0),0);
    const loopHits500=window500.reduce((sum,item)=>sum+(item.loopHits||0),0);
    const revisitPenalty500=window500.reduce((sum,item)=>sum+(item.revisitPenalty||0),0);
    const crashSelfEpisodes=window500.filter(item=>item.crash==='self').length;
    const timeToFruitTotal=window500.reduce((sum,item)=>sum+(item.timeToFruitTotal||0),0);
    const timeToFruitCount=window500.reduce((sum,item)=>sum+(item.timeToFruitCount||0),0);
    const loopHitRate=totalSteps500>0?loopHits500/totalSteps500:0;
    const revisitRate=totalSteps500>0?revisitPenalty500/Math.max(1,totalSteps500):0;
    const crashRateSelf=window500.length?crashSelfEpisodes/window500.length:0;
    const timeToFruitAvg=timeToFruitCount>0?timeToFruitTotal/timeToFruitCount:0;
    const lossValues=this.lossHistory.slice(-200);
    const lossMean=lossValues.length?lossValues.reduce((a,b)=>a+b,0)/lossValues.length:0;
    const lossStd=stddev(lossValues);
    const lossRatio=lossMean>0?lossStd/lossMean:0;
    return {
      maFruit100:ma100,
      maFruit500:ma500,
      fruitSlope,
      improvement2000,
      regression,
      lossMean,
      lossStd,
      lossRatio,
      avgEpisodeLen100,
      loopHitRate,
      revisitRate,
      crashRateSelf,
      timeToFruitAvg,
    };
  }
  maybeAdjust({agent}={}){
    const actor=agent||this.agent;
    const metrics=this.getMetrics();
    const adjustments=[];
    const nextStage=this.boardStages[this.stageIndex+1];
    if(nextStage && metrics.maFruit500>nextStage.threshold && this._canAdjust('board',200)){
      this.stageIndex++;
      adjustments.push({type:'board',size:this.boardStages[this.stageIndex].size});
    }
    if(!actor||actor.kind!=='dqn'){
      return {adjustments,metrics};
    }
    if(this.episode<this.minEpisodesForAdjust){
      return {adjustments,metrics};
    }
    if(this.episode-this.lastEvaluationEpisode<this.evaluationInterval){
      return {adjustments,metrics};
    }
    this.lastEvaluationEpisode=this.episode;
    const breakdownAvg=this._averageBreakdown(240);
    if(metrics.fruitSlope<=0 && metrics.improvement2000<2 && this._canAdjust('epsilon-up',500)){
      const newEnd=clamp(actor.epsEnd+this._scaleAdd(0.03),0.01,0.6);
      const newDecay=clamp(actor.epsDecay*this._scaleMultiplier(1.2),5000,500000);
      actor.setEpsilonSchedule?.({end:newEnd,decay:newDecay});
      adjustments.push({type:'epsilon',end:newEnd,decay:newDecay,reason:'stagnation'});
    }
    if(metrics.regression && this._canAdjust('regression',800)){
      const newEnd=clamp(actor.epsEnd+this._scaleAdd(0.02),0.01,0.6);
      actor.setEpsilonSchedule?.({end:newEnd});
      const newLr=Math.max(0.0001,actor.lr*this._scaleMultiplier(0.8));
      actor.setLearningRate(newLr);
      adjustments.push({type:'lr',value:newLr,reason:'regression'});
    }else if(metrics.fruitSlope>0 && actor.epsEnd>0.12 && this._canAdjust('epsilon-down',800)){
      const newEnd=clamp(actor.epsEnd-this._scaleAdd(0.02),0.01,0.6);
      const newDecay=clamp(actor.epsDecay*this._scaleMultiplier(0.9),5000,500000);
      actor.setEpsilonSchedule?.({end:newEnd,decay:newDecay});
      adjustments.push({type:'epsilon',end:newEnd,decay:newDecay,reason:'recovery'});
    }
    if(metrics.lossRatio>0.85 && this._canAdjust('lr-down',1000)){
      const newLr=Math.max(0.0001,actor.lr*this._scaleMultiplier(0.85));
      actor.setLearningRate(newLr);
      adjustments.push({type:'lr',value:newLr,reason:'loss_ratio'});
    }else if(metrics.lossRatio<0.3 && this._canAdjust('lr-up',1200)){
      const newLr=Math.min(0.02,actor.lr*this._scaleMultiplier(1.05));
      actor.setLearningRate(newLr);
      adjustments.push({type:'lr',value:newLr,reason:'recover'});
    }
    this._adjustRewards(actor,metrics,adjustments,breakdownAvg);
    return {adjustments,metrics};
  }
  _adjustRewards(actor,metrics,adjustments,breakdownAvg){
    if(!metrics) return;
    const rewardConfig=this.rewardConfig||{};
    if(metrics.loopHitRate>0.01 && metrics.fruitSlope<=0 && this._canAdjust('reward-loop',500)){
      rewardConfig.loopPenalty=clamp((rewardConfig.loopPenalty??0.5)+this._scaleAdd(0.05),0,3);
      rewardConfig.compactWeight=0;
      adjustments.push({type:'reward',key:'loopPenalty',value:rewardConfig.loopPenalty,reason:'loop_penalty'});
    }
    if(metrics.revisitRate>0.01 && this._canAdjust('reward-revisit',500)){
      rewardConfig.revisitPenalty=clamp((rewardConfig.revisitPenalty??0.05)+this._scaleAdd(0.005),0,0.3);
      const newEnd=clamp((actor?.epsEnd??0.12)+this._scaleAdd(0.02),0.01,0.6);
      actor?.setEpsilonSchedule?.({end:newEnd});
      adjustments.push({type:'reward',key:'revisitPenalty',value:rewardConfig.revisitPenalty,reason:'revisit_penalty'});
      adjustments.push({type:'epsilon',end:newEnd,reason:'revisit_penalty'});
    }
    if(metrics.crashRateSelf>0.4 && this._canAdjust('reward-self',500)){
      rewardConfig.selfPenalty=clamp((rewardConfig.selfPenalty??25.5)+this._scaleAdd(1),0,150);
      rewardConfig.turnPenalty=clamp((rewardConfig.turnPenalty??0.001)-this._scaleAdd(0.0002),0,0.05);
      adjustments.push({type:'reward',key:'selfPenalty',value:rewardConfig.selfPenalty,reason:'self_penalty'});
    }
    let approachAdjusted=false;
    let retreatAdjusted=false;
    if(metrics.timeToFruitAvg>200 && metrics.loopHitRate<0.005 && metrics.revisitRate<0.005 && this._canAdjust('reward-fruit',500)){
      rewardConfig.approachBonus=clamp((rewardConfig.approachBonus??0.03)+this._scaleAdd(0.005),0,0.3);
      rewardConfig.retreatPenalty=clamp((rewardConfig.retreatPenalty??0.03)+this._scaleAdd(0.005),0,0.3);
      adjustments.push({type:'reward',key:'approachBonus',value:rewardConfig.approachBonus,reason:'slow_fruit'});
      adjustments.push({type:'reward',key:'retreatPenalty',value:rewardConfig.retreatPenalty,reason:'slow_fruit'});
      approachAdjusted=true;
      retreatAdjusted=true;
    }
    if(breakdownAvg){
      const avgFruit=breakdownAvg.fruitReward??0;
      const avgStep=breakdownAvg.stepPenalty??0;
      const avgRetreat=breakdownAvg.retreatPenalty??0;
      const avgApproach=breakdownAvg.approachBonus??0;
      if(avgStep<0 && Math.abs(avgStep)>Math.max(0.5,Math.abs(avgFruit))*1.3 && this._canAdjust('reward-step-down',900)){
        rewardConfig.stepPenalty=clamp((rewardConfig.stepPenalty??0.01)*this._scaleMultiplier(0.9),0.001,0.2);
        adjustments.push({type:'reward',key:'stepPenalty',value:rewardConfig.stepPenalty,reason:'step_drag'});
      }
      if(!retreatAdjusted && Math.abs(avgRetreat)>(Math.abs(avgApproach)+0.5) && this._canAdjust('reward-retreat-down',900)){
        rewardConfig.retreatPenalty=Math.max(0,(rewardConfig.retreatPenalty??0.03)-this._scaleAdd(0.005));
        adjustments.push({type:'reward',key:'retreatPenalty',value:rewardConfig.retreatPenalty,reason:'retreat_load'});
      }
      if(avgFruit<3 && metrics.timeToFruitAvg>160 && this._canAdjust('reward-fruit-extra',1200)){
        rewardConfig.fruitReward=clamp((rewardConfig.fruitReward??10)+this._scaleAdd(1),0,120);
        adjustments.push({type:'reward',key:'fruitReward',value:rewardConfig.fruitReward,reason:'fruit_support'});
      }
      if(!approachAdjusted && avgApproach<1 && metrics.timeToFruitAvg>150 && this._canAdjust('reward-approach-boost',1200)){
        rewardConfig.approachBonus=clamp((rewardConfig.approachBonus??0.03)+this._scaleAdd(0.005),0,0.3);
        adjustments.push({type:'reward',key:'approachBonus',value:rewardConfig.approachBonus,reason:'fruit_support'});
      }
    }
    this.rewardConfig={...rewardConfig};
  }
}
function updateAdvancedVisibility(){
  const type=AGENT_PRESETS[currentAlgoKey]?.type||'dqn';
  Object.entries(ui.advancedSections).forEach(([key,el])=>{
    if(!el) return;
    el.classList.toggle('hidden',key!==type);
  });
}
function instantiateAgent(key,opts={}){
  const {useCurrentUI=false,overrideDefaults=null}=opts;
  currentAlgoKey=AGENT_PRESETS[key]?key:'dueling';
  ui.algoSelect.value=currentAlgoKey;
  const preset=AGENT_PRESETS[currentAlgoKey];
  const appliedDefaults={...preset.defaults};
  if(overrideDefaults){
    if(Array.isArray(overrideDefaults.layers)) appliedDefaults.layers=overrideDefaults.layers.slice();
    if(overrideDefaults.learnRepeats!==undefined) appliedDefaults.learnRepeats=overrideDefaults.learnRepeats;
    if(overrideDefaults.dueling!==undefined) appliedDefaults.dueling=overrideDefaults.dueling;
    if(overrideDefaults.double!==undefined) appliedDefaults.double=overrideDefaults.double;
  }
  if(!useCurrentUI){
    applyPresetToUI(appliedDefaults);
  }
  agent=preset.create(stateDim,actionDim,{
    gamma:+ui.gamma.value,
    lr:+ui.lr.value,
    epsStart:+ui.epsStart.value,
    epsEnd:+ui.epsEnd.value,
    epsDecay:+ui.epsDecay.value,
    batch:+ui.batchSize.value,
    bufferSize:+ui.bufferSize.value,
    priorityAlpha:+ui.priorityAlpha.value,
    priorityBeta:+ui.priorityBeta.value,
    nStep:+ui.nStep.value,
    targetSync:+ui.targetSync.value,
    entropy:+ui.pgEntropy.value,
    valueCoef:+ui.acValueCoef.value,
    clip:+ui.ppoClip.value,
    lambda:+ui.ppoLambda.value,
    batch:+ui.ppoBatch.value,
    epochs:+ui.ppoEpochs.value,
    learnRepeats:appliedDefaults.learnRepeats,
    layers:appliedDefaults.layers,
    dueling:appliedDefaults.dueling,
    double:appliedDefaults.double,
  });
  agent.learnRepeats=(appliedDefaults.learnRepeats??preset.defaults.learnRepeats)??agent.learnRepeats??1;
  targetSyncSteps=agent.kind==='dqn'? (+ui.targetSync.value||2000):Infinity;
  updateAdvancedVisibility();
  ui.algoBadge.textContent=preset.badge||preset.label;
  ui.algoDescription.textContent=preset.description;
  if(typeof presetSelectEl!=='undefined'&&presetSelectEl&&presetSelectEl.value!==currentAlgoKey){
    presetSelectEl.value=currentAlgoKey;
  }
  updateBadgeMetrics();
  currentStagePresetKey='';
  refreshStagePresetOptions(currentAlgoKey,{preserveSelection:false});
  resetTrainingStats();
  if(agent.kind!=='dqn' && trainingMode!=='manual'){
    setTrainingMode('manual');
  }
  if(agent.kind!=='dqn'){
    ui.envCount.value='1';
    ui.envCount.disabled=true;
    reconfigureEnvironment({count:1,size:+ui.gridSize.value,force:true});
  }else{
    ui.envCount.disabled=false;
    const desiredCount=Math.max(1,+ui.envCount.value||envCount);
    reconfigureEnvironment({count:desiredCount,size:+ui.gridSize.value,force:true});
  }
  autoPilot?.setAgent?.(agent);
  updateControlAvailability();
  updateReadouts();
}
function applyPresetToUI(config){
  if(config.gamma!==undefined) ui.gamma.value=config.gamma;
  if(config.lr!==undefined) ui.lr.value=config.lr;
  if(config.epsStart!==undefined) ui.epsStart.value=config.epsStart;
  if(config.epsEnd!==undefined) ui.epsEnd.value=config.epsEnd;
  if(config.epsDecay!==undefined) ui.epsDecay.value=config.epsDecay;
  if(config.batch!==undefined) ui.batchSize.value=config.batch;
  if(config.bufferSize!==undefined) ui.bufferSize.value=config.bufferSize;
  if(config.targetSync!==undefined) ui.targetSync.value=config.targetSync;
  if(config.nStep!==undefined) ui.nStep.value=config.nStep;
  if(config.priorityAlpha!==undefined) ui.priorityAlpha.value=config.priorityAlpha;
  if(config.priorityBeta!==undefined) ui.priorityBeta.value=config.priorityBeta;
  if(config.entropy!==undefined){
    ui.pgEntropy.value=config.entropy;
    ui.acEntropy.value=config.entropy;
    ui.ppoEntropy.value=config.entropy;
  }
  if(config.valueCoef!==undefined){
    ui.acValueCoef.value=config.valueCoef;
    ui.ppoValueCoef.value=config.valueCoef;
  }
  if(config.clip!==undefined) ui.ppoClip.value=config.clip;
  if(config.lambda!==undefined) ui.ppoLambda.value=config.lambda;
  if(config.batch!==undefined) ui.ppoBatch.value=config.batch;
  if(config.epochs!==undefined) ui.ppoEpochs.value=config.epochs;
  updateReadouts();
}

function applyPreset(preset,options={}){
  if(!preset) return;
  const {preserveProgress=false}=options;
  const agentKey=getStageAgentKey(preset,currentAlgoKey);

  const overrides={};
  if(Array.isArray(preset.hiddenSizes)) overrides.layers=preset.hiddenSizes.slice();
  if(preset.learnRepeats!==undefined) overrides.learnRepeats=preset.learnRepeats;
  if(preset.dueling!==undefined) overrides.dueling=preset.dueling;
  if(preset.double!==undefined) overrides.double=preset.double;
  const {
    label,

    agent:_stageAgent,
    rewardConfig,
    hiddenSizes:_hiddenSizes,
    learnRepeats:_learnRepeats,
    lam,
    clipRatio,
    stepsPerEpoch:_stepsPerEpoch,

    trainIters,
    minibatchSize,
    batchSize,
    ...rest
  }=preset;
  const config={...rest};
  if(batchSize!==undefined) config.batch=batchSize;
  if(minibatchSize!==undefined) config.batch=minibatchSize;
  if(lam!==undefined) config.lambda=lam;
  if(clipRatio!==undefined) config.clip=clipRatio;
  if(trainIters!==undefined) config.epochs=trainIters;
  // remove properties not handled by UI
  delete config.agent;
  delete config.label;
  delete config.rewardConfig;
  delete config.hiddenSizes;
  delete config.learnRepeats;
  delete config.lam;
  delete config.clipRatio;
  delete config.stepsPerEpoch;
  delete config.trainIters;
  delete config.minibatchSize;
  delete config.batchSize;
  applyPresetToUI(config);
  if(rewardConfig) applyRewardConfigToUI({...rewardConfig});

  applyRewardsToEnv();
  const overrideArg=Object.keys(overrides).length?overrides:null;
  const targetPreset=AGENT_PRESETS[agentKey];
  currentAlgoKey=agentKey;
  ui.algoSelect.value=agentKey;
  if(presetSelectEl) presetSelectEl.value=agentKey;
  const hasProgress=episode>0||totalSteps>0;
  const canPreserve=preserveProgress&&agent&&targetPreset&&currentAlgoKey===agentKey&&hasProgress;
  if(canPreserve){
    if(overrideArg&&overrideArg.learnRepeats!==undefined) agent.learnRepeats=overrideArg.learnRepeats;
    ui.algoBadge.textContent=label||targetPreset.badge||targetPreset.label;
    applyConfigToAgent();
    updateReadouts();
    return;
  }
  instantiateAgent(agentKey,{useCurrentUI:true,overrideDefaults:overrideArg});
  if(label) ui.algoBadge.textContent=label;
  applyConfigToAgent();
  updateReadouts();
}

function refreshStagePresetOptions(agentKey,{preserveSelection=true}={}){
  if(!stageSelectEl) return;
  const fallback=agentKey&&AGENT_PRESETS[agentKey]?agentKey:'dueling';
  const targetAgent=resolveAgentKey(agentKey,fallback);
  const previousValue=preserveSelection?(stageSelectEl.value||currentStagePresetKey):'';
  stageSelectEl.innerHTML='';
  const placeholder=document.createElement('option');
  placeholder.value='';
  placeholder.textContent=STAGE_PRESET_PLACEHOLDER;
  stageSelectEl.appendChild(placeholder);
  const entries=[];
  for(const [key,preset] of Object.entries(STAGE_PRESETS)){
    if(resolveAgentKey(preset.agent,targetAgent)===targetAgent){
      entries.push({key,label:preset.label});
    }
  }
  const hasEntries=entries.length>0;
  if(stagePresetField){
    stagePresetField.classList.toggle('hidden',!hasEntries);
  }
  if(!hasEntries){
    placeholder.textContent='No stage presets available';
    stageSelectEl.disabled=true;
    currentStagePresetKey='';
    stageSelectEl.value='';
    return;
  }
  stageSelectEl.disabled=false;
  const availableKeys=new Set();
  entries.forEach(({key,label})=>{
    const option=document.createElement('option');
    option.value=key;
    option.textContent=label;
    stageSelectEl.appendChild(option);
    availableKeys.add(key);
  });
  if(preserveSelection&&previousValue&&availableKeys.has(previousValue)){
    stageSelectEl.value=previousValue;
    currentStagePresetKey=previousValue;
    return;
  }
  if(currentStagePresetKey&&availableKeys.has(currentStagePresetKey)){
    stageSelectEl.value=currentStagePresetKey;
    return;
  }
  currentStagePresetKey='';
  stageSelectEl.value='';
}

function resetTrainingStats(){
  episode=0;
  totalSteps=0;
  bestLen=0;
  rwHist.length=0;
  fruitHist.length=0;
  lossHist.length=0;
  progressPoints.length=0;
  rewardTelemetry.reset();
  updateStatsUI();
  updateRewardTelemetryUI();
  updateProgressChart();
  renderTick=0;
  contexts.forEach(ctx=>ctx.needsReset=true);
  if(autoPilot){
    autoPilot.history.length=0;
    autoPilot.lossHistory.length=0;
    autoPilot.episode=0;
    autoPilot.bestFruit=0;
    autoPilot.lastAdjust={};
    autoPilot.lastEvaluationEpisode=0;
    autoPilot.rewardConfig={...rewardConfig};
    autoPilot.setTuningStyle(aiAutoTuneStyle);
  }
  lastAutoMetrics=null;
  lastAutoSummaryEpisode=0;
}
function updateStatsUI(){
  ui.kEpisodes.textContent=episode;
  ui.kAvgRw.textContent=avg(rwHist,100).toFixed(2);
  ui.kBest.textContent=bestLen;
  ui.kFruitRate.textContent=avg(fruitHist,100).toFixed(2);
}
function setProgressChartCollapsed(collapsed){
  if(!ui.progressChartPanel||!ui.progressChartBody||!ui.progressChartToggle) return;
  ui.progressChartPanel.classList.toggle('collapsed',!!collapsed);
  if(collapsed){
    ui.progressChartBody.setAttribute('hidden','');
  }else{
    ui.progressChartBody.removeAttribute('hidden');
  }
  ui.progressChartToggle.setAttribute('aria-expanded',String(!collapsed));
  ui.progressChartToggle.textContent=collapsed?'Visa diagram':'Dölj diagram';
}
function updateProgressChart(){
  if(!ui.progressChartSvg) return;
  const data=progressPoints.slice(-PROGRESS_POINTS_MAX);
  const hasData=data.length>0;
  const elements=[['progressChartCanvas',!hasData],['progressChartLegend',!hasData],['progressChartMeta',!hasData]];
  elements.forEach(([key,shouldHide])=>{
    const el=ui[key];
    if(!el) return;
    el.classList.toggle('hidden',shouldHide);
  });
  if(ui.progressChartEmpty) ui.progressChartEmpty.classList.toggle('hidden',hasData);
  if(!hasData){
    ui.progressRewardPath?.setAttribute('d','');
    ui.progressFruitPath?.setAttribute('d','');
    if(ui.progressChartGrid) ui.progressChartGrid.innerHTML='';
    if(ui.progressChartRange) ui.progressChartRange.textContent='—';
    return;
  }
  const width=PROGRESS_CHART_WIDTH;
  const height=PROGRESS_CHART_HEIGHT;
  const rewardVals=data.map(p=>p.reward).filter(v=>Number.isFinite(v));
  const fruitVals=data.map(p=>p.fruit).filter(v=>Number.isFinite(v));
  const values=[...rewardVals,...fruitVals];
  let min=Math.min(...values);
  let max=Math.max(...values);
  if(!values.length||!Number.isFinite(min)||!Number.isFinite(max)){
    min=0;
    max=1;
  }
  if(min===max){
    const pad=Math.abs(min)||1;
    min-=pad*0.5;
    max+=pad*0.5;
  }
  const pad=(max-min)*0.08;
  min-=pad;
  max+=pad;
  const toX=index=>data.length>1?(index/(data.length-1))*width:width/2;
  const toY=value=>{
    const norm=(value-min)/(max-min||1);
    const y=height-(norm*height);
    return Math.min(height,Math.max(0,y));
  };
  const rewardPath=data.map((point,i)=>`${i===0?'M':'L'}${toX(i).toFixed(1)},${toY(point.reward).toFixed(1)}`).join(' ');
  const fruitPath=data.map((point,i)=>`${i===0?'M':'L'}${toX(i).toFixed(1)},${toY(point.fruit).toFixed(1)}`).join(' ');
  ui.progressRewardPath?.setAttribute('d',rewardPath);
  ui.progressFruitPath?.setAttribute('d',fruitPath);
  if(ui.progressChartGrid){
    const ticks=[max,(max+min)/2,min];
    ui.progressChartGrid.innerHTML=ticks.map(value=>{
      const y=toY(value);
      return `<line x1="0" y1="${y.toFixed(1)}" x2="${width}" y2="${y.toFixed(1)}"></line>`+
        `<text x="8" y="${y.toFixed(1)}" dominant-baseline="middle">${formatMetric(value,2)}</text>`;
    }).join('');
  }
  const first=data[0];
  const last=data[data.length-1];
  if(ui.progressChartRange){
    ui.progressChartRange.textContent=`${first.startEpisode}–${last.episode}`;
  }
}
function recordProgressPoint(){
  if(rwHist.length<100||fruitHist.length<100) return;
  const rewardAvg=avg(rwHist,100);
  const fruitAvg=avg(fruitHist,100);
  progressPoints.push({
    episode,
    startEpisode:Math.max(1,episode-99),
    reward:rewardAvg,
    fruit:fruitAvg,
  });
  if(progressPoints.length>PROGRESS_POINTS_MAX) progressPoints.shift();
  updateProgressChart();
}
function updateRewardTelemetryUI(){
  if(!ui.rewardTelemetryBody) return;
  const {rows,total}=rewardTelemetry.summary();
  const frag=document.createDocumentFragment();
  const valueClass=value=>{
    if(value>1e-3) return 'positive';
    if(value<-1e-3) return 'negative';
    return 'neutral';
  };
  rows.forEach(row=>{
    const tr=document.createElement('tr');
    const lastClass=valueClass(row.last);
    const avgClass=valueClass(row.avg100);
    const trendClass=valueClass(row.trend);
    tr.innerHTML=`
      <td>${row.label}</td>
      <td class="mono ${lastClass}">${formatMetric(row.last,2)}</td>
      <td class="mono ${avgClass}">${formatMetric(row.avg100,2)}</td>
      <td class="mono ${avgClass}">${formatMetric(row.avg500,2)}</td>
      <td class="mono share">${formatPercent(row.share,1)}</td>
      <td class="mono trend ${trendClass}">${formatSigned(row.trend,2)}</td>
    `;
    frag.appendChild(tr);
  });
  ui.rewardTelemetryBody.innerHTML='';
  ui.rewardTelemetryBody.appendChild(frag);
  if(ui.rewardTelemetrySummary){
    const netClass=valueClass(total.avg100);
    const trendClass=valueClass(total.trend);
    ui.rewardTelemetrySummary.textContent=`${formatMetric(total.avg100,2)} (trend ${formatSigned(total.trend,2)})`;
    ui.rewardTelemetrySummary.className=`mono ${netClass}`;
    ui.rewardTelemetrySummary.dataset.trend=trendClass;
  }
}
function flash(message,danger=false){
  ui.trainState.textContent=message;
  ui.trainState.style.background=danger?'var(--danger)':'#1a1f46';
  ui.trainState.style.borderColor=danger?'#ff8da4':'#2a2f61';
  setTimeout(()=>{
    ui.trainState.textContent=watching?'watching':(training?'training':'idle');
    ui.trainState.style.background='#1a1f46';
    ui.trainState.style.borderColor='#2a2f61';
  },1200);
}

/* ---------------- Training loop ---------------- */
async function finalizeContextEpisode(ctx,envIndex){
  agent.drainPending?.(envIndex);
  const loss=await agent.finishEpisode?.(ctx);
  if(loss!==null && loss!==undefined){
    lossHist.push(loss);
    if(lossHist.length>1000) lossHist.shift();
  }
  episode++;
  rwHist.push(ctx.totalReward);
  if(rwHist.length>1000) rwHist.shift();
  fruitHist.push(ctx.fruits);
  if(fruitHist.length>1000) fruitHist.shift();
  const envRef=vecEnv.getEnv(envIndex);
  if(envRef) bestLen=Math.max(bestLen,envRef.snake.length);
  const breakdown=envRef?.getEpisodeBreakdown?.();
  const loopHits=envRef?.loopHits??0;
  const revisitPenalty=envRef?.revisitAccum??0;
  const crashType=envRef?.lastCrash??null;
  const timeToFruitTotal=envRef?.timeToFruitAccum??0;
  const timeToFruitCount=envRef?.timeToFruitCount??0;
  const avgTimeToFruit=timeToFruitCount>0?timeToFruitTotal/timeToFruitCount:null;
  updateStatsUI();
  rewardTelemetry.record(breakdown);
  updateRewardTelemetryUI();
  if(episode%100===0) recordProgressPoint();
  if(checkpointEnabled && checkpointEpisodeInterval>0 && episode%checkpointEpisodeInterval===0){
    try{
      const snapshot=await buildAppState();
      await saveCheckpoint(snapshot);
    }catch(err){
      console.error('Periodic checkpoint save failed',err);
    }
  }
  const latestLoss=lossHist.length?lossHist[lossHist.length-1]:null;
  let adjustments=[];
  if(autoActive && autoPilot){
    autoPilot.setAgent(agent);
    autoPilot.recordEpisode({
      fruits:ctx.fruits,
      reward:ctx.totalReward,
      steps:ctx.steps,
      loss:latestLoss,
      loopHits,
      revisitPenalty,
      crash:crashType,
      timeToFruitTotal,
      timeToFruitCount,
      rewardBreakdown:breakdown,
    });
    const res=autoPilot.maybeAdjust({agent});
    const metrics=res?.metrics||null;
    const autoEpisode=autoPilot?.episode||0;
    if(metrics) lastAutoMetrics=metrics;
    if(res?.adjustments?.length){
      adjustments=res.adjustments.map(adj=>({
        ...adj,
        metrics,
        episode:autoEpisode,
      }));
      lastAutoSummaryEpisode=autoEpisode;
    }else if(metrics && autoEpisode-lastAutoSummaryEpisode>=200){
      logAutoSummary(metrics,autoEpisode);
      lastAutoSummaryEpisode=autoEpisode;
    }
  }
  if(autoActive && autoRunLimit>0){
    if(autoRunStopEpisode && episode>=autoRunStopEpisode){
      const preset=AUTO_TUNING_STYLES[aiAutoTuneStyle]||AUTO_TUNING_STYLES[DEFAULT_AUTO_STYLE];
<<<<<<< HEAD
      const modeLabel=tuneMode===TUNE_MODES.AI?'Auto-Tune med AI':'Auto-Tune utan AI';
=======
      const modeLabel=tuneMode===TUNE_MODES.AI?'AI-läge':'Auto-läge';
>>>>>>> 17d9406f
      logAutoEvent({
        title:`${modeLabel} pausat`,
        detail:`${autoRunLimit} episoder i ${preset.label.toLowerCase()} läge`,
        tone:'summary',
        episode:autoPilot?.episode||episode,
      });
      flash(`Mål nått – ${modeLabel} pausat.`);
      stopTraining({reachedTarget:true});
      autoRunStopEpisode=null;
    }else if(autoRunStopEpisode){
      updateAiRunLimitHint();
    }
  }
  aiEpisodeHistory.push({
    episode,
    reward:ctx.totalReward,
    fruits:ctx.fruits,
    steps:ctx.steps,
    loopHits,
    revisitPenalty,
    crash:crashType||'none',
    timeToFruitAvg:avgTimeToFruit,
    breakdown:breakdown?{...breakdown}:null,
  });
  if(aiEpisodeHistory.length>6000) aiEpisodeHistory.shift();
  if(aiTuner) aiTuner.maybeTune({episode});
  ctx.totalReward=0;
  ctx.fruits=0;
  ctx.steps=0;
  ctx.needsReset=true;
  ctx.state=null;
  return adjustments;
}
async function applyAutoAdjustments(adjustments){
  if(!Array.isArray(adjustments)||!adjustments.length) return;
  let nextBoard=null;
  let rewardAdjusted=false;
  adjustments.forEach(adj=>{
    if(adj.type==='board'){
      nextBoard=adj.size;
    }else if(adj.type==='reward'){
      rewardAdjusted=true;
    }
  });
  if(nextBoard){
    ui.gridSize.value=`${nextBoard}`;
    updateGridLabel();
    reconfigureEnvironment({size:nextBoard,force:true});
    flash(`Curriculum: ${nextBoard}×${nextBoard}`);
  }
  if(rewardAdjusted){
    const cfg=autoPilot?.getRewardConfig?.()||{...rewardConfig};
    applyRewardConfigToUI(cfg);
  }
  if(agent?.kind==='dqn'){
    ui.epsStart.value=agent.epsStart.toFixed(2);
    ui.epsEnd.value=agent.epsEnd.toFixed(2);
    ui.epsDecay.value=`${Math.round(agent.epsDecay)}`;
    ui.lr.value=agent.lr.toFixed(4);
  }
  updateReadouts();
  logAutoAdjustments(adjustments);
}
async function performVectorStep(mode){
  ensureContextPool();
  if(!contexts.length) return false;
  contexts.forEach(ctx=>{
    if(ctx.needsReset || !ctx.state){
      const state=vecEnv.resetEnv(ctx.envIndex);
      ctx.state=Float32Array.from(state);
      ctx.totalReward=0;
      ctx.fruits=0;
      ctx.steps=0;
      ctx.needsReset=false;
      if(ctx.envIndex===renderIndex){
        env=vecEnv.getEnv(renderIndex)||env;
        if(env) setImmediateState(env);
      }
    }
  });
  env=vecEnv.getEnv(renderIndex)||env;
  const displayEnv=env;
  const shouldRender=(renderTick%mode.renderEvery===0);
  let before=null;
  if(shouldRender && displayEnv){
    before=snapshotEnv(displayEnv);
  }
  const actions=contexts.map(ctx=>agent.act(ctx.state));
  const {nextStates,rewards,dones,ateFruit}=vecEnv.step(actions);
  renderTick++;
  if(shouldRender && displayEnv){
    const after=snapshotEnv(displayEnv);
    enqueueRenderFrame(before,after,mode.frameMs);
    await waitForRenderCapacity(mode.queueTarget);
  }
  const pendingAdjustments=[];
  for(let i=0;i<contexts.length;i++){
    const ctx=contexts[i];
    const reward=rewards[i];
    const nextState=nextStates[i];
    const done=dones[i];
    const ate=ateFruit[i];
    if(agent.kind==='dqn'){
      agent.recordTransition(i,ctx.state,actions[i],reward,nextState,done);
    }else{
      agent.recordTransition(ctx.state,actions[i],reward,nextState,done);
    }
    ctx.state=nextState;
    ctx.totalReward+=reward;
    if(ate||reward>1) ctx.fruits++;
    ctx.steps++;
    totalSteps++;
    if(done){
      const adjustments=await finalizeContextEpisode(ctx,i);
      pendingAdjustments.push(...adjustments);
    }
  }
  const repeats=agent.learnRepeats??1;
  for(let i=0;i<repeats;i++){
    const loss=await agent.learn();
    if(loss!==null && loss!==undefined){
      lossHist.push(loss);
      if(lossHist.length>1000) lossHist.shift();
    }
  }
  if(agent.kind==='dqn' && targetSyncSteps>0 && totalSteps%targetSyncSteps===0){
    agent.syncTarget();
  }
  if(agent.updateEpsilon){
    const eps=agent.updateEpsilon(totalSteps);
    if(agent.kind==='dqn' && eps!==undefined){
      ui.epsReadout.textContent=eps.toFixed(2);
    }
  }
  if(totalSteps%32===0) await tf.nextFrame();
  if(pendingAdjustments.length){
    await applyAutoAdjustments(pendingAdjustments);
  }
  return true;
}
async function trainingLoop(ts){
  if(!training||watching){
    trainingToken=0;
    return;
  }
  const mode=playbackModes[playbackMode]||playbackModes.cinematic;
  if(ts-lastFrame<mode.frameMs){
    trainingToken=requestAnimationFrame(trainingLoop);
    return;
  }
  lastFrame=ts;
  for(let i=0;i<mode.stepsPerFrame;i++){
    const cont=await performVectorStep(mode);
    if(!cont||!training||watching) break;
  }
  if(training&&!watching){
    trainingToken=requestAnimationFrame(trainingLoop);
  }else{
    trainingToken=0;
  }
}
function startTraining(){
  if(training||watching||!agent) return;
  ensureContextPool();
  autoPilot?.setAgent?.(agent);
  training=true;
  ui.trainState.textContent='training';
  scheduleAutoRunTarget();
  lastFrame=0;
  if(!trainingToken) trainingToken=requestAnimationFrame(trainingLoop);
}
function stopTraining(opts={}){
  const {reachedTarget=false}=opts||{};
  if(!training) return;
  training=false;
  if(trainingToken){
    cancelAnimationFrame(trainingToken);
    trainingToken=0;
  }
  ui.trainState.textContent='idle';
  autoRunStopEpisode=null;
  updateAiRunLimitHint(reachedTarget);
}
async function playSingleEpisode(){
  if(training||watching) return;
  if(envCount>1){
    flash('Step mode requires envCount = 1',true);
    return;
  }
  ensureContextPool();
  const target=episode+1;
  const mode=playbackModes.cinematic;
  while(episode<target){
    await performVectorStep(mode);
  }
}
function previewDeath(env,action){
  const d=env.dir;
  const L={x:-d.y,y:d.x};
  const R={x:d.y,y:-d.x};
  const F=d;
  const dir=action===1?L:action===2?R:F;
  const h=env.snake[0];
  const nx=h.x+dir.x;
  const ny=h.y+dir.y;
  const tail=env.snake[env.snake.length-1];
  const willGrow=(nx===env.fruit.x && ny===env.fruit.y);
  const hitsWall=nx<0||ny<0||nx>=env.cols||ny>=env.rows;
  const key=`${nx},${ny}`;
  const hitsBody=env.snakeSet.has(key) && !(tail && tail.x===nx && tail.y===ny && !willGrow);
  return hitsWall||hitsBody;
}
async function watchSmoothEpisode(){
  if(watching||!agent) return;
  const wasTraining=training;
  if(wasTraining) stopTraining();
  if(liveViewHidden) setLiveViewHidden(false);
  watching=true;
  ui.trainState.textContent='watching';
  ui.btnWatch.disabled=true;
  try{
    await waitForRenderIdle();
    if(window.showDirectoryPicker){
      try{
        const checkpoint=await readLatestCheckpoint();
        await applyCheckpointData(checkpoint);
      }catch(err){
        console.warn('Failed to read latest-checkpoint',err);
      }
    }
    const desired=+ui.gridSize.value;
    if(env.cols!==desired||env.rows!==desired){
      resetEnvironment(desired,true);
    }
    let state=env.reset();
    setImmediateState(env);
    const mode=playbackModes.watch;
    const maxSteps=COLS*ROWS*6;
    let steps=0;
    let done=false;
    while(!done && steps<maxSteps){
      const before=snapshotEnv(env);
      let action=agent.greedyAction(state);
      if(previewDeath(env,action)){
        for(const alt of [0,1,2]){
          if(!previewDeath(env,alt)){ action=alt; break; }
        }
      }
      const {state:nextState,done:finished}=env.step(action);
      const after=snapshotEnv(env);
      enqueueRenderFrame(before,after,mode.frameMs);
      await waitForRenderCapacity(mode.queueTarget);
      await tf.nextFrame();
      state=nextState;
      done=finished;
      steps++;
    }
    await waitForRenderIdle();
    bestLen=Math.max(bestLen,env.snake.length);
    ui.kBest.textContent=bestLen;
  }finally{
    watching=false;
    ui.btnWatch.disabled=false;
    ui.trainState.textContent=wasTraining?'training':'idle';
    if(wasTraining) startTraining();
  }
}

/* ---------------- Save / load ---------------- */
function ensureFileAccessSupport(){
  const secureOk=window.isSecureContext||['localhost','127.0.0.1','::1'].includes(window.location.hostname);
  if(!('showSaveFilePicker' in window)){
    if(!checkpointSupportWarned){
      console.warn('File System Access API is unavailable in this browser; checkpoint saving disabled.');
      checkpointSupportWarned=true;
    }
    return false;
  }
  if(!secureOk){
    if(!checkpointSupportWarned){
      console.warn('Checkpoint saving requires HTTPS or localhost to access the File System Access API.');
      checkpointSupportWarned=true;
    }
    return false;
  }
  return true;
}

function updateCheckpointToggleUI(){
  if(!ui.btnCheckpointToggle) return;
  ui.btnCheckpointToggle.classList.toggle('active',checkpointEnabled);
  ui.btnCheckpointToggle.textContent=checkpointEnabled?'Disable Checkpoint Save':'Enable Checkpoint Save';
  ui.btnCheckpointToggle.setAttribute('aria-pressed',checkpointEnabled?'true':'false');
}

async function handleCheckpointToggle(){
  if(checkpointEnabled){
    checkpointEnabled=false;
    updateCheckpointToggleUI();
    return;
  }
  if(!ensureFileAccessSupport()){
    flash('File access unsupported',true);
    return;
  }
  try{
    if(!checkpointFileHandle){
      checkpointFileHandle=await window.showSaveFilePicker({
        suggestedName:'snake-training-checkpoint.json',
        types:[{
          description:'JSON files',
          accept:{'application/json':['.json']},
        }],
      });
    }
    if(checkpointFileHandle?.queryPermission){
      const status=await checkpointFileHandle.queryPermission({mode:'readwrite'});
      if(status==='denied') throw new Error('Permission denied');
      if(status==='prompt'){
        const granted=await checkpointFileHandle.requestPermission({mode:'readwrite'});
        if(granted!=='granted') throw new Error('Permission denied');
      }
    }else if(checkpointFileHandle?.requestPermission){
      const granted=await checkpointFileHandle.requestPermission({mode:'readwrite'});
      if(granted!=='granted') throw new Error('Permission denied');
    }
    checkpointEnabled=true;
    updateCheckpointToggleUI();
  }catch(err){
    if(err?.name==='AbortError'){
      console.warn('Checkpoint save selection was cancelled by the user.');
    }else{
      console.error('Failed to enable checkpoint saving',err);
      flash('Failed to enable checkpoint save',true);
    }
    checkpointEnabled=false;
    updateCheckpointToggleUI();
  }
}

async function saveCheckpoint(data){
  if(!checkpointEnabled||!checkpointFileHandle) return false;
  if(!ensureFileAccessSupport()) return false;
  try{
    if(checkpointFileHandle?.queryPermission){
      const status=await checkpointFileHandle.queryPermission({mode:'readwrite'});
      if(status==='denied') throw new Error('Permission denied');
      if(status==='prompt'){
        const granted=await checkpointFileHandle.requestPermission({mode:'readwrite'});
        if(granted!=='granted') throw new Error('Permission denied');
      }
    }else if(checkpointFileHandle?.requestPermission){
      const granted=await checkpointFileHandle.requestPermission({mode:'readwrite'});
      if(granted!=='granted') throw new Error('Permission denied');
    }
    const writable=await checkpointFileHandle.createWritable();
    const payload=JSON.stringify(data,null,2);
    await writable.write(payload);
    await writable.close();
    return true;
  }catch(err){
    console.error('Failed to save checkpoint',err);
    return false;
  }
}

async function buildAppState(){
  const agentState=await agent.exportState();
  return {
    version:4,
    createdAt:new Date().toISOString(),
    algo:currentAlgoKey,
    playback:playbackMode,
    mode:trainingMode,
    envCount,
    gridSize:+ui.gridSize.value,
    rewardConfig:{...rewardConfig},
    agent:agentState,
    meta:{
      episode,totalSteps,bestLen,
      envCount,
      boardSize:COLS,
      rwHist:Array.from(rwHist),
      fruitHist:Array.from(fruitHist),
      lossHist:Array.from(lossHist),
      rewardTelemetry:rewardTelemetry.toJSON(),
    },
  };
}
function applyMeta(meta={}){
  episode=+meta.episode||0;
  totalSteps=+meta.totalSteps||0;
  bestLen=+meta.bestLen||0;
  assignArray(rwHist,meta.rwHist,v=>+v||0);
  assignArray(fruitHist,meta.fruitHist,v=>+v||0);
  assignArray(lossHist,meta.lossHist,v=>+v||0);
  if(meta.rewardTelemetry){
    rewardTelemetry.fromJSON(meta.rewardTelemetry);
  }else{
    rewardTelemetry.reset();
  }
  updateRewardTelemetryUI();
  const hasMetaCount=typeof meta.envCount==='number';
  let nextCount=hasMetaCount?meta.envCount:envCount;
  if(trainingMode!=='manual'){
    nextCount=Math.max(12,nextCount||12);
  }else{
    nextCount=Math.max(1,nextCount||1);
  }
  const nextSize=typeof meta.boardSize==='number'?meta.boardSize:+ui.gridSize.value;
  if(hasMetaCount){
    ui.envCount.value=`${nextCount}`;
  }
  if(typeof meta.boardSize==='number'){
    ui.gridSize.value=`${meta.boardSize}`;
    updateGridLabel();
  }
  reconfigureEnvironment({count:nextCount,size:nextSize,force:true});
  if(trainingMode!=='manual' && autoPilot){
    const stageIdx=autoPilot.boardStages.findIndex(stage=>stage.size===COLS);
    if(stageIdx>=0) autoPilot.stageIndex=stageIdx;
  }
  updateStatsUI();
  updateReadouts();
}
async function saveTrainingToFile(){
  if(!agent) return;
  const resume=training;
  if(resume) stopTraining();
  try{
    await waitForRenderIdle();
    const state=await buildAppState();
    const blob=new Blob([JSON.stringify(state,null,2)],{type:'application/json'});
    const stamp=new Date().toISOString().replace(/[:.]/g,'-');
    const url=URL.createObjectURL(blob);
    const a=document.createElement('a');
    a.href=url;
    a.download=`snake-training-${stamp}.json`;
    document.body.appendChild(a);
    a.click();
    document.body.removeChild(a);
    setTimeout(()=>URL.revokeObjectURL(url),1000);
    flash('Saved to file');
  }catch(err){
    console.error(err);
    flash('Failed to save',true);
  }finally{
    if(resume&&!watching) startTraining();
  }
}
async function ensureCheckpointDirectory(){
  if(!window.showDirectoryPicker) throw new Error('File access is not supported in this browser');
  if(!checkpointDirHandle){
    checkpointDirHandle=await window.showDirectoryPicker({mode:'read'});
  }
  return checkpointDirHandle;
}
async function readLatestCheckpoint(){
  const handle=await ensureCheckpointDirectory();
  const latest=await handle.getDirectoryHandle('latest');
  const fileHandle=await latest.getFileHandle('checkpoint.json');
  const file=await fileHandle.getFile();
  const text=await file.text();
  return JSON.parse(text);
}
async function applyCheckpointData(data){
  if(!data||!data.agent) throw new Error('Invalid checkpoint');
  const kind=(data.agent.kind==='dqn')?'dueling':(AGENT_PRESETS[data.agent.kind]?data.agent.kind:'dueling');
  const preset=AGENT_PRESETS[kind];
  if(preset){
    applyPresetToUI({...preset.defaults,...(data.agent.config||{})});
  }
  if(data.rewardConfig) applyRewardConfigToUI(data.rewardConfig);
  }


async function loadTrainingFromFile(file){
  if(!agent||!file) return;
  if(watching){
    flash('Stop watching first',true);
    return;
  }
  const resume=training;
  if(resume) stopTraining();
  try{
    const text=await file.text();
    const data=JSON.parse(text);
    if(!data||!data.agent) throw new Error('Invalid save file');
    const algo=data.algo&&AGENT_PRESETS[data.algo]?data.algo:'dueling';
    applyPresetToUI({...AGENT_PRESETS[algo].defaults,...data.agent.config});
    if(data.rewardConfig) applyRewardConfigToUI(data.rewardConfig);
    const loadedEnvCount=data.envCount??data.meta?.envCount??envCount;
    const boardSize=typeof data.gridSize==='number'?data.gridSize:typeof data.meta?.boardSize==='number'?data.meta.boardSize:+ui.gridSize.value;
    ui.envCount.value=`${loadedEnvCount}`;
    ui.gridSize.value=`${boardSize}`;
    updateGridLabel();
    reconfigureEnvironment({count:loadedEnvCount,size:boardSize,force:true});
    instantiateAgent(algo,{useCurrentUI:true});
    await agent.importState(data.agent);
    applyConfigToAgent();
    if(data.playback) setPlaybackMode(data.playback);
    if(data.mode) setTrainingMode(data.mode);
    applyMeta(data.meta||{});
    flash('Loaded from file');
  }catch(err){
    console.error(err);
    flash('Failed to load',true);
  }finally{
    if(resume&&!watching) startTraining();
  }
}

/* ---------------- Init ---------------- */
const presetSelect=document.getElementById('presetSelect');
if(presetSelect){
  presetSelectEl=presetSelect;
  for(const [key,preset] of Object.entries(AGENT_PRESETS)){
    const option=document.createElement('option');
    option.value=key;
    option.textContent=preset.label;
    if(key===currentAlgoKey) option.selected=true;
    presetSelect.appendChild(option);
  }
  presetSelect.addEventListener('change',e=>{
    const key=e.target.value;
    if(AGENT_PRESETS[key]){
      instantiateAgent(key);
    }

  });
}

const stageSelect=document.getElementById('stagePresetSelect');
if(stageSelect){

  stageSelectEl=stageSelect;
  stagePresetField=stageSelect.closest('.field');
  refreshStagePresetOptions(currentAlgoKey);
  stageSelect.addEventListener('change',e=>{
    const presetKey=e.target.value;
    if(!presetKey){
      currentStagePresetKey='';
      if(AGENT_PRESETS[currentAlgoKey]){
        const basePreset=AGENT_PRESETS[currentAlgoKey];
        ui.algoBadge.textContent=basePreset.badge||basePreset.label;
      }
      refreshStagePresetOptions(currentAlgoKey);
      return;
    }
    const preset=STAGE_PRESETS[presetKey];
    if(preset){
      applyPreset(preset,{preserveProgress:true});
      currentStagePresetKey=presetKey;
      refreshStagePresetOptions(currentAlgoKey);
      stageSelect.value=presetKey;

    }
  });
}

aiTuner=createAITuner({
  getVecEnv:()=>vecEnv,
  fetchTelemetry:({interval})=>buildAITelemetrySnapshot(interval),
  applyRewardConfig:applyAITunerRewardConfig,
  applyHyperparameters:applyAITunerHyperparameters,
  log:logAITunerEvent,
  isCheckpointEnabled:()=>checkpointEnabled,
  handleGroqResponse,
});
aiTuner.setInterval(aiAnalysisInterval);
<<<<<<< HEAD
applyTuneMode();
=======
aiTuner.setEnabled(tuneMode!==TUNE_MODES.CLASSIC);
>>>>>>> 17d9406f

window.addEventListener('load',()=>{
  bindUI();
  setPlaybackMode('cinematic');
  instantiateAgent('dueling');
  hyperParams=getHyperparameterSnapshot();
  setImmediateState(env);
});
</script>
</body>
</html><|MERGE_RESOLUTION|>--- conflicted
+++ resolved
@@ -208,7 +208,7 @@
 .auto-tune-controls .toggle{
   margin-left:auto;
 }
-<<<<<<< HEAD
+
 .toggle{
   display:inline-flex;
   align-items:center;
@@ -251,8 +251,7 @@
   opacity:0.5;
   cursor:not-allowed;
 }
-=======
->>>>>>> 17d9406f
+
 .tune-status{
   font-size:12px;
   font-weight:600;
@@ -1053,11 +1052,9 @@
         <button type="button" class="pill" data-mode="auto">Auto</button>
         <button type="button" class="pill" data-mode="ai">AI</button>
       </div>
-<<<<<<< HEAD
+
       <span class="hint">Auto-läge låser upp Auto/AI-kontrollerna nedan.</span>
-=======
-      <span class="hint">Manual = inga ändringar · Auto = klassisk autojustering · AI = analys &amp; justering.</span>
->>>>>>> 17d9406f
+
     </div>
     <div class="field block">
       <label for="algoSelect">Algorithm</label>
@@ -1088,7 +1085,6 @@
         </div>
       </div>
 
-<<<<<<< HEAD
       <div class="auto-tune-controls" role="group" aria-label="Auto-Tune-lägen">
         <button id="autoButton" type="button" class="btn blue" aria-pressed="false">Auto</button>
         <label class="toggle">
@@ -1098,11 +1094,7 @@
       </div>
 
       <div id="tuneStatus" class="tune-status" role="status" aria-live="polite">🔵 Analysläge – AI föreslår, inga ändringar</div>
-=======
-
-      <div id="tuneStatus" class="tune-status" role="status" aria-live="polite">⚪ Manuell – inga automatiska justeringar</div>
-
->>>>>>> 17d9406f
+
 
       <div class="ai-auto-tune__controls" role="group" aria-label="AI Auto-Tune inställningar">
         <section class="ai-auto-tune__column" aria-labelledby="aiAutoTuneAiHeading">
@@ -3627,10 +3619,7 @@
   aiAutoTuneToggle:document.getElementById('aiAutoTuneToggle'),
   algoSelect:document.getElementById('algoSelect'),
   algoDescription:document.getElementById('algoDescription'),
-<<<<<<< HEAD
-=======
-
->>>>>>> 17d9406f
+
   tuneStatus:document.getElementById('tuneStatus'),
   aiIntervalSlider:document.getElementById('aiIntervalSlider'),
   aiIntervalReadout:document.getElementById('aiIntervalReadout'),
@@ -3775,23 +3764,14 @@
 let renderTick=0;
 let trainingMode='manual';
 const TUNE_MODES={
-<<<<<<< HEAD
+
   ANALYSIS:'analysis',
   CLASSIC:'classic',
   AI:'ai',
 };
 let tuneMode=TUNE_MODES.ANALYSIS;
 let autoActive=false;
-=======
-
-  MANUAL:'manual',
-  CLASSIC:'classic',
-  AI:'ai',
-};
-let tuneMode=TUNE_MODES.MANUAL;
-let autoActive=false;
-
->>>>>>> 17d9406f
+
 let autoPilot=null;
 const autoLogEntries=[];
 const MAX_AUTO_LOG_ENTRIES=24;
@@ -3908,7 +3888,7 @@
 }
 function updateAutoLogVisibility(){
   if(!ui.autoLogPanel) return;
-<<<<<<< HEAD
+
   ui.autoLogPanel.classList.toggle('hidden',trainingMode!=='auto');
 }
 
@@ -3991,69 +3971,7 @@
   if(prevMode!==tuneMode){
     announceTuneModeChange(prevMode,tuneMode);
   }
-=======
-
-  ui.autoLogPanel.classList.toggle('hidden',!autoActive);
-}
-
-function updateTuneModeUI() {
-  if (ui.autoButton) {
-    ui.autoButton.setAttribute('aria-pressed', autoActive ? 'true' : 'false');
-    ui.autoButton.classList.remove('blue', 'purple', 'green');
-
-    if (tuneMode === TUNE_MODES.ANALYSIS) {
-      ui.autoButton.classList.add('blue');
-    } else if (tuneMode === TUNE_MODES.CLASSIC) {
-      ui.autoButton.classList.add('purple');
-    } else if (tuneMode === TUNE_MODES.AI) {
-      ui.autoButton.classList.add('green');
-    }
-  }
-
-  if (ui.tuneStatus) {
-    if (tuneMode === TUNE_MODES.ANALYSIS) {
-      ui.tuneStatus.textContent = '🔵 Analysläge – AI föreslår, inga ändringar';
-    } else if (tuneMode === TUNE_MODES.CLASSIC) {
-      ui.tuneStatus.textContent = '🟣 Auto-Tune utan AI – klassisk reglering';
-    } else if (tuneMode === TUNE_MODES.AI) {
-      ui.tuneStatus.textContent = '🟢 Auto-Tune med AI – ändringar appliceras automatiskt';
-    }
-  }
-
-  if (ui.aiAutoTuneToggle) {
-    // AI-toggle ska bara gå att klicka på om Auto-knappen är aktiv
-    ui.aiAutoTuneToggle.disabled = !autoActive;
-  }
-}
-
-function applyTuneMode() {
-  if (!ui.autoButton) return;
-
-  let aiChecked = !!ui.aiAutoTuneToggle?.checked;
-
-  // Om auto inte är aktivt → AI ska tvingas av
-  if (!autoActive && aiChecked && ui.aiAutoTuneToggle) {
-    ui.aiAutoTuneToggle.checked = false;
-    aiChecked = false;
-  }
-
-  // Bestäm vilket läge vi hamnar i
-  if (!autoActive) {
-    tuneMode = TUNE_MODES.ANALYSIS;
-  } else {
-    tuneMode = aiChecked ? TUNE_MODES.AI : TUNE_MODES.CLASSIC;
-  }
-
-  aiAnalysisOnly = tuneMode === TUNE_MODES.ANALYSIS;
-  aiAutoTuneEnabled = tuneMode === TUNE_MODES.AI;
-
-  // Bara Analys & AI ska aktivera aiTuner – Classic körs utan AI
-  const shouldEnableAITuner = tuneMode !== TUNE_MODES.CLASSIC;
-  if (aiTuner) aiTuner.setEnabled(shouldEnableAITuner);
-
-  updateAutoLogVisibility();
-  updateTuneModeUI();
->>>>>>> 17d9406f
+
 }
 function logAutoEvent({title='',detail='',metrics=null,tone='info',episode=null}={}){
   if(!ui.autoLogStream) return;
@@ -4674,10 +4592,7 @@
       setAiAutoStyle(btn.dataset.style||DEFAULT_AUTO_STYLE);
     });
   });
-<<<<<<< HEAD
-=======
-
->>>>>>> 17d9406f
+
   ui.fileLoader?.addEventListener('change',async ev=>{
     const [file]=ev.target.files||[];
     if(file) await loadTrainingFromFile(file);
@@ -4800,32 +4715,27 @@
   if(wasTraining&&!watching) startTraining();
 }
 function setTrainingMode(mode){
-<<<<<<< HEAD
+
   const allowed=['manual','auto'];
-=======
-  const allowed=['manual','auto','ai'];
->>>>>>> 17d9406f
+
   let next=allowed.includes(mode)?mode:'manual';
   const wasTraining=training;
   const prevMode=trainingMode;
   const wantsAutomation=next!=='manual';
   if(wantsAutomation && agent?.kind!=='dqn'){
-<<<<<<< HEAD
+
     flash('Auto-läge kräver en DQN-agent',true);
-=======
-    flash('Auto- och AI-lägen kräver en DQN-agent',true);
->>>>>>> 17d9406f
+
     next='manual';
   }
   if(wasTraining) stopTraining();
   trainingMode=next;
   ui.modeButtons.forEach(btn=>btn.classList.toggle('active',btn.dataset.mode===trainingMode));
   if(trainingMode!=='manual'){
-<<<<<<< HEAD
+
     autoActive=false;
     aiAutoTuneEnabled=false;
-=======
->>>>>>> 17d9406f
+
     const firstActivation=prevMode==='manual'||!autoPilot;
     if(firstActivation){
       autoPilot=new BrowserAutoPilot({rewardConfig:{...rewardConfig}});
@@ -4851,15 +4761,10 @@
     lastAutoSummaryEpisode=autoPilot?.episode||0;
     autoPilot.lastEvaluationEpisode=autoPilot.episode||0;
     if(prevMode!==trainingMode){
-<<<<<<< HEAD
+
       logAutoEvent({
         title:'Auto-läge aktiverat',
-=======
-      const modeLabel=trainingMode==='ai'?'AI-läge':'Auto-läge';
-      const tone=trainingMode==='ai'?'ai':'info';
-      logAutoEvent({
-        title:`${modeLabel} aktiverat`,
->>>>>>> 17d9406f
+
         detail:`${envCount} environments • ${COLS}×${ROWS}`,
         tone,
         episode:autoPilot?.episode||0,
@@ -4873,13 +4778,9 @@
     lastAutoSummaryEpisode=0;
     autoRunStopEpisode=null;
   }
-<<<<<<< HEAD
+
   if(trainingMode!=='manual') ui.envCount.disabled=true;
-=======
-
-  if(trainingMode!=='manual') ui.envCount.disabled=true;
-
->>>>>>> 17d9406f
+
   applyTuneMode();
   updateControlAvailability();
   updateReadouts();
@@ -5761,11 +5662,9 @@
   if(autoActive && autoRunLimit>0){
     if(autoRunStopEpisode && episode>=autoRunStopEpisode){
       const preset=AUTO_TUNING_STYLES[aiAutoTuneStyle]||AUTO_TUNING_STYLES[DEFAULT_AUTO_STYLE];
-<<<<<<< HEAD
+
       const modeLabel=tuneMode===TUNE_MODES.AI?'Auto-Tune med AI':'Auto-Tune utan AI';
-=======
-      const modeLabel=tuneMode===TUNE_MODES.AI?'AI-läge':'Auto-läge';
->>>>>>> 17d9406f
+
       logAutoEvent({
         title:`${modeLabel} pausat`,
         detail:`${autoRunLimit} episoder i ${preset.label.toLowerCase()} läge`,
@@ -6336,11 +6235,9 @@
   handleGroqResponse,
 });
 aiTuner.setInterval(aiAnalysisInterval);
-<<<<<<< HEAD
+
 applyTuneMode();
-=======
-aiTuner.setEnabled(tuneMode!==TUNE_MODES.CLASSIC);
->>>>>>> 17d9406f
+
 
 window.addEventListener('load',()=>{
   bindUI();
