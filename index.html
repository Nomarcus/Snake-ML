--- conflicted
+++ resolved
@@ -983,7 +983,7 @@
           <span>Aktivera</span>
         </label>
       </div>
-<<<<<<< HEAD
+
       <div class="ai-auto-tune__controls" role="group" aria-label="AI Auto-Tune inställningar">
         <section class="ai-auto-tune__column" aria-labelledby="aiAutoTuneAiHeading">
           <h4 id="aiAutoTuneAiHeading">AI-analys</h4>
@@ -1009,27 +1009,6 @@
             <span class="hint" id="aiRunLimitHint">0 = obegränsat</span>
           </div>
         </section>
-=======
-      <div class="ai-auto-tune__controls">
-        <div class="field compact">
-          <label for="aiIntervalSlider">Analysintervall</label>
-          <input type="range" id="aiIntervalSlider" min="100" max="5000" step="100" value="500">
-          <span class="mono" id="aiIntervalReadout">500 ep</span>
-        </div>
-        <div class="field compact">
-          <label for="aiRunLimit">Rundor att köra</label>
-          <input type="number" id="aiRunLimit" min="0" step="100" inputmode="numeric" placeholder="0">
-          <span class="hint" id="aiRunLimitHint">0 = obegränsat</span>
-        </div>
-        <div class="field">
-          <span class="hint">Justeringstempo</span>
-          <div class="pill-group" id="aiStyleGroup" role="group" aria-label="Justeringstempo">
-            <button type="button" class="pill" data-style="calm">Lugn</button>
-            <button type="button" class="pill active" data-style="balanced">Medel</button>
-            <button type="button" class="pill" data-style="aggressive">Aggressiv</button>
-          </div>
-        </div>
->>>>>>> 2a68c837
       </div>
     </div>
 
