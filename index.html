--- conflicted
+++ resolved
@@ -92,11 +92,6 @@
   padding:0 24px 40px;
   display:grid;
   gap:32px;
-<<<<<<< HEAD
-  grid-template-columns:minmax(0,540px) minmax(0,320px) minmax(0,320px);
-=======
-  grid-template-columns:minmax(0,560px) minmax(0,1fr);
->>>>>>> 65f028d9
   align-items:start;
 }
 .card{
@@ -115,13 +110,6 @@
   grid-column:2;
   align-self:start;
 }
-<<<<<<< HEAD
-.tuning-card{
-  grid-column:3;
-  align-self:start;
-}
-=======
->>>>>>> 65f028d9
 .card-head{
   display:flex;
   justify-content:space-between;
