--- conflicted
+++ resolved
@@ -2427,10 +2427,7 @@
     return tf.model({inputs:input,outputs:q});
   }
   _applyModel(model,input,trackGradient=false){
-<<<<<<< HEAD
     this.checkModelReady('predict'); // Added: guard inference against disposed/empty models
-=======
->>>>>>> 5f0cbe8a
     const output=model.apply(input);
     if(!this.dueling) return output; // Added: fall back to vanilla DQN
     const [value,advantage]=output;
@@ -2445,7 +2442,6 @@
     }
     return q;
   }
-<<<<<<< HEAD
   _normalizeStateVector(state){
     const arr=Array.from(state??[]);
     if(arr.length===this.sDim){
@@ -2523,7 +2519,6 @@
       ns:Array.from(normalized.ns),
       d:normalized.d,
       w:normalized.w,
-=======
   _pushSample(sample){
     this.buffer.push({ // Added: ensure replay buffer only stores plain JS arrays
       s:Array.from(sample.s),
@@ -2532,7 +2527,6 @@
       ns:Array.from(sample.ns),
       d:sample.d,
       w:sample.w??1,
->>>>>>> 5f0cbe8a
     });
   }
   setGamma(val){
@@ -2570,13 +2564,10 @@
     const idx=((envIndex|0)%this.envCount+this.envCount)%this.envCount;
     const buf=this.nStepBuffers[idx];
     if(!buf) return;
-<<<<<<< HEAD
     const normalizedState=this._normalizeStateVector(s); // Added: align incoming state to current dimension
     const normalizedNext=this._normalizeStateVector(ns); // Added: align next-state to current dimension
     const ready=buf.push({s:normalizedState,a,r,ns:normalizedNext,d});
-=======
     const ready=buf.push({s,a,r,ns,d});
->>>>>>> 5f0cbe8a
     if(ready.length) ready.forEach(t=>this._pushSample(t)); // Added: funnel transitions through plain-array writer
     if(d){
       const tail=buf.flush();
@@ -2604,10 +2595,7 @@
     if(tail.length) tail.forEach(t=>this._pushSample(t)); // Added: enforce array-only storage when draining single buffer
   }
   syncTarget(){
-<<<<<<< HEAD
     this.checkModelReady('syncTarget'); // Added: ensure both networks are ready before syncing
-=======
->>>>>>> 5f0cbe8a
     const weights=this.online.getWeights(); // Added: clone weights for safe target sync
     this.target.setWeights(weights);
     weights.forEach(w=>w.dispose()); // Added: dispose cloned weights to avoid leaks
@@ -2621,12 +2609,9 @@
     this.checkModelReady('act'); // Added: avoid acting with an uninitialized network
     if(Math.random()<this.epsilon) return (Math.random()*this.aDim)|0;
     return tf.tidy(()=>{
-<<<<<<< HEAD
       const normalized=this._normalizeStateVector(s); // Added: coerce act input to expected dimension
       const input=tf.tensor2d([normalized], [1,this.sDim]); // Added: ensure plain array tensor input
-=======
       const input=tf.tensor2d([Array.from(s)], [1,this.sDim]); // Added: ensure plain array tensor input
->>>>>>> 5f0cbe8a
       const q=this._applyModel(this.online,input,false); // Added: use dueling-aware predictor
       const action=q.argMax(1).dataSync()[0];
       return action;
@@ -2635,12 +2620,9 @@
   greedyAction(s){
     this.checkModelReady('act'); // Added: reuse guard for greedy action calls
     return tf.tidy(()=>{
-<<<<<<< HEAD
       const normalized=this._normalizeStateVector(s); // Added: coerce greedy input to expected dimension
       const input=tf.tensor2d([normalized], [1,this.sDim]); // Added: ensure tensor input cloned for greedy eval
-=======
       const input=tf.tensor2d([Array.from(s)], [1,this.sDim]); // Added: ensure tensor input cloned for greedy eval
->>>>>>> 5f0cbe8a
       const q=this._applyModel(this.online,input,false); // Added: use dueling-aware predictor for greedy action
       const action=q.argMax(1).dataSync()[0];
       return action;
@@ -2653,7 +2635,6 @@
     const sample=this.buffer.sample(this.batch);
     if(!sample||!sample.batch.length) return null;
     const {batch,idxs,weights}=sample;
-<<<<<<< HEAD
     const normalizedBatch=batch.map(item=>this._normalizeTransition(item)); // Added: enforce consistent state sizing inside sampled batch
     const weightArr=(weights&&weights.length)?Array.from(weights):new Array(normalizedBatch.length).fill(1); // Added: normalize IS weights into plain array form
     const {lossValue,tdErrors,gradNorm}=tf.tidy(()=>{
@@ -2666,7 +2647,6 @@
       let tdTensor;
       const trainables=this.online.trainableWeights;
       const varList=trainables.map(w=>w.val); // Added: supply actual tf.Variables to gradient calculator
-=======
     const weightArr=(weights&&weights.length)?Array.from(weights):new Array(batch.length).fill(1); // Added: normalize IS weights into plain array form
     const {lossValue,tdErrors,gradNorm}=tf.tidy(()=>{
       const states=tf.tensor2d(batch.map(x=>x.s),[batch.length,this.sDim]);
@@ -2676,7 +2656,6 @@
       const dones=tf.tensor1d(batch.map(x=>x.d?1:0));
       const isWeights=tf.tensor1d(weightArr);
       let tdTensor;
->>>>>>> 5f0cbe8a
       const {value:lossTensor,grads}=tf.variableGrads(()=>{
         const qPredAll=this._applyModel(this.online,states,true);
         const actionMask=tf.oneHot(actions,this.aDim);
@@ -2702,7 +2681,6 @@
         tdTensor=targets.sub(qPred);
         targets.dispose();
         return tdTensor.square().mul(isWeights).mean();
-<<<<<<< HEAD
       },varList);
       const gradList=trainables.map(w=>{
         const grad=grads[w.val.name]??grads[w.name]??grads[w.originalName];
@@ -2712,13 +2690,11 @@
       const [clippedGrads,gradNormTensor]=tf.clipByGlobalNorm(gradList,10);
       const gradMap={};
       trainables.forEach((w,idx)=>{gradMap[w.val.name]=clippedGrads[idx];});
-=======
       },this.online.trainableWeights);
       const gradList=this.online.trainableWeights.map(w=>grads[w.name]); // Added: capture raw gradients for clipping
       const [clippedGrads,gradNormTensor]=tf.clipByGlobalNorm(gradList,10);
       const gradMap={};
       this.online.trainableWeights.forEach((w,idx)=>{gradMap[w.name]=clippedGrads[idx];});
->>>>>>> 5f0cbe8a
       this.optimizer.applyGradients(gradMap);
       gradList.forEach(g=>g.dispose()); // Added: release unclipped gradients after applying optimizer
       const gradNormValue=gradNormTensor.dataSync()[0];
