<!DOCTYPE html>
<html lang="en">
<head>
<meta charset="UTF-8" />
<meta name="viewport" content="width=device-width, initial-scale=1.0"/>
<title>Snake — RL studio with smooth rendering</title>
<script defer src="https://cdn.jsdelivr.net/npm/@tensorflow/tfjs@4.20.0/dist/tf.min.js"></script>
<style>
:root {
  --bg:#090d1f;
  --panel:#141936;
  --ink:#eef2ff;
  --muted:#9ba8d6;
  --accent-a:#8b5cf6;
  --accent-b:#ec4899;
  --danger:#f43f5e;
  --stroke:rgba(134,144,214,0.18);
}
*{box-sizing:border-box}
body{
  margin:0;
  min-height:100vh;
  background:radial-gradient(160% 140% at 20% -20%,#202866 0%,#131834 45%,#090d1f 100%);
  color:var(--ink);
  font:14px/1.5 "Inter","Segoe UI",Roboto,sans-serif;
}
header{
  padding:20px 0;
  position:sticky;
  top:0;
  z-index:10;
  background:linear-gradient(135deg,rgba(28,33,72,0.85),rgba(12,16,36,0.88));
  backdrop-filter:blur(18px);
  border-bottom:1px solid var(--stroke);
  box-shadow:0 20px 40px rgba(6,8,20,0.6);
}
header .header-inner{
  max-width:1180px;
  margin:0 auto;
  padding:0 32px;
  display:flex;
  align-items:center;
  gap:18px;
}
.logo{
  font-weight:800;
  font-size:20px;
  display:flex;
  align-items:center;
  gap:12px;
  color:var(--ink);
  letter-spacing:0.01em;
}
.logo::before{
  content:"";
  width:24px;
  height:24px;
  border-radius:8px;
  background:linear-gradient(140deg,var(--accent-a),var(--accent-b));
  box-shadow:0 0 24px rgba(236,72,153,0.4);
}
.logo-text{
  background:linear-gradient(140deg,var(--accent-a),var(--accent-b));
  -webkit-background-clip:text;
  -webkit-text-fill-color:transparent;
}
.status-group{
  margin-left:auto;
  display:flex;
  gap:8px;
  align-items:center;
  flex-wrap:wrap;
}
.badge{
  padding:6px 12px;
  border-radius:999px;
  border:1px solid rgba(134,144,214,0.35);
  background:rgba(26,32,74,0.75);
  color:#cfd5ff;
  font-size:12px;
  font-weight:600;
  box-shadow:0 8px 18px rgba(8,12,32,0.35);
}
.badge.soft{
  background:rgba(139,92,246,0.18);
  color:#e9ecff;
  border-color:rgba(139,92,246,0.45);
}
main.layout{
  max-width:1180px;
  margin:32px auto 48px;
  padding:0 24px 40px;
  display:grid;
  gap:32px;
<<<<<<< HEAD
  grid-template-columns:minmax(0,1fr) 500px;
=======
  grid-template-columns:minmax(0,1fr) 380px;
>>>>>>> 43ca7230
  align-items:start;
}
.card{
  background:linear-gradient(155deg,rgba(34,41,82,0.88) 0%,rgba(18,21,46,0.92) 100%);
  border:1px solid var(--stroke);
  border-radius:24px;
  padding:24px;
  box-shadow:0 24px 50px rgba(6,8,24,0.55);
  display:flex;
  flex-direction:column;
  gap:18px;
  backdrop-filter:blur(18px);
}
.card-head{
  display:flex;
  justify-content:space-between;
  align-items:center;
  gap:12px;
}
.game-card .card-head{
  align-items:flex-start;
  gap:18px;
}
.game-card .card-head .subtitle{
  margin:4px 0 0;
  font-size:13px;
  color:var(--muted);
}
.card-actions{
  display:flex;
  gap:8px;
  flex-wrap:wrap;
}
h2{
  margin:0;
  font-size:20px;
  color:#f0f2ff;
  letter-spacing:0.01em;
}
canvas#board{
  width:100%;
  max-width:560px;
  aspect-ratio:1/1;
  border-radius:26px;
  background:radial-gradient(140% 140% at 30% 20%,#273067 0%,#151a3a 50%,#0d1127 100%);
  border:1px solid rgba(128,140,210,0.25);
  box-shadow:0 40px 80px rgba(8,12,42,0.55);
  align-self:center;
}
.controls{
  display:flex;
  flex-wrap:wrap;
  gap:12px;
  align-items:center;
}
.controls.primary{
  width:100%;
  justify-content:center;
  background:rgba(21,26,60,0.62);
  border-radius:18px;
  padding:14px;
  border:1px solid rgba(128,138,206,0.25);
  box-shadow:0 18px 36px rgba(8,12,34,0.45);
}
.controls.primary button{
  flex:1 1 140px;
  min-width:140px;
}
.controls.secondary{
  width:100%;
  justify-content:space-between;
  background:rgba(19,24,54,0.6);
  border-radius:16px;
  padding:14px 16px;
  border:1px solid rgba(128,138,206,0.2);
  box-shadow:0 16px 34px rgba(6,10,30,0.38);
}
.controls.tertiary{
  width:100%;
  justify-content:space-between;
  align-items:center;
  gap:14px;
  flex-wrap:wrap;
  background:rgba(19,24,54,0.6);
  border-radius:16px;
  padding:14px 16px;
  border:1px solid rgba(128,138,206,0.2);
  box-shadow:0 16px 34px rgba(6,10,30,0.38);
}
button{
  appearance:none;
  border:none;
  padding:11px 16px;
  border-radius:12px;
  color:#fff;
  background:linear-gradient(135deg,var(--accent-a),var(--accent-b));
  font-weight:700;
  cursor:pointer;
  transition:.25s transform,.25s box-shadow;
  box-shadow:0 18px 36px rgba(236,72,153,0.35);
  letter-spacing:0.01em;
}
button:hover{transform:translateY(-2px)}
button.secondary{
  background:rgba(32,38,82,0.85);
  box-shadow:none;
  color:#d4dcff;
  border:1px solid rgba(128,138,206,0.35);
}
button.secondary:hover{
  background:rgba(40,48,102,0.9);
  border-color:rgba(155,168,235,0.45);
}
button.danger{
  background:linear-gradient(135deg,#fb7185,#ef4444);
  box-shadow:none;
}
button.danger:hover{
  background:linear-gradient(135deg,#f43f5e,#dc2626);
}
button:disabled{
  opacity:0.6;
  cursor:not-allowed;
  transform:none;
  box-shadow:none;
}
button:focus-visible{
  outline:2px solid rgba(139,92,246,0.6);
  outline-offset:3px;
}
.pill-group{
  display:inline-flex;
  gap:6px;
  background:rgba(26,32,74,0.8);
  padding:6px;
  border-radius:999px;
  border:1px solid rgba(128,138,206,0.35);
  box-shadow:0 14px 30px rgba(8,12,34,0.4);
}
.pill-group .pill{
  appearance:none;
  border:none;
  padding:8px 16px;
  border-radius:999px;
  background:transparent;
  color:#d4dcff;
  font-weight:600;
  cursor:pointer;
  transition:.2s background,.2s color,.2s box-shadow;
}
.pill-group .pill.active{
  background:linear-gradient(135deg,var(--accent-a),var(--accent-b));
  color:#fff;
  box-shadow:0 12px 26px rgba(236,72,153,0.35);
}
.field{
  display:flex;
  flex-direction:column;
  gap:4px;
  font-size:12px;
  color:var(--muted);
}
.field.compact{
  min-width:160px;
}
.field.block select{
  width:100%;
}
.field label{
  color:var(--muted);
  font-size:12px;
  font-weight:600;
}
input[type="range"]{
  width:200px;
  -webkit-appearance:none;
  background:rgba(38,45,92,0.85);
  height:6px;
  border-radius:999px;
  outline:none;
}
input[type="range"]::-webkit-slider-runnable-track{
  height:6px;
  border-radius:999px;
  background:rgba(38,45,92,0.85);
}
input[type="range"]::-webkit-slider-thumb{
  -webkit-appearance:none;
  width:16px;
  height:16px;
  border-radius:50%;
  background:linear-gradient(135deg,var(--accent-a),var(--accent-b));
  box-shadow:0 6px 16px rgba(236,72,153,0.35);
  margin-top:-5px;
  border:none;
}
input[type="range"]::-moz-range-track{
  height:6px;
  border-radius:999px;
  background:rgba(38,45,92,0.85);
}
input[type="range"]::-moz-range-thumb{
  width:16px;
  height:16px;
  border-radius:50%;
  background:linear-gradient(135deg,var(--accent-a),var(--accent-b));
  box-shadow:0 6px 16px rgba(236,72,153,0.35);
  border:none;
}
select{
  background:rgba(20,24,56,0.85);
  border:1px solid rgba(128,138,206,0.35);
  border-radius:12px;
  color:#d4dcff;
  padding:11px 12px;
  font-size:14px;
}
.kpi{
  display:grid;
  grid-template-columns:repeat(4,1fr);
  gap:12px;
}
.kpi .item{
  background:linear-gradient(160deg,rgba(30,36,78,0.9) 0%,rgba(17,20,44,0.92) 100%);
  padding:14px;
  border-radius:16px;
  border:1px solid var(--stroke);
  box-shadow:0 20px 36px rgba(8,12,32,0.45);
}
.kpi .item b{
  display:block;
  font-size:12px;
  color:#9aa3c7;
  font-weight:600;
}
.kpi .item span{
  font-weight:900;
  font-size:20px;
  color:#f6f7ff;
}
.split{
  display:grid;
  gap:16px;
  grid-template-columns:repeat(auto-fit,minmax(240px,1fr));
}
.telemetry-panel{
  background:linear-gradient(160deg,rgba(24,29,66,0.9) 0%,rgba(14,17,40,0.92) 100%);
  border:1px solid var(--stroke);
  border-radius:16px;
  padding:16px 18px;
  display:flex;
  flex-direction:column;
  gap:12px;
  box-shadow:0 22px 40px rgba(6,8,26,0.5);
}
.telemetry-panel__header{
  display:flex;
  align-items:flex-end;
  justify-content:space-between;
  gap:8px;
}
.telemetry-panel__header h2{
  margin:0;
  font-size:14px;
  color:#dfe3ff;
}
.telemetry-panel__header .hint{
  font-size:11px;
  color:#9aa3c7;
}
.telemetry-summary{
  display:flex;
  justify-content:space-between;
  align-items:center;
  font-size:12px;
  color:#9aa3c7;
}
.telemetry-summary .mono{
  color:#c7d2fe;
}
.telemetry-summary .positive{
  color:#5ad1a7;
}
.telemetry-summary .negative{
  color:#ff8da4;
}
.telemetry-table{
  width:100%;
  border-collapse:collapse;
  font-size:12px;
  color:#c3caef;
}
.telemetry-table thead th{
  text-align:left;
  padding-bottom:6px;
  font-size:10px;
  letter-spacing:.08em;
  text-transform:uppercase;
  color:#7d86c6;
}
.telemetry-table tbody td{
  padding:8px 4px;
  border-top:1px solid rgba(45,52,96,0.75);
}
.telemetry-table tbody tr:first-child td{
  border-top:none;
}
.telemetry-table td.mono{
  font-family:ui-monospace,SFMono-Regular,Menlo,Consolas,monospace;
}
.telemetry-table td.positive{
  color:#5ad1a7;
}
.telemetry-table td.negative{
  color:#ff8da4;
}
.telemetry-table td.neutral{
  color:#c7cdef;
}
.telemetry-table td.share{
  color:#9aa3c7;
}
.telemetry-table td.trend{
  color:#9aa3c7;
}
.telemetry-table td.trend.positive{
  color:#5ad1a7;
}
.telemetry-table td.trend.negative{
  color:#ff8da4;
}
.mono{
  font-family:ui-monospace,SFMono-Regular,Menlo,Consolas,monospace;
  color:#c7d2fe;
  font-size:12px;
}
.hint{
  color:#a7b2e8;
  font-size:12px;
}
.game-card .hint{
  font-size:13px;
  line-height:1.6;
  max-width:520px;
}
.tabs{
  margin-left:32px;
  display:flex;
  gap:24px;
  align-items:center;
}
.tabs button{
  appearance:none;
  border:none;
  padding:8px 0;
  background:transparent;
  color:#9fa8db;
  font-weight:600;
  letter-spacing:0.02em;
  cursor:pointer;
  position:relative;
  transition:.2s color ease;
}
.tabs button::after{
  content:"";
  position:absolute;
  left:0;
  bottom:0;
  width:100%;
  height:3px;
  border-radius:999px;
  background:linear-gradient(135deg,var(--accent-a),var(--accent-b));
  opacity:0;
  transform:scaleX(0.3);
  transform-origin:center;
  transition:.25s opacity ease,.25s transform ease;
}
.tabs button.active{
  color:#f0f2ff;
}
.tabs button.active::after{
  opacity:1;
  transform:scaleX(1);
}
.tabs button:hover{
  color:#fff;
}
.tabs button:focus-visible{
  outline:none;
  color:#fff;
  box-shadow:0 8px 20px rgba(139,92,246,0.35);
}
.tabs button:focus-visible::after{
  opacity:1;
  transform:scaleX(1);
}
.auto-log{
  background:linear-gradient(165deg,rgba(24,29,66,0.9) 0%,rgba(14,17,40,0.92) 100%);
  border:1px solid var(--stroke);
  border-radius:16px;
  padding:14px 18px;
  display:flex;
  flex-direction:column;
  gap:12px;
  font-size:12px;
  color:#c7cdef;
  box-shadow:0 20px 38px rgba(8,10,30,0.45);
}
.auto-log__header{
  display:flex;
  align-items:center;
  gap:10px;
}
.auto-log__header h3{
  margin:0;
  font-size:12px;
  color:#dfe3ff;
  letter-spacing:.08em;
  text-transform:uppercase;
}
.auto-log__stream{
  display:flex;
  flex-direction:column;
  gap:8px;
  max-height:160px;
  overflow-y:auto;
  padding-right:4px;
}
.auto-log__entry{
  background:rgba(23,28,68,0.95);
  border:1px solid rgba(58,68,132,0.6);
  border-left:3px solid var(--accent-a);
  border-radius:12px;
  padding:10px 12px;
  display:flex;
  flex-direction:column;
  gap:3px;
  line-height:1.4;
}
.auto-log__entry--board{border-left-color:var(--accent-b);}
.auto-log__entry--epsilon{border-left-color:#5ad1a7;}
.auto-log__entry--lr{border-left-color:#f9c74f;}
.auto-log__entry--reward{border-left-color:#ff8da4;}
.auto-log__entry--summary{border-left-color:#8d99ff;}
.auto-log__entry--info{border-left-color:var(--accent-a);}
.auto-log__title{
  font-weight:600;
  color:#e5e9ff;
}
.auto-log__detail{color:#c3caef;}
.auto-log__metrics{
  font-family:ui-monospace,SFMono-Regular,Menlo,Consolas,monospace;
  font-size:11px;
  color:#9aa3c7;
}
.auto-log__tag{
  align-self:flex-end;
  font-size:10px;
  color:#a0a8dc;
  background:#1e2450;
  border-radius:999px;
  padding:2px 8px;
  margin-top:4px;
}
button.micro{
  padding:4px 8px;
  font-size:11px;
  border-radius:6px;
  box-shadow:none;
}
details{
  background:linear-gradient(170deg,rgba(24,29,66,0.92) 0%,rgba(14,17,40,0.94) 100%);
  border-radius:18px;
  border:1px solid var(--stroke);
  padding:16px 18px;
  box-shadow:0 20px 38px rgba(6,8,24,0.45);
}
details[open]{
  padding-bottom:16px;
}
details summary{
  cursor:pointer;
  font-weight:700;
  color:#f0f2ff;
  margin:-16px -18px 18px;
  padding:16px 18px;
  border-radius:18px;
  background:rgba(26,32,74,0.35);
}
details summary::-webkit-details-marker{display:none}
.stack{
  display:flex;
  flex-direction:column;
  gap:10px;
  margin-bottom:14px;
}
.stack h3{
  margin:0;
  font-size:13px;
  color:#dfe3ff;
  letter-spacing:.01em;
  text-transform:uppercase;
}
.row{
  display:flex;
  flex-wrap:wrap;
  gap:16px;
  align-items:flex-end;
}
.row label{
  display:flex;
  flex-direction:column;
  gap:4px;
}
.hidden{display:none!important}
#guideView{
  max-width:900px;
  margin:24px auto 60px;
  padding:0 16px;
  display:flex;
  flex-direction:column;
  gap:16px;
}
#guideView .card{
  padding:24px;
}
#guideView h2{
  font-size:20px;
  margin-bottom:12px;
}
#guideView h3{
  margin-top:20px;
  margin-bottom:8px;
  color:#dfe3ff;
}
#guideView p,#guideView li{
  color:#c7cdef;
}
#guideView ul{
  padding-left:20px;
  margin:8px 0;
}
footer{
  opacity:.7;
  text-align:center;
  padding:18px;
  font-size:12px;
}
@media(max-width:1050px){
  main.layout{
    grid-template-columns:1fr;
  }
  canvas#board{
    width:100%;
    height:auto;
  }
  .controls.secondary{
    flex-direction:column;
    align-items:flex-start;
    gap:12px;
  }
  .status-group{
    justify-content:flex-end;
  }
}
@media(max-width:640px){
  header .header-inner{
    padding:0 16px;
    flex-wrap:wrap;
    gap:12px;
  }
  .status-group{
    width:100%;
    justify-content:flex-start;
  }
  .tabs{
    margin-left:0;
    width:100%;
    justify-content:flex-start;
  }
  .controls.primary{
    flex-direction:column;
    align-items:stretch;
  }
  .controls.primary button{
    min-width:0;
    width:100%;
  }
  input[type="range"]{
    width:160px;
  }
}
</style>
</head>
<body>
<header>
  <div class="header-inner">
    <div class="logo"><span class="logo-text">Snake Simulation</span></div>
    <div class="status-group">
      <span class="badge" id="trainState">idle</span>
      <span class="badge" id="algoBadge">Dueling DQN</span>
      <span class="badge">ε <span id="epsReadout">1.00</span></span>
      <span class="badge">γ <span id="gammaBadge">0.98</span></span>
      <span class="badge">LR <span id="lrBadge">0.0005</span></span>
    </div>
    <nav class="tabs">
      <button type="button" id="tabTraining" class="active">Training</button>
      <button type="button" id="tabGuide">Guide</button>
    </nav>
  </div>
</header>

<main id="trainingView" class="layout">
  <section class="card game-card">
    <div class="card-head">
      <div>
        <h2>Snake Simulation</h2>
        <p class="subtitle">Smooth rendering for reinforcement learning experiments.</p>
      </div>
      <span class="badge soft" id="playbackLabel">Smooth realtime</span>
    </div>
    <canvas id="board" width="500" height="500"></canvas>
    <div class="controls primary">
      <button id="btnTrain">▶ Start training</button>
      <button id="btnPause" class="secondary">⏸ Pause</button>
      <button id="btnStep" class="secondary">Step one episode</button>
      <button id="btnWatch" class="secondary">Watch</button>
      <button id="btnReset" class="secondary">Reset</button>
    </div>
    <div class="controls secondary">
      <div class="pill-group" id="playbackGroup" role="group" aria-label="Playback mode">
        <button type="button" class="pill active" data-speed="cinematic">Smooth</button>
        <button type="button" class="pill" data-speed="fast">Fast</button>
        <button type="button" class="pill" data-speed="turbo">Turbo</button>
      </div>
      <div class="field compact">
        <label for="gridSize">Board size</label>
        <input type="range" id="gridSize" min="10" max="30" step="2" value="20">
        <span class="mono" id="gridLabel">20×20</span>
      </div>
    </div>
    <p class="hint">Your goal is to find the best adjustments to complete the board. Adjust grid size for longer simulations. If the snake would crash, open the guide to tune the parameters — or pick one of the presets.</p>
  </section>

  <section class="card control-card">
    <div class="card-head">
      <h2>Learning</h2>
      <div class="card-actions">
        <button id="btnSave" class="secondary">Save</button>
        <button id="btnLoad" class="secondary">Load</button>
        <button id="btnLoadModel" class="secondary">Load model</button>
        <button id="btnClear" class="danger">Clear cache</button>
      </div>
    </div>
    <div class="controls tertiary">
      <div class="pill-group" id="modeGroup" role="group" aria-label="Training mode">
        <button type="button" class="pill active" data-mode="manual">Manual</button>
        <button type="button" class="pill" data-mode="auto">Auto</button>
      </div>
      <span class="hint">Auto handles the curriculum, save logic, and hyperparameters for you.</span>
    </div>
    <div class="field block">
      <label for="algoSelect">Algorithm</label>
      <select id="algoSelect">
        <option value="dueling">Dueling Double DQN</option>
        <option value="vanilla">Classic DQN</option>
        <option value="policy">Policy Gradient (REINFORCE)</option>
        <option value="a2c">Advantage Actor-Critic</option>
        <option value="ppo">Proximal Policy Optimization</option>
      </select>
    </div>
    <p class="hint" id="algoDescription">Prioritized replay, n-step returns, and dueling heads make DQN stable and sample efficient.</p>

    <div id="autoLogPanel" class="auto-log hidden">
      <div class="auto-log__header">
        <h3>Auto adjustments</h3>
        <button type="button" id="autoLogClear" class="secondary micro">Clear</button>
      </div>
      <div id="autoLogStream" class="auto-log__stream" role="log" aria-live="polite"></div>
    </div>

    <div class="kpi">
      <div class="item"><b>Episodes</b><span id="kEpisodes">0</span></div>
      <div class="item"><b>Avg reward (100)</b><span id="kAvgRw">0.0</span></div>
      <div class="item"><b>Best length</b><span id="kBest">0</span></div>
      <div class="item"><b>Fruit / ep</b><span id="kFruitRate">0.0</span></div>
    </div>

    <div class="split charts">
      <div class="telemetry-panel" id="rewardTelemetryPanel">
        <div class="telemetry-panel__header">
          <h2>Reward telemetry</h2>
          <span class="hint">Rolling averages per component</span>
        </div>
        <div class="telemetry-summary">
          <span class="hint">Net reward (avg 100)</span>
          <span id="rewardTelemetrySummary" class="mono neutral">0.00 (trend +0.00)</span>
        </div>
        <table class="telemetry-table">
          <thead>
            <tr>
              <th>Component</th>
              <th>Last</th>
              <th>Avg 100</th>
              <th>Avg 500</th>
              <th>Share</th>
              <th>Trend</th>
            </tr>
          </thead>
          <tbody id="rewardTelemetryBody"></tbody>
        </table>
      </div>
    </div>

    <details id="rewardPanel" open>
      <summary>Reward model</summary>
      <div class="stack">
        <h3>Tempo &amp; direction</h3>
        <div class="row">
          <label>Step penalty
            <input type="range" id="rewardStep" min="0" max="0.05" step="0.001" value="0.010">
            <span class="mono" id="rewardStepReadout">0.010</span>
          </label>
          <label>Turn penalty
            <input type="range" id="rewardTurn" min="0" max="0.02" step="0.001" value="0.001">
            <span class="mono" id="rewardTurnReadout">0.001</span>
          </label>
          <label>Toward fruit bonus
            <input type="range" id="rewardApproach" min="0" max="0.1" step="0.005" value="0.030">
            <span class="mono" id="rewardApproachReadout">0.030</span>
          </label>
        </div>
        <div class="row">
          <label>Away from fruit penalty
            <input type="range" id="rewardRetreat" min="0" max="0.1" step="0.005" value="0.030">
            <span class="mono" id="rewardRetreatReadout">0.030</span>
          </label>
        </div>
      </div>
      <div class="stack">
        <h3>Loops &amp; revisits</h3>
        <div class="row">
          <label>Loop penalty
            <input type="range" id="rewardLoop" min="0" max="1" step="0.01" value="0.50">
            <span class="mono" id="rewardLoopReadout">0.50</span>
          </label>
          <label>Revisit penalty
            <input type="range" id="rewardRevisit" min="0" max="0.1" step="0.001" value="0.050">
            <span class="mono" id="rewardRevisitReadout">0.050</span>
          </label>
        </div>
      </div>
      <div class="stack">
        <h3>Crashes &amp; stalling</h3>
        <div class="row">
          <label>Wall crash
            <input type="range" id="rewardWall" min="0" max="30" step="0.5" value="10">
            <span class="mono" id="rewardWallReadout">10.0</span>
          </label>
          <label>Self crash
            <input type="range" id="rewardSelf" min="0" max="30" step="0.5" value="25.5">
            <span class="mono" id="rewardSelfReadout">25.5</span>
          </label>
          <label>Timeout penalty
            <input type="range" id="rewardTimeout" min="0" max="20" step="0.5" value="5">
            <span class="mono" id="rewardTimeoutReadout">5.0</span>
          </label>
        </div>
        <div class="row">
          <label>Trap penalty
            <input type="range" id="rewardTrap" min="0" max="2" step="0.05" value="0.50">
            <span class="mono" id="rewardTrapReadout">0.50</span>
          </label>
          <label>Open space bonus
            <input type="range" id="rewardSpace" min="0" max="0.2" step="0.01" value="0.05">
            <span class="mono" id="rewardSpaceReadout">0.05</span>
          </label>
        </div>
      </div>
      <div class="stack">
        <h3>High-impact rewards</h3>
        <div class="row">
          <label>Fruit reward
            <input type="range" id="rewardFruit" min="0" max="30" step="0.5" value="10">
            <span class="mono" id="rewardFruitReadout">10.0</span>
          </label>
          <label>Compactness bonus
            <input type="range" id="rewardCompact" min="0" max="0.1" step="0.001" value="0.000">
            <span class="mono" id="rewardCompactReadout">0.000</span>
          </label>
        </div>
      </div>
    </details>

    <details id="advancedPanel" open>
      <summary>Advanced settings</summary>
      <div class="stack" data-config="shared">
        <h3>Shared</h3>
      <div class="row">
        <label>Parallel environments
          <input type="range" id="envCount" min="1" max="24" step="1" value="1">
          <span class="mono" id="envCountReadout">1</span>
        </label>
        <label>γ (discount)
          <input type="range" id="gamma" min="0.90" max="0.999" step="0.001" value="0.98">
          <span class="mono" id="gammaReadout">0.98</span>
        </label>
        <label>LR
            <input type="range" id="lr" min="0.0001" max="0.005" step="0.0001" value="0.0005">
            <span class="mono" id="lrReadout">0.0005</span>
          </label>
        </div>
      </div>
      <div class="stack" data-config="dqn">
        <h3>DQN family</h3>
        <div class="row">
          <label>ε start
            <input type="range" id="epsStart" min="0.2" max="1.0" step="0.05" value="1.0">
            <span class="mono" id="epsStartReadout">1.00</span>
          </label>
          <label>ε end
            <input type="range" id="epsEnd" min="0.01" max="0.3" step="0.01" value="0.12">
            <span class="mono" id="epsEndReadout">0.12</span>
          </label>
          <label>ε decay (steps)
            <input type="range" id="epsDecay" min="5000" max="200000" step="5000" value="80000">
            <span class="mono" id="epsDecayReadout">80000</span>
          </label>
        </div>
        <div class="row">
          <label>Batch
            <input type="range" id="batchSize" min="32" max="512" step="32" value="128">
            <span class="mono" id="batchReadout">128</span>
          </label>
          <label>Replay size
            <input type="range" id="bufferSize" min="5000" max="200000" step="5000" value="50000">
            <span class="mono" id="bufferReadout">50000</span>
          </label>
          <label>Target sync (steps)
            <input type="range" id="targetSync" min="500" max="10000" step="500" value="2000">
            <span class="mono" id="targetSyncReadout">2000</span>
          </label>
        </div>
        <div class="row">
          <label>n-step
            <input type="range" id="nStep" min="1" max="5" step="1" value="3">
            <span class="mono" id="nStepReadout">3</span>
          </label>
          <label>PER α
            <input type="range" id="priorityAlpha" min="0.1" max="1" step="0.05" value="0.6">
            <span class="mono" id="alphaReadout">0.60</span>
          </label>
          <label>PER β
            <input type="range" id="priorityBeta" min="0.1" max="1" step="0.05" value="0.4">
            <span class="mono" id="betaReadout">0.40</span>
          </label>
        </div>
      </div>
      <div class="stack hidden" data-config="policy">
        <h3>Policy Gradient</h3>
        <div class="row">
          <label>Entropy weight
            <input type="range" id="pgEntropy" min="0" max="0.05" step="0.001" value="0.01">
            <span class="mono" id="pgEntropyReadout">0.010</span>
          </label>
        </div>
      </div>
      <div class="stack hidden" data-config="a2c">
        <h3>Actor-Critic</h3>
        <div class="row">
          <label>Entropy weight
            <input type="range" id="acEntropy" min="0" max="0.05" step="0.001" value="0.005">
            <span class="mono" id="acEntropyReadout">0.005</span>
          </label>
          <label>Value weight
            <input type="range" id="acValueCoef" min="0.1" max="1.0" step="0.05" value="0.5">
            <span class="mono" id="acValueCoefReadout">0.50</span>
          </label>
        </div>
      </div>
      <div class="stack hidden" data-config="ppo">
        <h3>PPO</h3>
        <div class="row">
          <label>Entropy weight
            <input type="range" id="ppoEntropy" min="0" max="0.05" step="0.001" value="0.003">
            <span class="mono" id="ppoEntropyReadout">0.003</span>
          </label>
          <label>Clip factor
            <input type="range" id="ppoClip" min="0.05" max="0.4" step="0.01" value="0.2">
            <span class="mono" id="ppoClipReadout">0.20</span>
          </label>
          <label>GAE λ
            <input type="range" id="ppoLambda" min="0.5" max="1.0" step="0.01" value="0.95">
            <span class="mono" id="ppoLambdaReadout">0.95</span>
          </label>
        </div>
        <div class="row">
          <label>Batch
            <input type="range" id="ppoBatch" min="32" max="512" step="32" value="256">
            <span class="mono" id="ppoBatchReadout">256</span>
          </label>
          <label>Epochs
            <input type="range" id="ppoEpochs" min="1" max="10" step="1" value="4">
            <span class="mono" id="ppoEpochsReadout">4</span>
          </label>
          <label>Value weight
            <input type="range" id="ppoValueCoef" min="0.1" max="1.0" step="0.05" value="0.5">
            <span class="mono" id="ppoValueCoefReadout">0.50</span>
          </label>
        </div>
      </div>
    </details>
  </section>
</main>

<section id="guideView" class="hidden">
  <div class="card">
    <h2>Training primer – overview</h2>
    <p>This primer explains how the training environment works and why the different reinforcement learning strategies in Snake-ML behave the way they do. Keep it alongside the controls so you can make confident tweaks while you experiment.</p>
    <ul>
      <li><strong>Background:</strong> what happens on the board and how rewards are generated.</li>
      <li><strong>Algorithms:</strong> theoretical explanations of DQN, policy gradient, A2C, and PPO.</li>
      <li><strong>Sliders:</strong> practical guidance for every control and how to adjust it.</li>
    </ul>
  </div>

  <div class="card">
    <h2>Quickstart</h2>
    <ol>
      <li>Select a playback mode in the <em>Smooth/Fast/Turbo</em> pill group. Smooth shows every move and is perfect for studying behaviours, while Turbo skips rendering for maximum training speed.</li>
      <li>Press <strong>Start training</strong>. The KPI tiles show how reward and length evolve.</li>
      <li>Adjust one slider at a time. Switch to <strong>Step one episode</strong> to see the effect of a choice without letting the model keep learning.</li>
      <li>Save your parameters with <strong>Save</strong>. The downloaded file can be imported again with <strong>Load</strong>.</li>
    </ol>
    <p>Board size controls how many tiles the snake can work with. Larger boards mean longer distances between fruit and more complex strategies, but they also require more training steps.</p>
  </div>

  <div class="card">
    <h2>Algorithms and why they work</h2>
    <details open>
      <summary>Dueling Double DQN</summary>
      <p>Dueling Double DQN is the default. The network splits the state value V(s) and the advantage A(s,a) and combines them into <code>Q(s,a) = V(s) + A(s,a) - ar{A}(s)</code>. Double updates use the online network to pick the action but the target network to evaluate it, reducing overestimation.</p>
      <ul>
        <li><strong>Dueling architecture:</strong> helpful when some actions barely change the outcome, such as continuing straight in empty corridors.</li>
        <li><strong>Double networks:</strong> the <code>targetSync</code> slider controls how often the target network is copied, keeping learning stable.</li>
        <li><strong>Prioritized replay:</strong> the buffer samples experiences with high TD error more often. The <strong>PER α</strong> and <strong>PER β</strong> sliders tune how strong that priority is.</li>
        <li><strong>n-step returns:</strong> summarise rewards across several moves to deliver faster feedback when the snake is heading toward fruit.</li>
      </ul>
      <p>Recommended starting point: LR 5e-4, γ = 0.98, batch 128, and replay 50&nbsp;000. Increase <strong>ε decay</strong> if you need more exploration in larger worlds.</p>
    </details>
    <details>
      <summary>Classic DQN</summary>
      <p>The classic DQN uses a simpler Q-network without the dueling head. Its update follows Bellman's equation <code>Q(s,a) \leftarrow r + γ · \max_{a'} Q_{target}(s',a')</code>. It is easy to reason about and works well on smaller boards.</p>
      <ul>
        <li><strong>Epsilon-greedy:</strong> uses the same ε start/end/decay sliders. A high start produces more random moves in the beginning.</li>
        <li><strong>Replay buffer:</strong> keep the buffer large enough (≥ 20&nbsp;000) to avoid correlated experiences.</li>
        <li><strong>n-step:</strong> can be reduced to 1 if you want to compare with the original DQN paper.</li>
      </ul>
      <p>If the loss curve oscillates heavily, lower the learning rate or increase the target sync interval.</p>
    </details>
    <details>
      <summary>Policy Gradient (REINFORCE)</summary>
      <p>Policy gradient learns a direct policy π(a|s) and maximises the expected return's log probability: <code>∇θ J(θ) = E[ G_t ∇θ log π_θ(a_t|s_t) ]</code>. The variance is high, so a baseline equal to the average return is subtracted.</p>
      <ul>
        <li><strong>Entropy weight:</strong> higher values encourage more random policies and prevent the model from locking in too early.</li>
        <li>No replay buffer is used; each episode updates the weights directly. Run Turbo mode to gather more episodes.</li>
        <li>Keep the learning rate around 1e-3. If reward swings, lower LR or increase the entropy weight slightly.</li>
      </ul>
    </details>
    <details>
      <summary>Advantage Actor-Critic</summary>
      <p>A2C trains two networks simultaneously: the actor learns π(a|s) while the critic estimates V(s). Updates use the advantage A(s,a) = Q(s,a) − V(s) to reduce variance.</p>
      <ul>
        <li><strong>Entropy weight:</strong> similar effect as in policy gradient but typically lower (0.003–0.01).</li>
        <li><strong>Value weight:</strong> controls how strongly the critic's MSE loss influences the total loss. High weight stabilises learning but can slow the policy.</li>
        <li>The shared γ and LR sliders apply here as well. γ around 0.99 helps the model plan several steps ahead.</li>
      </ul>
      <p>A2C is quick when episodes are short. If the critic loss diverges, reduce the value weight or learning rate.</p>
    </details>
    <details>
      <summary>Proximal Policy Optimization</summary>
      <p>PPO uses a clipped objective: <code>L_{clip}(θ) = E[\min(r_t(θ)A_t, \operatorname{clip}(r_t(θ), 1-ε, 1+ε) A_t)]</code>. This prevents updates from pushing the policy too far in a single step.</p>
      <ul>
        <li><strong>Clip factor:</strong> corresponds to ε in the formula. Lower values (~0.1) yield cautious updates; higher values (~0.3) allow more change.</li>
        <li><strong>GAE λ:</strong> balances bias and variance in generalised advantage estimation. 0.95 is a solid default; lower it for more responsiveness.</li>
        <li><strong>Batch</strong> and <strong>Epochs:</strong> PPO performs several gradient steps per collected batch. Smaller batches with more epochs adapt quickly but risk overfitting the data.</li>
        <li><strong>Value weight</strong> and <strong>Entropy weight:</strong> influence the same components as in A2C but inside PPO's combined loss.</li>
      </ul>
      <p>If the policy becomes unstable, reduce the clip factor or the number of epochs per batch.</p>
    </details>
  </div>

  <div class="card">
    <h2>Reward guide</h2>
    <p>The reward model determines how the snake values every step. Adjust the sliders in the <em>Reward model</em> panel to fine-tune the strategy without retraining from scratch.</p>
    <h3>Tempo &amp; direction</h3>
    <ul>
      <li><strong>Step penalty:</strong> base cost per move (default 0.01). Raise it for shorter, more purposeful routes.</li>
      <li><strong>Turn penalty:</strong> extra cost when the snake turns. Lower it if you want the model to try more small corrections.</li>
      <li><strong>Toward/Away from fruit:</strong> the bonus for closing the distance to the fruit and the penalty for increasing it. Keep the values similar for symmetric feedback.</li>
    </ul>
    <h3>Loops &amp; revisits</h3>
    <ul>
      <li><strong>Loop penalty:</strong> triggers when the history shows left/right loops (pattern 1,2,1,2). Increase it if the snake often gets stuck in figure-eights.</li>
      <li><strong>Revisit penalty:</strong> multiplied by how recently a tile was visited. Higher values push the snake to explore fresh space.</li>
    </ul>
    <h3>Crashes &amp; stalling</h3>
    <ul>
      <li><strong>Wall crash:</strong> penalty when the head leaves the board.</li>
      <li><strong>Self crash:</strong> penalty when the snake bites itself.</li>
      <li><strong>Timeout penalty:</strong> applied if no fruit is collected for two full board areas worth of moves. Prevents endless loops.</li>
    </ul>
    <h3>High-impact rewards</h3>
    <ul>
      <li><strong>Fruit reward:</strong> the main reward when a fruit is eaten. Raise it for more aggressive fruit chasing.</li>
      <li><strong>Compactness bonus:</strong> gives a small bonus when the occupied area becomes denser (lower difference between the bounding box and snake length). Increase it late in training if you want the body packed tightly.</li>
    </ul>
    <h3>Reading the reward telemetry</h3>
    <ul>
      <li><strong>Columns:</strong> <em>Last</em> shows the latest episode, <em>Avg 100</em>/<em>Avg 500</em> are rolling means, <em>Trend</em> compares the most recent 100 episodes with the previous 100, and <em>Share</em> normalises each component against the absolute total so you can spot dominant contributors.</li>
      <li><strong>Net reward row:</strong> sums every component; a positive trend confirms that training is heading in the right direction.</li>
      <li><strong>Component labels:</strong> bonuses tagged as positive (fruit, approach, open space) should stay ≥ 0, whereas penalties (step, loop, revisit, crashes) normally sit ≤ 0. Large negative shares mean the snake spends much of its time incurring that cost.</li>
      <li><strong>Healthy patterns:</strong> rising fruit/approach bonuses combined with shrinking loop/revisit penalties signal better navigation. Persistent step penalties dominating the share column indicate wandering without progress.</li>
      <li><strong>Warning signs:</strong> a falling fruit trend or growing crash penalties hint at stagnation. Track the 100-episode averages to confirm whether the issue is a blip or a sustained regression.</li>
    </ul>
    <h3>Automatic reward tuning thresholds</h3>
    <p>The auto-scheduler tweaks sliders when telemetry crosses strict limits. Manual overrides are still available, but these rules explain why certain values change on their own:</p>
    <ul>
      <li><strong>Loop penalty:</strong> increased when <em>LoopHitRate</em> (loop detections ÷ total steps over the last 500 episodes) exceeds 1 % <em>and</em> the fruit trend stalls or turns negative. At the same time the compactness bonus is disabled to avoid encouraging tight spirals.</li>
      <li><strong>Revisit penalty:</strong> raised once <em>RevisitRate</em> (recent-tile penalties ÷ total steps across 500 episodes) climbs beyond 1 %, pushing the policy toward fresh territory.</li>
      <li><strong>Self crash penalty:</strong> boosted only if self-collisions account for more than 40 % of episode endings, signalling that survivability has become the main issue.</li>
      <li><strong>Approach/retreat weights:</strong> adjusted together when the average time-to-fruit stays high while both loop and revisit rates are low, nudging the snake to pursue fruit more assertively.</li>
      <li><strong>Metric windows:</strong> all trigger checks use the latest 500-episode aggregates, so brief spikes rarely trip them. If a slider never moves automatically, its condition likely has not been met.</li>
    </ul>
  </div>

  <div class="card">
    <h2>Sliders &amp; how they affect training</h2>
    <h3>Environment &amp; playback</h3>
    <ul>
      <li><strong>Playback mode:</strong> <em>Smooth</em> shows every move, <em>Fast</em> skips every other frame, and <em>Turbo</em> disables rendering. All modes continue updating the network.</li>
      <li><strong>Board size:</strong> 10×10 yields short episodes and quick feedback. 30×30 requires longer episodes but rewards planning.</li>
    </ul>
    <h3>Shared hyperparameters</h3>
    <ul>
      <li><strong>γ (discount):</strong> high values (0.97–0.995) prioritise long-term fruit. Lower to 0.94–0.96 if the snake often crashes before reaching reward.</li>
      <li><strong>LR:</strong> sets the gradient step size. 0.0005 works for DQN; drop toward 0.0003 for PPO/A2C if the loss oscillates.</li>
    </ul>
    <h3>DQN family</h3>
    <ul>
      <li><strong>ε start/end/decay:</strong> control exploration. Longer decay (≥ 80&nbsp;000) yields a slow transition to exploitation. Raise the end value (e.g. 0.10) if the snake loops in repetitive patterns.</li>
      <li><strong>Batch:</strong> larger batches reduce variance but need bigger buffers. 256 requires at least 100&nbsp;000 replay entries.</li>
      <li><strong>Replay size:</strong> 50&nbsp;000 by default. Increase it for large boards, but remember old experiences may become irrelevant.</li>
      <li><strong>Target sync:</strong> how often the policy network is copied to the target network. Lower values (1000) adapt quickly but can become unstable.</li>
      <li><strong>n-step:</strong> more steps give stronger signals but mixed rewards can add noise. Try 2–3 for small boards and 4–5 for large ones.</li>
      <li><strong>PER α:</strong> how strongly TD error affects prioritisation. Higher (0.8–1.0) focuses on hard experiences; drop to 0.5 for more variety.</li>
      <li><strong>PER β:</strong> corrects the bias introduced by prioritisation. Increase it gradually toward 1.0 during long training runs.</li>
    </ul>
    <h3>Policy-based methods</h3>
    <ul>
      <li><strong>Entropy weight (Policy/A2C/PPO):</strong> lower values give decisive policies, higher values prevent premature convergence. Reduce it once the model finds a stable strategy.</li>
      <li><strong>Value weight (A2C/PPO):</strong> controls how much the value loss matters. High weight helps the critic track long-term rewards.</li>
      <li><strong>Clip factor (PPO):</strong> keep between 0.1–0.25 for stability. Pair it with a lower LR if you increase it.</li>
      <li><strong>GAE λ (PPO):</strong> lower (0.90) reacts faster to new signals; higher (0.97) yields smoother estimates.</li>
      <li><strong>PPO Batch/Epochs:</strong> more epochs on the same data risk overfitting. If the policy swings, lower the epochs or increase the batch size.</li>
    </ul>
    <p>Always change one slider at a time and monitor the reward and loss charts. When the 100-episode reward average levels out, try an adjustment, run a few hundred episodes, and compare.</p>
  </div>

  <div class="card">
    <h2>Diagnostics and common patterns</h2>
    <ul>
      <li><strong>Reward drops after rising:</strong> raise ε end or the entropy weight to reintroduce exploration.</li>
      <li><strong>Loss explodes:</strong> lower the learning rate, increase the target sync interval, or reduce the batch size.</li>
      <li><strong>The snake loops in circles:</strong> try higher entropy (policy/A2C/PPO) or a longer ε decay in DQN so the model dares to break the pattern.</li>
      <li><strong>No improvement on large boards:</strong> increase n-step and replay size, and run Turbo mode to gather more experience.</li>
      <li><strong>Big differences between episodes:</strong> inspect the KPI tiles. If average reward is low but best length high it signals an unstable policy — adjust exploration or lower LR.</li>
    </ul>
    <p>Use <strong>Pause</strong> and <strong>Step one episode</strong> to analyse individual sequences. <strong>Reset</strong> restarts the episode, while <strong>Clear cache</strong> removes stored weights from the browser if you want a fresh start.</p>
  </div>
</section>

<input type="file" id="fileLoader" accept="application/json" hidden>
<input type="file" id="modelLoader" accept="application/json" hidden>

<footer class="hint">© Marcus — Snake learns with multiple RL strategies and cinematic movement.</footer>

<script>
'use strict';

const REWARD_DEFAULTS={
  stepPenalty:0.01,
  turnPenalty:0.001,
  approachBonus:0.03,
  retreatPenalty:0.03,
  loopPenalty:0.50,
  revisitPenalty:0.05,
  wallPenalty:10,
  selfPenalty:25.5,
  timeoutPenalty:5,
  fruitReward:10,
  compactWeight:0,
  trapPenalty:0.5,
  spaceGainBonus:0.05,
};
const REWARD_COMPONENTS=[
  {key:'fruitReward',label:'Fruit bonus',sign:'positive'},
  {key:'approachBonus',label:'Toward fruit bonus',sign:'positive'},
  {key:'spaceGainBonus',label:'Open space bonus',sign:'positive'},
  {key:'compactness',label:'Compactness bonus',sign:'neutral'},
  {key:'stepPenalty',label:'Step penalty',sign:'negative'},
  {key:'turnPenalty',label:'Turn penalty',sign:'negative'},
  {key:'retreatPenalty',label:'Retreat penalty',sign:'negative'},
  {key:'loopPenalty',label:'Loop penalty',sign:'negative'},
  {key:'revisitPenalty',label:'Revisit penalty',sign:'negative'},
  {key:'trapPenalty',label:'Trap penalty',sign:'negative'},
  {key:'selfPenalty',label:'Self crash penalty',sign:'negative'},
  {key:'wallPenalty',label:'Wall crash penalty',sign:'negative'},
  {key:'timeoutPenalty',label:'Timeout penalty',sign:'negative'},
];
const REWARD_COMPONENT_KEYS=REWARD_COMPONENTS.map(item=>item.key);
const REWARD_LABELS={
  stepPenalty:'Step penalty',
  turnPenalty:'Turn penalty',
  approachBonus:'Toward fruit bonus',
  retreatPenalty:'Retreat penalty',
  loopPenalty:'Loop penalty',
  revisitPenalty:'Revisit penalty',
  trapPenalty:'Trap penalty',
  spaceGainBonus:'Space bonus',
  wallPenalty:'Wall crash penalty',
  selfPenalty:'Self crash penalty',
  timeoutPenalty:'Timeout penalty',
  fruitReward:'Fruit reward',
  compactWeight:'Compactness weight',
  compactness:'Compactness bonus',
};
let rewardConfig={...REWARD_DEFAULTS};
const LOOP_PATTERNS=new Set(['1,2,1,2','2,1,2,1']);

/* ---------------- Serialization helpers ---------------- */
const DTYPE_ARRAYS={float32:Float32Array,int32:Int32Array,bool:Uint8Array};
function typedArrayToBase64(arr){
  if(!(arr instanceof Float32Array||arr instanceof Int32Array||arr instanceof Uint8Array)){
    arr=Float32Array.from(arr);
  }
  const view=new Uint8Array(arr.buffer,arr.byteOffset||0,arr.byteLength);
  let binary='';
  const chunk=0x8000;
  for(let i=0;i<view.length;i+=chunk){
    binary+=String.fromCharCode.apply(null,view.subarray(i,i+chunk));
  }
  return btoa(binary);
}
function base64ToTypedArray(str,dtype='float32'){
  const binary=atob(str);
  const len=binary.length;
  const bytes=new Uint8Array(len);
  for(let i=0;i<len;i++) bytes[i]=binary.charCodeAt(i);
  const C=DTYPE_ARRAYS[dtype]||Float32Array;
  return new C(bytes.buffer);
}
function assignArray(target,source,mapper=v=>v){
  target.length=0;
  if(!Array.isArray(source)) return;
  source.forEach(v=>target.push(mapper(v)));
}

/* ---------------- Snake environment ---------------- */
class SnakeEnv{
  constructor(cols=20,rows=20,rewardOverrides={}){
    this.cols=cols;
    this.rows=rows;
    this.setRewardConfig(rewardOverrides);
    this.reset();
  }
  _makeRewardBreakdown(){
    const base={total:0};
    REWARD_COMPONENT_KEYS.forEach(key=>{ base[key]=0; });
    return base;
  }
  setRewardConfig(cfg={}){
    this.reward={...REWARD_DEFAULTS,...cfg};
  }
  neighbors(x,y){
    return [
      {x:x+1,y},
      {x:x-1,y},
      {x,y:y+1},
      {x,y:y-1},
    ].filter(p=>p.x>=0&&p.y>=0&&p.x<this.cols&&p.y<this.rows);
  }
  freeSpaceFrom(sx,sy,tailWillMove){
    const seen=new Set();
    const q=[{x:sx,y:sy}];
    const blocked=new Set(this.snakeSet);
    blocked.delete(`${sx},${sy}`);
    if(tailWillMove&&this.snake.length){
      const t=this.snake[this.snake.length-1];
      blocked.delete(`${t.x},${t.y}`);
    }
    while(q.length){
      const p=q.pop();
      const key=`${p.x},${p.y}`;
      if(seen.has(key)) continue;
      if(blocked.has(key)) continue;
      seen.add(key);
      for(const n of this.neighbors(p.x,p.y)) q.push(n);
      if(seen.size>this.cols*this.rows) break;
    }
    return seen.size;
  }
  computeSlack(){
    if(!this.snake?.length) return 0;
    let minX=this.snake[0].x, maxX=this.snake[0].x;
    let minY=this.snake[0].y, maxY=this.snake[0].y;
    for(const seg of this.snake){
      if(seg.x<minX) minX=seg.x;
      if(seg.x>maxX) maxX=seg.x;
      if(seg.y<minY) minY=seg.y;
      if(seg.y>maxY) maxY=seg.y;
    }
    const width=(maxX-minX+1);
    const height=(maxY-minY+1);
    const area=width*height;
    return Math.max(0,area-this.snake.length);
  }
  reset(){
    this.dir={x:1,y:0};
    const cx=(this.cols/2|0), cy=(this.rows/2|0);
    this.snake=[{x:cx-1,y:cy},{x:cx,y:cy}];
    this.snakeSet=new Set(this.snake.map(p=>`${p.x},${p.y}`));
    this.visit=new Float32Array(this.cols*this.rows).fill(0);
    this.actionHist=[];
    this.spawnFruit();
    this.rewardBreakdown=this._makeRewardBreakdown();
    this.steps=0;
    this.stepsSinceFruit=0;
    this.alive=true;
    this.prevSlack=this.computeSlack();
    this.loopHits=0;
    this.revisitAccum=0;
    this.timeToFruitAccum=0;
    this.timeToFruitCount=0;
    this.episodeFruit=0;
    this.lastCrash=null;
    return this.getState();
  }
  idx(x,y){return y*this.cols+x;}
  spawnFruit(){
    const free=[];
    for(let y=0;y<this.rows;y++){
      for(let x=0;x<this.cols;x++){
        if(!this.snakeSet.has(`${x},${y}`)) free.push({x,y});
      }
    }
    this.fruit=free.length?free[(Math.random()*free.length)|0]:{x:-1,y:-1};
  }
  turn(a){
    const d=this.dir;
    if(a===1)this.dir={x:-d.y,y:d.x};
    else if(a===2)this.dir={x:d.y,y:-d.x};
  }
  step(a){
    if(!this.alive) return {state:this.getState(),reward:0,done:true,ateFruit:false};
    const R=this.reward;
    const breakdown=this.rewardBreakdown||(this.rewardBreakdown=this._makeRewardBreakdown());
    this.lastCrash=null;
    this.turn(a);
    const h=this.snake[0];
    const nx=h.x+this.dir.x;
    const ny=h.y+this.dir.y;
    this.steps++;
    this.stepsSinceFruit++;
    const key=`${nx},${ny}`;
    const tail=this.snake[this.snake.length-1];
    const willGrow=(nx===this.fruit.x && ny===this.fruit.y);
    const hitsWall=nx<0||ny<0||nx>=this.cols||ny>=this.rows;
    const hitsBody=this.snakeSet.has(key) && !(tail && tail.x===nx && tail.y===ny && !willGrow);
    if(hitsWall||hitsBody){
      this.alive=false;
      const crashReward=hitsWall?-R.wallPenalty:-R.selfPenalty;
      if(hitsWall) breakdown.wallPenalty+=crashReward;
      else breakdown.selfPenalty+=crashReward;
      breakdown.total+=crashReward;
      this.lastCrash=hitsWall?'wall':'self';
      return {state:this.getState(),reward:crashReward,done:true,ateFruit:false};
    }
    let spaceReward=0;
    if((R.trapPenalty??0)!==0 || (R.spaceGainBonus??0)!==0){
      const space=this.freeSpaceFrom(nx,ny,!willGrow);
      const need=this.snake.length+2;
      const denom=Math.max(1,need);
      if(space<need){
        spaceReward-=R.trapPenalty*(1+(need-space)/denom);
      }else if(R.spaceGainBonus){
        const curSpace=this.freeSpaceFrom(this.snake[0].x,this.snake[0].y,true);
        if(space>curSpace){
          spaceReward+=R.spaceGainBonus*Math.min(1,(space-curSpace)/denom);
        }
      }
    }
    for(let i=0;i<this.visit.length;i++) this.visit[i]*=0.995;
    this.snake.unshift({x:nx,y:ny});
    let r=-R.stepPenalty;
    breakdown.stepPenalty-=R.stepPenalty;
    r+=spaceReward;
    if(spaceReward>0) breakdown.spaceGainBonus+=spaceReward;
    else if(spaceReward<0) breakdown.trapPenalty+=spaceReward;
    if(a!==0){
      r-=R.turnPenalty;
      breakdown.turnPenalty-=R.turnPenalty;
    }
    this.actionHist.push(a);
    if(this.actionHist.length>6) this.actionHist.shift();
    if(this.actionHist.length>=4){
      const last4=this.actionHist.slice(-4).join(',');
      if(LOOP_PATTERNS.has(last4)){
        r-=R.loopPenalty;
        this.loopHits++;
        breakdown.loopPenalty-=R.loopPenalty;
      }
    }
    const vidx=this.idx(nx,ny);
    const revisitPenalty=this.visit[vidx]*R.revisitPenalty;
    r-=revisitPenalty;
    this.revisitAccum+=revisitPenalty;
    if(revisitPenalty) breakdown.revisitPenalty-=revisitPenalty;
    let ateFruit=false;
    if(nx===this.fruit.x && ny===this.fruit.y){
      ateFruit=true;
      r+=R.fruitReward;
      breakdown.fruitReward+=R.fruitReward;
      this.snakeSet.add(`${nx},${ny}`);
      this.spawnFruit();
      this.timeToFruitAccum+=this.stepsSinceFruit;
      this.timeToFruitCount++;
      this.stepsSinceFruit=0;
      this.episodeFruit++;
    }else{
      const tail=this.snake.pop();
      this.snakeSet.delete(`${tail.x},${tail.y}`);
      this.snakeSet.add(`${nx},${ny}`);
      this.visit[vidx]=Math.min(1,this.visit[vidx]+0.3);
      const pd=Math.abs(h.x-this.fruit.x)+Math.abs(h.y-this.fruit.y);
      const nd=Math.abs(nx-this.fruit.x)+Math.abs(ny-this.fruit.y);
      if(nd<pd){
        r+=R.approachBonus;
        breakdown.approachBonus+=R.approachBonus;
      }else if(nd>pd){
        r-=R.retreatPenalty;
        breakdown.retreatPenalty-=R.retreatPenalty;
      }
    }
    const slack=this.computeSlack();
    const slackDelta=this.prevSlack-slack;
    if(R.compactWeight!==0){
      const compactReward=slackDelta*R.compactWeight;
      if(compactReward!==0){
        r+=compactReward;
        breakdown.compactness+=compactReward;
      }
    }
    this.prevSlack=slack;
    if(this.stepsSinceFruit>this.cols*this.rows*2){
      this.alive=false;
      r-=R.timeoutPenalty;
      this.lastCrash='timeout';
      this.rewardBreakdown.timeoutPenalty-=R.timeoutPenalty;
      this.rewardBreakdown.total+=r;
      return {state:this.getState(),reward:r,done:true,ateFruit:false};
    }
    this.rewardBreakdown.total+=r;
    return {state:this.getState(),reward:r,done:false,ateFruit};
  }
  getEpisodeBreakdown(){
    const src=this.rewardBreakdown||{};
    const copy={total:src.total??0};
    REWARD_COMPONENT_KEYS.forEach(key=>{ copy[key]=src[key]??0; });
    return copy;
  }
  getVisit(x,y){
    if(x<0||y<0||x>=this.cols||y>=this.rows) return 1;
    return this.visit[this.idx(x,y)]||0;
  }
  getState(){
    const h=this.snake[0];
    const L={x:-this.dir.y,y:this.dir.x}, R={x:this.dir.y,y:-this.dir.x};
    const block=(dx,dy)=>{
      const x=h.x+dx,y=h.y+dy;
      return (x<0||y<0||x>=this.cols||y>=this.rows||this.snakeSet.has(`${x},${y}`))?1:0;
    };
    const danger=[block(this.dir.x,this.dir.y),block(L.x,L.y),block(R.x,R.y)];
    const dir=[this.dir.y===-1?1:0,this.dir.y===1?1:0,this.dir.x===-1?1:0,this.dir.x===1?1:0];
    const fruit=[this.fruit.y<h.y?1:0,this.fruit.y>h.y?1:0,this.fruit.x<h.x?1:0,this.fruit.x>h.x?1:0];
    const dists=[h.y/(this.rows-1),(this.rows-1-h.y)/(this.rows-1),h.x/(this.cols-1),(this.cols-1-h.x)/(this.cols-1)];
    const dx=this.fruit.x-h.x, dy=this.fruit.y-h.y, len=Math.hypot(dx,dy)||1;
    const crowd=[
      this.getVisit(h.x, h.y-1),
      this.getVisit(h.x, h.y+1),
      this.getVisit(h.x-1, h.y),
      this.getVisit(h.x+1, h.y),
    ];
    return Float32Array.from([...danger,...dir,...fruit,...dists,dy/len,dx/len,...crowd]);
  }
}

class VecSnakeEnv{
  constructor(count=1,{cols=20,rows=20,rewardConfig={}}={}){
    this.cols=cols;
    this.rows=rows;
    this.rewardConfig={...REWARD_DEFAULTS,...rewardConfig};
    this.envCount=Math.max(1,count|0);
    this.envs=Array.from({length:this.envCount},()=>new SnakeEnv(this.cols,this.rows,this.rewardConfig));
  }
  getEnv(index=0){
    if(!this.envs.length) return null;
    const idx=((index%this.envCount)+this.envCount)%this.envCount;
    return this.envs[idx];
  }
  configure({count=this.envCount,cols=this.cols,rows=this.rows,rewardConfig=this.rewardConfig}={}){
    this.envCount=Math.max(1,count|0);
    this.cols=cols;
    this.rows=rows;
    this.rewardConfig={...REWARD_DEFAULTS,...rewardConfig};
    this.envs=Array.from({length:this.envCount},()=>new SnakeEnv(this.cols,this.rows,this.rewardConfig));
    return this.resetAll();
  }
  setCount(count){
    return this.configure({count});
  }
  setSize(cols,rows){
    return this.configure({cols,rows});
  }
  setRewardConfig(cfg={}){
    this.rewardConfig={...this.rewardConfig,...cfg};
    this.envs.forEach(env=>env.setRewardConfig(this.rewardConfig));
  }
  resetEnv(index){
    const env=this.getEnv(index);
    if(!env) return null;
    env.setRewardConfig(this.rewardConfig);
    return env.reset();
  }
  resetAll(){
    return this.envs.map(env=>{
      env.setRewardConfig(this.rewardConfig);
      return env.reset();
    });
  }
  step(actions){
    if(!Array.isArray(actions)||actions.length!==this.envCount){
      throw new Error(`Expected ${this.envCount} actions but received ${actions?.length}`);
    }
    const nextStates=new Array(this.envCount);
    const rewards=new Array(this.envCount);
    const dones=new Array(this.envCount);
    const ateFruit=new Array(this.envCount);
    for(let i=0;i<this.envCount;i++){
      const res=this.envs[i].step(actions[i]);
      nextStates[i]=res.state;
      rewards[i]=res.reward;
      dones[i]=!!res.done;
      ateFruit[i]=!!res.ateFruit;
    }
    return {nextStates,rewards,dones,ateFruit};
  }
}

/* ---------------- Replay buffer helpers ---------------- */
class NStepAccumulator{
  constructor(n=1,gamma=0.99){ this.setConfig(n,gamma); }
  setConfig(n,gamma){
    this.n=Math.max(1,n|0);
    this.gamma=gamma;
    this.queue=[];
  }
  push(step){
    const item={
      s:Float32Array.from(step.s),
      a:step.a|0,
      r:+step.r,
      ns:Float32Array.from(step.ns),
      d:!!step.d,
    };
    this.queue.push(item);
    const ready=[];
    while(this.queue.length>=this.n){
      ready.push(this.build());
      this.queue.shift();
      if(ready[ready.length-1].d){
        this.queue.length=0;
        return ready;
      }
    }
    if(item.d){
      ready.push(...this.flush());
    }
    return ready;
  }
  build(){
    let reward=0;
    let discount=1;
    let done=false;
    let nextState=this.queue[0].ns;
    const limit=Math.min(this.n,this.queue.length);
    for(let i=0;i<limit;i++){
      const step=this.queue[i];
      reward+=discount*step.r;
      discount*=this.gamma;
      nextState=step.ns;
      if(step.d){
        done=true;
        break;
      }
    }
    const first=this.queue[0];
    return {s:first.s,a:first.a,r:reward,ns:nextState,d:done};
  }
  flush(){
    const out=[];
    while(this.queue.length){
      out.push(this.build());
      this.queue.shift();
    }
    return out;
  }
}
class ReplayBuffer{
  constructor(cap=50000,opts={}){
    this.cap=Math.max(1,cap|0);
    this.buf=[];
    this.pos=0;
    this.alpha=opts.alpha??0.6;
    this.beta=opts.beta??0.4;
    this.betaIncrement=opts.betaIncrement??0.000002;
    this.priorityEps=opts.priorityEps??0.001;
    this.priorities=new Float32Array(this.cap);
    this.maxPriority=this.priorityEps;
  }
  size(){return this.buf.length;}
  setCapacity(cap){
    const newCap=Math.max(1,cap|0);
    if(newCap===this.cap) return;
    this.cap=newCap;
    this.buf=this.buf.slice(-this.cap);
    this.pos=Math.min(this.pos,this.cap-1);
    this.priorities=new Float32Array(this.cap);
    this.maxPriority=this.priorityEps;
  }
  setAlpha(val){ this.alpha=Math.max(0.01,+val||0.01); }
  setBeta(val){ this.beta=Math.min(1,Math.max(0,+val||0)); }
  setPriorityEps(val){
    this.priorityEps=Math.max(1e-6,+val||1e-6);
    for(let i=0;i<this.buf.length;i++){
      if(this.priorities[i]<this.priorityEps) this.priorities[i]=this.priorityEps;
    }
  }
  setBetaIncrement(val){ this.betaIncrement=Math.max(0,+val||0); }
  push(sample){
    const entry={...sample};
    if(this.buf.length<this.cap){
      this.buf.push(entry);
      const lastIdx=this.buf.length-1;
      this.priorities[lastIdx]=this.maxPriority;
    }else{
      const idx=this.pos%this.cap;
      this.buf[idx]=entry;
      this.priorities[idx]=this.maxPriority;
    }
    this.pos=(this.pos+1)%this.cap;
  }
  sample(batchSize){
    if(!this.buf.length) return null;
    const size=Math.min(batchSize,this.buf.length);
    const priorities=this.priorities.slice(0,this.buf.length);
    const probs=priorities.map(p=>Math.pow(p,this.alpha));
    const sum=probs.reduce((a,b)=>a+b,0)||1;
    const normalized=probs.map(p=>p/sum);
    const batch=[];
    const idxs=[];
    const weights=[];
    let beta=this.beta;
    this.beta=Math.min(1,this.beta+this.betaIncrement);
    const maxWeight=Math.pow(this.buf.length, -beta);
    for(let i=0;i<size;i++){
      const r=Math.random();
      let acc=0;
      let index=0;
      for(let j=0;j<normalized.length;j++){
        acc+=normalized[j];
        if(r<=acc){ index=j; break; }
      }
      batch.push(this.buf[index]);
      idxs.push(index);
      const w=Math.pow(this.buf.length*normalized[index], -beta);
      weights.push(w/maxWeight);
    }
    return {batch,idxs,weights};
  }
  updatePriorities(idxs,priorities){
    idxs.forEach((idx,i)=>{
      const p=Math.max(this.priorityEps,priorities[i]);
      this.priorities[idx]=p;
      this.maxPriority=Math.max(this.maxPriority,p);
    });
  }
  toJSON(){
    return {
      cap:this.cap,
      buf:this.buf.map(item=>({
        s:Array.from(item.s),
        a:item.a,
        r:item.r,
        ns:Array.from(item.ns),
        d:item.d,
      })),
      pos:this.pos,
      alpha:this.alpha,
      beta:this.beta,
      betaIncrement:this.betaIncrement,
      priorityEps:this.priorityEps,
      priorities:Array.from(this.priorities),
      maxPriority:this.maxPriority,
    };
  }
  static fromJSON(json={},cap,opts={}){
    const buffer=new ReplayBuffer(cap??json.cap,opts);
    if(Array.isArray(json.buf)){
      buffer.buf=json.buf.map(item=>({
        s:Float32Array.from(item.s),
        a:item.a,
        r:item.r,
        ns:Float32Array.from(item.ns),
        d:item.d,
      }));
      buffer.priorities=new Float32Array(buffer.cap);
      json.priorities?.forEach((p,i)=>{
        if(i<buffer.priorities.length) buffer.priorities[i]=p;
      });
      buffer.pos=json.pos??0;
      buffer.maxPriority=json.maxPriority??buffer.priorityEps;
    }
    return buffer;
  }
}

/* ---------------- Agents ---------------- */
class DQNAgent{
  constructor(sDim,aDim,cfg={}){
    this.kind='dqn';
    this.sDim=sDim;
    this.aDim=aDim;
    this.envCount=Math.max(1,cfg.envCount??1);
    this.gamma=cfg.gamma??0.98;
    this.lr=cfg.lr??0.0005;
    this.batch=cfg.batch??128;
    this.priorityEps=cfg.priorityEps??0.001;
    this.layers=Array.isArray(cfg.layers)?cfg.layers.slice():[256,256,128];
    this.dueling=cfg.dueling!==undefined?!!cfg.dueling:true;
    this.double=cfg.double!==undefined?!!cfg.double:true;
    this.learnRepeats=cfg.learnRepeats??2;
    this.buffer=new ReplayBuffer(cfg.bufferSize??50000,{
      alpha:cfg.priorityAlpha??0.6,
      beta:cfg.priorityBeta??0.4,
      betaIncrement:cfg.priorityBetaIncrement??0.000002,
      priorityEps:this.priorityEps,
    });
    this.priorityEps=this.buffer.priorityEps;
    this.epsStart=cfg.epsStart??1.0;
    this.epsEnd=cfg.epsEnd??0.12;
    this.epsDecay=cfg.epsDecay??80000;
    this.nStep=cfg.nStep??3;
    this.nStepBuffers=Array.from({length:this.envCount},()=>new NStepAccumulator(this.nStep,this.gamma));
    this.trainStep=cfg.trainStep??0;
    this.optimizer=tf.train.adam(this.lr);
    this.online=this.build();
    this.target=this.build();
    this.syncTarget();
    this.updateEpsilon(this.trainStep);
  }
  build(){
    const input=tf.input({shape:[this.sDim]});
    let x=input;
    this.layers.forEach(units=>{
      x=tf.layers.dense({units,activation:'relu',kernelInitializer:'heNormal'}).apply(x);
    });
    let q;
    if(this.dueling){
      const adv=tf.layers.dense({units:128,activation:'relu',kernelInitializer:'heNormal'}).apply(x);
      const advOut=tf.layers.dense({units:this.aDim,activation:'linear'}).apply(adv);
      const val=tf.layers.dense({units:128,activation:'relu',kernelInitializer:'heNormal'}).apply(x);
      const valOut=tf.layers.dense({units:1,activation:'linear'}).apply(val);
      q=tf.layers.add().apply([advOut,valOut]);
    }else{
      q=tf.layers.dense({units:this.aDim,activation:'linear'}).apply(x);
    }
    return tf.model({inputs:input,outputs:q});
  }
  setGamma(val){
    this.gamma=val;
    this.nStepBuffers.forEach(buf=>buf.setConfig(this.nStep,this.gamma));
  }
  setLearningRate(val){
    this.lr=val;
    this.optimizer=tf.train.adam(this.lr);
  }
  setEpsilonSchedule({start,end,decay}={}){
    if(start!==undefined) this.epsStart=start;
    if(end!==undefined) this.epsEnd=end;
    if(decay!==undefined) this.epsDecay=decay;
    this.updateEpsilon(this.trainStep);
  }
  setNStep(val){
    const n=Math.max(1,val|0);
    if(n===this.nStep)return;
    this.nStep=n;
    this.nStepBuffers.forEach(buf=>buf.setConfig(this.nStep,this.gamma));
  }
  recordTransition(...args){
    if(typeof args[0]==='number' && args.length>=6){
      const [envIndex,s,a,r,ns,d]=args;
      this._recordForEnv(envIndex,s,a,r,ns,d);
      return;
    }
    const [s,a,r,ns,d]=args;
    this._recordForEnv(0,s,a,r,ns,d);
  }
  _recordForEnv(envIndex,s,a,r,ns,d){
    const idx=((envIndex|0)%this.envCount+this.envCount)%this.envCount;
    const buf=this.nStepBuffers[idx];
    if(!buf) return;
    const ready=buf.push({s,a,r,ns,d});
    if(ready.length) ready.forEach(t=>this.buffer.push(t));
    if(d){
      const tail=buf.flush();
      if(tail.length) tail.forEach(t=>this.buffer.push(t));
    }
  }
  setEnvCount(count){
    const next=Math.max(1,count|0);
    if(next===this.envCount) return;
    this.envCount=next;
    this.nStepBuffers=Array.from({length:this.envCount},()=>new NStepAccumulator(this.nStep,this.gamma));
  }
  drainPending(envIndex){
    if(envIndex===undefined){
      this.nStepBuffers.forEach(buf=>{
        const tail=buf.flush();
        if(tail.length) tail.forEach(t=>this.buffer.push(t));
      });
      return;
    }
    const idx=((envIndex|0)%this.envCount+this.envCount)%this.envCount;
    const buf=this.nStepBuffers[idx];
    if(!buf) return;
    const tail=buf.flush();
    if(tail.length) tail.forEach(t=>this.buffer.push(t));
  }
  syncTarget(){
    this.target.setWeights(this.online.getWeights());
  }
  updateEpsilon(step){
    const t=Math.min(1,step/this.epsDecay);
    this.epsilon=this.epsStart*(1-t)+this.epsEnd*t;
    return this.epsilon;
  }
  act(s){
    if(Math.random()<this.epsilon) return (Math.random()*this.aDim)|0;
    return tf.tidy(()=>{
      return this.online.predict(tf.tensor2d([s],[1,this.sDim])).argMax(1).dataSync()[0];
    });
  }
  greedyAction(s){
    return tf.tidy(()=>{
      return this.online.predict(tf.tensor2d([s],[1,this.sDim])).argMax(1).dataSync()[0];
    });
  }
  async learn(){
    if(this.buffer.size()<this.batch) return null;
    const sample=this.buffer.sample(this.batch);
    if(!sample||!sample.batch.length) return null;
    const {batch,idxs,weights}=sample;
    const S=tf.tensor2d(batch.map(x=>x.s),[batch.length,this.sDim]);
    const NS=tf.tensor2d(batch.map(x=>x.ns),[batch.length,this.sDim]);
    const A=tf.tensor1d(batch.map(x=>x.a),'int32');
    const R=tf.tensor1d(batch.map(x=>x.r));
    const D=tf.tensor1d(batch.map(x=>x.d?1:0));
    const W=tf.tensor1d(weights);
    let tdErrors;
    const lossTensor=await this.optimizer.minimize(()=>{
      const q=this.online.apply(S);
      const oneHot=tf.oneHot(A,this.aDim);
      const qPred=tf.sum(q.mul(oneHot),1);
      const qNextTarget=this.target.apply(NS);
      let qNext;
      if(this.double){
        const qNextOnline=this.online.apply(NS);
        const aPrime=tf.argMax(qNextOnline,1);
        const mask=tf.oneHot(aPrime,this.aDim);
        qNext=tf.sum(qNextTarget.mul(mask),1);
      }else{
        qNext=tf.max(qNextTarget,1);
      }
      const target=R.add(qNext.mul(tf.scalar(this.gamma)).mul(tf.scalar(1).sub(D)));
      tdErrors=tf.keep(target.sub(qPred));
      const absErr=tdErrors.abs();
      const quadratic=tf.minimum(absErr,tf.scalar(1));
      const linear=absErr.sub(quadratic);
      const losses=quadratic.square().mul(0.5).add(linear);
      return losses.mul(W).mean();
    },true);
    const loss=lossTensor.dataSync()[0];
    lossTensor.dispose();
    const absTd=tdErrors.abs();
    const tdArray=absTd.dataSync();
    absTd.dispose();
    tdErrors.dispose();
    S.dispose(); NS.dispose(); A.dispose(); R.dispose(); D.dispose(); W.dispose();
    this.buffer.updatePriorities(idxs,tdArray);
    this.trainStep++;
    return loss;
  }
  async finishEpisode(){
    return null;
  }
  async exportState(){
    const weights=await Promise.all(this.online.getWeights().map(async w=>({
      shape:w.shape,
      dtype:w.dtype,
      data:typedArrayToBase64(await w.data()),
    })));
    return {
      version:4,
      kind:'dqn',
      sDim:this.sDim,
      aDim:this.aDim,
      config:{
        gamma:this.gamma,
        lr:this.lr,
        batch:this.batch,
        bufferSize:this.buffer.cap,
        epsStart:this.epsStart,
        epsEnd:this.epsEnd,
        epsDecay:this.epsDecay,
        nStep:this.nStep,
        priorityAlpha:this.buffer.alpha,
        priorityBeta:this.buffer.beta,
        priorityBetaIncrement:this.buffer.betaIncrement,
        priorityEps:this.buffer.priorityEps,
        dueling:this.dueling,
        double:this.double,
        layers:this.layers,
        envCount:this.envCount,
        learnRepeats:this.learnRepeats,
      },
      trainStep:this.trainStep,
      epsilon:this.epsilon,
      buffer:this.buffer.toJSON(),
      weights,
    };
  }
  async importState(state){
    if(!state) throw new Error('Invalid state');
    if(state.sDim && state.sDim!==this.sDim) throw new Error('State-dimension matchar inte');
    if(state.aDim && state.aDim!==this.aDim) throw new Error('Action-dimension matchar inte');
    const cfg=state.config??{};
    this.layers=Array.isArray(cfg.layers)?cfg.layers.slice():this.layers;
    this.dueling=cfg.dueling!==undefined?!!cfg.dueling:this.dueling;
    this.double=cfg.double!==undefined?!!cfg.double:this.double;
    this.learnRepeats=cfg.learnRepeats??this.learnRepeats;
    this.setGamma(cfg.gamma??this.gamma);
    this.setLearningRate(cfg.lr??this.lr);
    this.batch=cfg.batch??this.batch;
    this.buffer=ReplayBuffer.fromJSON(state.buffer,cfg.bufferSize,{
      alpha:cfg.priorityAlpha,
      beta:cfg.priorityBeta,
      betaIncrement:cfg.priorityBetaIncrement,
      priorityEps:cfg.priorityEps,
    });
    this.priorityEps=this.buffer.priorityEps;
    this.setEnvCount(cfg.envCount??this.envCount);
    this.epsStart=cfg.epsStart??this.epsStart;
    this.epsEnd=cfg.epsEnd??this.epsEnd;
    this.epsDecay=cfg.epsDecay??this.epsDecay;
    this.nStep=cfg.nStep??this.nStep;
    this.nStepBuffers=Array.from({length:this.envCount},()=>new NStepAccumulator(this.nStep,this.gamma));
    this.trainStep=state.trainStep??0;
    this.online.dispose();
    this.target.dispose();
    this.online=this.build();
    this.target=this.build();
    if(Array.isArray(state.weights)){
      const tensors=state.weights.map(w=>tf.tensor(base64ToTypedArray(w.data,w.dtype),w.shape,w.dtype));
      this.online.setWeights(tensors);
      tensors.forEach(t=>t.dispose());
    }
    this.syncTarget();
    this.updateEpsilon(this.trainStep);
  }
  setEntropy(){}
}
class PolicyGradientAgent{
  constructor(sDim,aDim,cfg={}){
    this.kind='policy';
    this.sDim=sDim;
    this.aDim=aDim;
    this.gamma=cfg.gamma??0.99;
    this.lr=cfg.lr??0.0008;
    this.entropy=cfg.entropy??0.01;
    this.optimizer=tf.train.adam(this.lr);
    this.model=this.build();
    this.trajectory=[];
    this.learnRepeats=0;
  }
  build(){
    const input=tf.input({shape:[this.sDim]});
    let x=tf.layers.dense({units:256,activation:'relu',kernelInitializer:'heNormal'}).apply(input);
    x=tf.layers.dense({units:256,activation:'relu',kernelInitializer:'heNormal'}).apply(x);
    const out=tf.layers.dense({units:this.aDim,activation:'softmax'}).apply(x);
    return tf.model({inputs:input,outputs:out});
  }
  setGamma(val){ this.gamma=val; }
  setLearningRate(val){ this.lr=val; this.optimizer=tf.train.adam(this.lr); }
  setEntropy(val){ this.entropy=val; }
  act(s){
    return tf.tidy(()=>{
      const probs=this.model.predict(tf.tensor2d([s],[1,this.sDim])).dataSync();
      const r=Math.random();
      let acc=0;
      for(let i=0;i<probs.length;i++){
        acc+=probs[i];
        if(r<=acc) return i;
      }
      return probs.length-1;
    });
  }
  greedyAction(s){
    return tf.tidy(()=>{
      const probs=this.model.predict(tf.tensor2d([s],[1,this.sDim])).dataSync();
      let best=0,max=-Infinity;
      probs.forEach((p,i)=>{ if(p>max){max=p;best=i;} });
      return best;
    });
  }
  recordTransition(s,a,r,ns,d){
    this.trajectory.push({s:Float32Array.from(s),a,r});
  }
  drainPending(){ this.trajectory.length=0; }
  async learn(){ return null; }
  async finishEpisode(){
    if(!this.trajectory.length) return null;
    const returns=[];
    let g=0;
    for(let i=this.trajectory.length-1;i>=0;i--){
      g=this.trajectory[i].r+this.gamma*g;
      returns[i]=g;
    }
    const states=tf.tensor2d(this.trajectory.map(t=>t.s),[this.trajectory.length,this.sDim]);
    const actions=tf.tensor1d(this.trajectory.map(t=>t.a),'int32');
    const returnsTensor=tf.tensor1d(returns);
    const entropyCoeff=this.entropy;
    const normalized=standardize1D(returnsTensor);
    const lossTensor=await this.optimizer.minimize(()=>tf.tidy(()=>{
      const probs=this.model.apply(states);
      const mask=tf.oneHot(actions,this.aDim);
      const selected=probs.mul(mask).sum(1).add(1e-8);
      const logProbs=tf.log(selected);
      const policyLoss=tf.neg(logProbs.mul(normalized));
      const entropy=probs.mul(tf.log(probs.add(1e-8))).sum(1).neg();
      return policyLoss.sub(entropy.mul(entropyCoeff)).mean();
    }),true);
    const loss=lossTensor.dataSync()[0];
    lossTensor.dispose();
    states.dispose();
    actions.dispose();
    returnsTensor.dispose();
    normalized.dispose();
    this.trajectory.length=0;
    return loss;
  }
  async exportState(){
    const weights=await Promise.all(this.model.getWeights().map(async w=>({
      shape:w.shape,
      dtype:w.dtype,
      data:typedArrayToBase64(await w.data()),
    })));
    return {
      version:4,
      kind:'policy',
      sDim:this.sDim,
      aDim:this.aDim,
      config:{
        gamma:this.gamma,
        lr:this.lr,
        entropy:this.entropy,
      },
      weights,
    };
  }
  async importState(state){
    if(!state) throw new Error('Invalid state');
    if(state.sDim && state.sDim!==this.sDim) throw new Error('State-dimension matchar inte');
    if(state.aDim && state.aDim!==this.aDim) throw new Error('Action-dimension matchar inte');
    const cfg=state.config??{};
    this.setGamma(cfg.gamma??this.gamma);
    this.setLearningRate(cfg.lr??this.lr);
    this.setEntropy(cfg.entropy??this.entropy);
    this.model.dispose();
    this.model=this.build();
    if(Array.isArray(state.weights)){
      const tensors=state.weights.map(w=>tf.tensor(base64ToTypedArray(w.data,w.dtype),w.shape,w.dtype));
      this.model.setWeights(tensors);
      tensors.forEach(t=>t.dispose());
    }
  }
}
class A2CAgent{
  constructor(sDim,aDim,cfg={}){
    this.kind='a2c';
    this.sDim=sDim;
    this.aDim=aDim;
    this.gamma=cfg.gamma??0.99;
    this.lr=cfg.lr??0.0006;
    this.entropyCoef=cfg.entropy??0.005;
    this.valueCoef=cfg.valueCoef??0.5;
    this.optimizer=tf.train.adam(this.lr);
    this.model=this.build();
    this.trajectory=[];
    this.learnRepeats=0;
  }
  build(){
    const input=tf.input({shape:[this.sDim]});
    let x=tf.layers.dense({units:256,activation:'relu',kernelInitializer:'heNormal'}).apply(input);
    x=tf.layers.dense({units:256,activation:'relu',kernelInitializer:'heNormal'}).apply(x);
    const policy=tf.layers.dense({units:this.aDim,activation:'softmax'}).apply(x);
    const value=tf.layers.dense({units:1,activation:'linear'}).apply(x);
    return tf.model({inputs:input,outputs:[policy,value]});
  }
  setGamma(val){ this.gamma=val; }
  setLearningRate(val){ this.lr=val; this.optimizer=tf.train.adam(this.lr); }
  setEntropy(val){ this.entropyCoef=val; }
  setValueCoef(val){ this.valueCoef=val; }
  act(s){
    return tf.tidy(()=>{
      const [policy,value]=this.model.predict(tf.tensor2d([s],[1,this.sDim]));
      value.dispose();
      const probs=policy.dataSync();
      const r=Math.random();
      let acc=0;
      let chosen=probs.length-1;
      for(let i=0;i<probs.length;i++){
        acc+=probs[i];
        if(r<=acc){ chosen=i; break; }
      }
      policy.dispose();
      return chosen;
    });
  }
  greedyAction(s){
    return tf.tidy(()=>{
      const [policy,value]=this.model.predict(tf.tensor2d([s],[1,this.sDim]));
      value.dispose();
      const probs=policy.dataSync();
      let best=0,max=-Infinity;
      probs.forEach((p,i)=>{ if(p>max){max=p;best=i;} });
      policy.dispose();
      return best;
    });
  }
  recordTransition(s,a,r,ns,d){
    this.trajectory.push({s:Float32Array.from(s),a,r,ns:Float32Array.from(ns),d});
  }
  drainPending(){ this.trajectory.length=0; }
  async learn(){ return null; }
  predictValue(state){
    const input=tf.tensor2d([state],[1,this.sDim]);
    const [policy,value]=this.model.predict(input);
    policy.dispose();
    const val=value.dataSync()[0];
    value.dispose();
    input.dispose();
    return val;
  }
  async finishEpisode(){
    const len=this.trajectory.length;
    if(!len) return null;
    const returns=new Array(len);
    let nextValue=0;
    if(!this.trajectory[len-1].d){
      nextValue=this.predictValue(this.trajectory[len-1].ns);
    }
    for(let i=len-1;i>=0;i--){
      const step=this.trajectory[i];
      nextValue=step.r+this.gamma*nextValue*(step.d?0:1);
      returns[i]=nextValue;
      if(step.d) nextValue=0;
    }
    const states=tf.tensor2d(this.trajectory.map(t=>t.s),[len,this.sDim]);
    const actions=tf.tensor1d(this.trajectory.map(t=>t.a),'int32');
    const returnsTensor=tf.tensor1d(returns);
    const entropyCoef=this.entropyCoef;
    const valueCoef=this.valueCoef;
    const lossTensor=await this.optimizer.minimize(()=>tf.tidy(()=>{
      const [policy,value]=this.model.apply(states);
      const mask=tf.oneHot(actions,this.aDim);
      const probs=policy.mul(mask).sum(1).add(1e-8);
      const logProbs=tf.log(probs);
      const values=value.reshape([len]);
      const rawAdv=returnsTensor.sub(values);
      const advMean=rawAdv.mean();
      const advStd=rawAdv.sub(advMean).square().mean().sqrt().add(1e-6);
      const advantages=rawAdv.sub(advMean).div(advStd);
      const actorLoss=tf.neg(logProbs.mul(advantages));
      const criticLoss=rawAdv.square().mul(0.5);
      const entropy=policy.mul(tf.log(policy.add(1e-8))).sum(1).neg();
      const total=actorLoss.add(criticLoss.mul(valueCoef)).sub(entropy.mul(entropyCoef));
      return total.mean();
    }),true);
    const loss=lossTensor.dataSync()[0];
    lossTensor.dispose();
    states.dispose();
    actions.dispose();
    returnsTensor.dispose();
    this.trajectory.length=0;
    return loss;
  }
  async exportState(){
    const weights=await Promise.all(this.model.getWeights().map(async w=>({
      shape:w.shape,
      dtype:w.dtype,
      data:typedArrayToBase64(await w.data()),
    })));
    return {
      version:4,
      kind:'a2c',
      sDim:this.sDim,
      aDim:this.aDim,
      config:{
        gamma:this.gamma,
        lr:this.lr,
        entropy:this.entropyCoef,
        valueCoef:this.valueCoef,
      },
      weights,
    };
  }
  async importState(state){
    if(!state) throw new Error('Invalid state');
    if(state.sDim && state.sDim!==this.sDim) throw new Error('State-dimension matchar inte');
    if(state.aDim && state.aDim!==this.aDim) throw new Error('Action-dimension matchar inte');
    const cfg=state.config??{};
    this.setGamma(cfg.gamma??this.gamma);
    this.setLearningRate(cfg.lr??this.lr);
    this.setEntropy(cfg.entropy??this.entropyCoef);
    this.setValueCoef(cfg.valueCoef??this.valueCoef);
    this.model.dispose();
    this.model=this.build();
    if(Array.isArray(state.weights)){
      const tensors=state.weights.map(w=>tf.tensor(base64ToTypedArray(w.data,w.dtype),w.shape,w.dtype));
      this.model.setWeights(tensors);
      tensors.forEach(t=>t.dispose());
    }
  }
}
class PPOAgent{
  constructor(sDim,aDim,cfg={}){
    this.kind='ppo';
    this.sDim=sDim;
    this.aDim=aDim;
    this.gamma=cfg.gamma??0.99;
    this.lam=cfg.lambda??0.95;
    this.lr=cfg.lr??0.0003;
    this.entropyCoef=cfg.entropy??0.003;
    this.valueCoef=cfg.valueCoef??0.5;
    this.clip=cfg.clip??0.2;
    this.batchSize=cfg.batch??256;
    this.epochs=cfg.epochs??4;
    this.optimizer=tf.train.adam(this.lr);
    this.model=this.build();
    this.trajectory=[];
    this.learnRepeats=0;
    this.lastActInfo=null;
  }
  build(){
    const input=tf.input({shape:[this.sDim]});
    let x=tf.layers.dense({units:256,activation:'relu',kernelInitializer:'heNormal'}).apply(input);
    x=tf.layers.dense({units:256,activation:'relu',kernelInitializer:'heNormal'}).apply(x);
    const policy=tf.layers.dense({units:this.aDim,activation:'softmax'}).apply(x);
    const value=tf.layers.dense({units:1,activation:'linear'}).apply(x);
    return tf.model({inputs:input,outputs:[policy,value]});
  }
  setGamma(val){ this.gamma=val; }
  setLearningRate(val){ this.lr=val; this.optimizer=tf.train.adam(this.lr); }
  setEntropy(val){ this.entropyCoef=val; }
  setValueCoef(val){ this.valueCoef=val; }
  setClip(val){ this.clip=val; }
  setLambda(val){ this.lam=val; }
  setBatch(val){ this.batchSize=Math.max(16,val|0); }
  setEpochs(val){ this.epochs=Math.max(1,val|0); }
  act(s){
    const input=tf.tensor2d([s],[1,this.sDim]);
    const [policy,value]=this.model.predict(input);
    const probs=policy.dataSync();
    const val=value.dataSync()[0];
    let r=Math.random();
    let action=probs.length-1;
    for(let i=0;i<probs.length;i++){
      r-=probs[i];
      if(r<=0){ action=i; break; }
    }
    const prob=Math.max(probs[action]??0,1e-8);
    this.lastActInfo={
      logProb:Math.log(prob),
      value:val,
    };
    policy.dispose();
    value.dispose();
    input.dispose();
    return action;
  }
  greedyAction(s){
    const input=tf.tensor2d([s],[1,this.sDim]);
    const [policy,value]=this.model.predict(input);
    value.dispose();
    const probs=policy.dataSync();
    let best=0,max=-Infinity;
    probs.forEach((p,i)=>{ if(p>max){max=p;best=i;} });
    policy.dispose();
    input.dispose();
    return best;
  }
  recordTransition(s,a,r,ns,d){
    const info=this.lastActInfo||this.evaluateAction(s,a);
    this.trajectory.push({
      s:Float32Array.from(s),
      a,
      r,
      ns:Float32Array.from(ns),
      d,
      value:info.value,
      logProb:info.logProb,
    });
    this.lastActInfo=null;
  }
  drainPending(){
    this.trajectory.length=0;
    this.lastActInfo=null;
  }
  async learn(){ return null; }
  evaluateAction(state,action){
    const input=tf.tensor2d([state],[1,this.sDim]);
    const [policy,value]=this.model.predict(input);
    const probs=policy.dataSync();
    const val=value.dataSync()[0];
    policy.dispose();
    value.dispose();
    input.dispose();
    const prob=Math.max(probs[action]??0,1e-8);
    return {logProb:Math.log(prob),value:val};
  }
  predictValue(state){
    const input=tf.tensor2d([state],[1,this.sDim]);
    const [,value]=this.model.predict(input);
    const val=value.dataSync()[0];
    value.dispose();
    input.dispose();
    return val;
  }
  async finishEpisode(){
    const len=this.trajectory.length;
    if(!len) return null;
    const values=this.trajectory.map(t=>t.value);
    let nextValue=0;
    if(!this.trajectory[len-1].d){
      nextValue=this.predictValue(this.trajectory[len-1].ns);
    }
    const advantages=new Array(len);
    const returns=new Array(len);
    let gae=0;
    for(let i=len-1;i>=0;i--){
      const step=this.trajectory[i];
      const value=values[i];
      const nextVal=(i===len-1)?nextValue:values[i+1];
      const nonTerminal=step.d?0:1;
      const delta=step.r+this.gamma*nextVal*nonTerminal-value;
      gae=delta+this.gamma*this.lam*nonTerminal*gae;
      advantages[i]=gae;
      returns[i]=gae+value;
    }
    const states=tf.tensor2d(this.trajectory.map(t=>t.s),[len,this.sDim]);
    const actions=tf.tensor1d(this.trajectory.map(t=>t.a),'int32');
    const oldLog=tf.tensor1d(this.trajectory.map(t=>t.logProb));
    const returnsTensor=tf.tensor1d(returns);
    const advRaw=tf.tensor1d(advantages);
    const advantagesTensor=standardize1D(advRaw);
    advRaw.dispose();
    const idxs=[...Array(len).keys()];
    let lastLoss=null;
    for(let epoch=0;epoch<this.epochs;epoch++){
      shuffleInPlace(idxs);
      for(let start=0;start<len;start+=this.batchSize){
        const slice=idxs.slice(start,Math.min(len,start+this.batchSize));
        if(!slice.length) continue;
        const batchIdx=tf.tensor1d(slice,'int32');
        const lossTensor=await this.optimizer.minimize(()=>tf.tidy(()=>{
          const batchStates=tf.gather(states,batchIdx);
          const batchActions=tf.gather(actions,batchIdx);
          const batchReturns=tf.gather(returnsTensor,batchIdx);
          const batchOldLog=tf.gather(oldLog,batchIdx);
          const batchAdv=tf.gather(advantagesTensor,batchIdx);
          const [policy,value]=this.model.apply(batchStates);
          const probs=policy.mul(tf.oneHot(batchActions,this.aDim)).sum(1).add(1e-8);
          const logProbs=tf.log(probs);
          const ratio=tf.exp(logProbs.sub(batchOldLog));
          const clipped=ratio.clipByValue(1-this.clip,1+this.clip);
          const actor=tf.minimum(ratio.mul(batchAdv),clipped.mul(batchAdv)).neg();
          const values=value.reshape([slice.length]);
          const critic=batchReturns.sub(values).square().mul(0.5*this.valueCoef);
          const entropy=policy.mul(tf.log(policy.add(1e-8))).sum(1).neg();
          return actor.add(critic).sub(entropy.mul(this.entropyCoef)).mean();
        }),true);
        lastLoss=lossTensor.dataSync()[0];
        lossTensor.dispose();
        batchIdx.dispose();
        await tf.nextFrame();
      }
    }
    states.dispose();
    actions.dispose();
    oldLog.dispose();
    returnsTensor.dispose();
    advantagesTensor.dispose();
    this.trajectory.length=0;
    return lastLoss;
  }
  async exportState(){
    const weights=await Promise.all(this.model.getWeights().map(async w=>({
      shape:w.shape,
      dtype:w.dtype,
      data:typedArrayToBase64(await w.data()),
    })));
    return {
      version:4,
      kind:'ppo',
      sDim:this.sDim,
      aDim:this.aDim,
      config:{
        gamma:this.gamma,
        lr:this.lr,
        entropy:this.entropyCoef,
        valueCoef:this.valueCoef,
        clip:this.clip,
        lambda:this.lam,
        batch:this.batchSize,
        epochs:this.epochs,
      },
      weights,
    };
  }
  async importState(state){
    if(!state) throw new Error('Invalid state');
    if(state.sDim && state.sDim!==this.sDim) throw new Error('State-dimension matchar inte');
    if(state.aDim && state.aDim!==this.aDim) throw new Error('Action-dimension matchar inte');
    const cfg=state.config??{};
    this.setGamma(cfg.gamma??this.gamma);
    this.setLearningRate(cfg.lr??this.lr);
    this.setEntropy(cfg.entropy??this.entropyCoef);
    this.setValueCoef(cfg.valueCoef??this.valueCoef);
    this.setClip(cfg.clip??this.clip);
    this.setLambda(cfg.lambda??this.lam);
    this.setBatch(cfg.batch??this.batchSize);
    this.setEpochs(cfg.epochs??this.epochs);
    this.model.dispose();
    this.model=this.build();
    if(Array.isArray(state.weights)){
      const tensors=state.weights.map(w=>tf.tensor(base64ToTypedArray(w.data,w.dtype),w.shape,w.dtype));
      this.model.setWeights(tensors);
      tensors.forEach(t=>t.dispose());
    }
  }
}
function shuffleInPlace(arr){
  for(let i=arr.length-1;i>0;i--){
    const j=(Math.random()*(i+1))|0;
    [arr[i],arr[j]]=[arr[j],arr[i]];
  }
}
function standardize1D(t){
  return tf.tidy(()=>{
    const mean=t.mean();
    const variance=t.sub(mean).square().mean();
    const std=variance.sqrt().add(1e-6);
    return t.sub(mean).div(std);
  });
}

function createRewardTelemetry(max=1200){
  const capacity=Math.max(10,max|0);
  const keys=[...REWARD_COMPONENT_KEYS,'total'];
  const store=Object.fromEntries(keys.map(key=>[key,[]]));
  return {
    record(breakdown){
      if(!breakdown) return;
      keys.forEach(key=>{
        const arr=store[key];
        const value=+breakdown[key]||0;
        arr.push(value);
        if(arr.length>capacity) arr.shift();
      });
    },
    summary(){
      const rows=REWARD_COMPONENTS.map(comp=>{
        const arr=store[comp.key];
        const last=arr.length?arr[arr.length-1]:0;
        const avg100=movingAverage(arr,100);
        const avg500=movingAverage(arr,500);
        const trend=avg100-movingAverage(arr,100,100);
        return {...comp,last,avg100,avg500,trend};
      });
      const totalArr=store.total;
      const total={
        key:'total',
        label:'Net reward',
        last:totalArr.length?totalArr[totalArr.length-1]:0,
        avg100:movingAverage(totalArr,100),
        avg500:movingAverage(totalArr,500),
        trend:movingAverage(totalArr,100)-movingAverage(totalArr,100,100),
      };
      const absSum=rows.reduce((acc,row)=>acc+Math.abs(row.avg100||0),0);
      rows.forEach(row=>{
        row.share=absSum?Math.abs(row.avg100)/absSum:0;
      });
      rows.sort((a,b)=>Math.abs(b.avg100)-Math.abs(a.avg100));
      return {rows,total};
    },
    toJSON(){
      const out={};
      keys.forEach(key=>{ out[key]=Array.from(store[key]); });
      return out;
    },
    fromJSON(data){
      keys.forEach(key=>{
        const arr=Array.isArray(data?.[key])?data[key].map(v=>+v||0):[];
        store[key].length=0;
        const slice=arr.slice(-capacity);
        slice.forEach(v=>store[key].push(v));
      });
    },
    reset(){
      keys.forEach(key=>{ store[key].length=0; });
    },
    getHistory(){
      return store;
    },
  };
}

/* ---------------- Rendering helpers ---------------- */
const board=document.getElementById('board');
const bctx=board.getContext('2d');
let COLS=20,ROWS=20,CELL=board.width/COLS;
let envCount=1;
let vecEnv=new VecSnakeEnv(envCount,{cols:COLS,rows:ROWS,rewardConfig});
let renderIndex=0;
let env=vecEnv.getEnv(renderIndex);

function snapshotEnv(environment){
  return {
    snake:environment.snake.map(p=>({x:p.x,y:p.y})),
    fruit:environment.fruit?{x:environment.fruit.x,y:environment.fruit.y}:{x:-1,y:-1},
  };
}
const cloneState=state=>({
  snake:state.snake.map(p=>({x:p.x,y:p.y})),
  fruit:{x:state.fruit.x,y:state.fruit.y},
});
const BG_COLOR='#101532';
const GRID_COLOR='rgba(135,143,210,0.16)';
const HEAD_GRADIENT=['#f472b6','#c084fc'];
const BODY_GRADIENT=['#8b5cf6','#6366f1'];
const HEAD_GLOW='rgba(244,114,182,0.65)';
const BODY_GLOW='rgba(99,102,241,0.5)';
let lastDrawnState=snapshotEnv(env);
let renderQueue=[];
let currentAnim=null;
let renderActive=false;
let renderToken=0;
let watching=false;
const MAX_RENDER_QUEUE=240;

function queueLimit(){ return watching?MAX_RENDER_QUEUE*2:MAX_RENDER_QUEUE; }
function setImmediateState(environment){
  const state=snapshotEnv(environment);
  if(renderToken){
    cancelAnimationFrame(renderToken);
    renderToken=0;
  }
  renderActive=false;
  renderQueue.length=0;
  currentAnim=null;
  lastDrawnState=cloneState(state);
  drawFrame(state,state,1);
}
function enqueueRenderFrame(from,to,duration){
  const entry={from:cloneState(from),to:cloneState(to),start:null,duration:Math.max(16,duration||80)};
  renderQueue.push(entry);
  const limit=queueLimit();
  if(renderQueue.length>limit){
    const latest=renderQueue[renderQueue.length-1];
    renderQueue=[{from:cloneState(lastDrawnState),to:cloneState(latest.to),start:null,duration:Math.max(40,duration)}];
    currentAnim=null;
  }
  if(!renderActive){
    renderActive=true;
    renderToken=requestAnimationFrame(stepRender);
  }
}
const easeProgress=t=>{
  if(t<=0) return 0;
  if(t>=1) return 1;
  return t<0.5?4*t*t*t:1-Math.pow(-2*t+2,3)/2;
};
function stepRender(ts){
  if(!currentAnim){
    currentAnim=renderQueue.shift();
    if(!currentAnim){
      renderActive=false;
      renderToken=0;
      drawFrame(lastDrawnState,lastDrawnState,1);
      return;
    }
  }
  if(currentAnim.start===null) currentAnim.start=ts;
  const duration=currentAnim.duration||80;
  const progress=duration<=0?1:Math.min(1,(ts-currentAnim.start)/duration);
  drawFrame(currentAnim.from,currentAnim.to,easeProgress(progress));
  if(progress>=1){
    lastDrawnState=cloneState(currentAnim.to);
    currentAnim=null;
  }
  renderToken=requestAnimationFrame(stepRender);
}
const waitAnimationFrame=()=>new Promise(res=>requestAnimationFrame(res));
async function waitForRenderCapacity(limit=Math.max(10,Math.floor(queueLimit()*0.6))){
  while(renderQueue.length>limit){
    await waitAnimationFrame();
  }
}
async function waitForRenderIdle(){
  while(renderQueue.length>0||currentAnim){
    await waitAnimationFrame();
  }
}
function drawFrame(from,to,t){
  bctx.fillStyle=BG_COLOR;
  bctx.fillRect(0,0,board.width,board.height);
  drawGrid();
  const sameFruit=from.fruit.x===to.fruit.x&&from.fruit.y===to.fruit.y;
  if(from.fruit.x>=0&&!sameFruit) drawFruit(from.fruit,1-t);
  if(to.fruit.x>=0) drawFruit(to.fruit,sameFruit?1:t);
  const fromSnake=from.snake;
  const toSnake=to.snake;
  const grew=toSnake.length>fromSnake.length;
  const shrank=toSnake.length<fromSnake.length;
  const offset=shrank?fromSnake.length-toSnake.length:0;
  const segments=toSnake.map((seg,i)=>{
    let start;
    if(grew){
      start=i===0?fromSnake[0]:fromSnake[i-1]??fromSnake[fromSnake.length-1];
    }else if(shrank){
      start=fromSnake[i+offset]??fromSnake[fromSnake.length-1];
    }else{
      start=fromSnake[i]??fromSnake[fromSnake.length-1];
    }
    const sx=(start?.x??seg.x);
    const sy=(start?.y??seg.y);
    return {x:sx+(seg.x-sx)*t,y:sy+(seg.y-sy)*t};
  });
  drawSnakeSegments(segments);
}
function drawGrid(){
  bctx.save();
  bctx.strokeStyle=GRID_COLOR;
  bctx.lineWidth=1;
  bctx.shadowBlur=0;
  for(let x=0;x<=COLS;x++){
    const px=x*CELL;
    bctx.beginPath();
    bctx.moveTo(px,0);
    bctx.lineTo(px,board.height);
    bctx.stroke();
  }
  for(let y=0;y<=ROWS;y++){
    const py=y*CELL;
    bctx.beginPath();
    bctx.moveTo(0,py);
    bctx.lineTo(board.width,py);
    bctx.stroke();
  }
  bctx.restore();
}
function drawFruit(fruit,alpha=1){
  if(fruit.x<0||fruit.y<0) return;
  const cx=(fruit.x+0.5)*CELL;
  const cy=(fruit.y+0.5)*CELL;
  const radius=CELL*0.35;
  const gradient=bctx.createRadialGradient(cx,cy,radius*0.2,cx,cy,radius);
  gradient.addColorStop(0,`rgba(255,214,102,${alpha})`);
  gradient.addColorStop(0.65,`rgba(253,149,102,${alpha})`);
  gradient.addColorStop(1,`rgba(236,72,153,${alpha})`);
  bctx.save();
  bctx.fillStyle=gradient;
  bctx.shadowBlur=14;
  bctx.shadowColor='rgba(236,72,153,0.45)';
  bctx.beginPath();
  bctx.arc(cx,cy,radius,0,Math.PI*2);
  bctx.fill();
  bctx.restore();
}
function drawSnakeSegments(segments){
  if(!segments.length) return;
  bctx.save();
  segments.forEach((seg,i)=>{
    const colors=i===0?HEAD_GRADIENT:BODY_GRADIENT;
    const glow=i===0?HEAD_GLOW:BODY_GLOW;
    const size=CELL*0.74;
    const offset=(CELL-size)/2;
    const radius=Math.min(size*0.45,12);
    const x=seg.x*CELL+offset;
    const y=seg.y*CELL+offset;
    const gradient=bctx.createLinearGradient(x,y,x,y+size);
    gradient.addColorStop(0,colors[0]);
    gradient.addColorStop(1,colors[1]);
    bctx.shadowBlur=i===0?18:12;
    bctx.shadowColor=glow;
    bctx.fillStyle=gradient;
    drawRoundedRect(x,y,size,size,radius);
    bctx.shadowBlur=0;
    const highlight=bctx.createRadialGradient(x+size*0.35,y+size*0.35,0,x+size*0.35,y+size*0.35,size*0.9);
    highlight.addColorStop(0,'rgba(255,255,255,0.32)');
    highlight.addColorStop(1,'rgba(255,255,255,0)');
    bctx.fillStyle=highlight;
    drawRoundedRect(x,y,size,size,radius);
  });
  bctx.restore();
}
function drawRoundedRect(x,y,w,h,r){
  const radius=Math.max(2,Math.min(r,Math.min(w,h)/2));
  bctx.beginPath();
  bctx.moveTo(x+radius,y);
  bctx.arcTo(x+w,y,x+w,y+h,radius);
  bctx.arcTo(x+w,y+h,x,y+h,radius);
  bctx.arcTo(x,y+h,x,y,radius);
  bctx.arcTo(x,y,x+w,y,radius);
  bctx.closePath();
  bctx.fill();
}

/* ---------------- App state ---------------- */
const playbackModes={
  cinematic:{label:'Smooth realtime',frameMs:110,stepsPerFrame:1,renderEvery:1,queueTarget:60},
  fast:{label:'Fast',frameMs:60,stepsPerFrame:3,renderEvery:1,queueTarget:90},
  turbo:{label:'Turbo',frameMs:30,stepsPerFrame:6,renderEvery:2,queueTarget:120},
  watch:{label:'Watch',frameMs:120,stepsPerFrame:1,renderEvery:1,queueTarget:60},
};
const AGENT_PRESETS={
  dueling:{
    label:'Dueling Double DQN',
    badge:'Dueling DQN',
    type:'dqn',
    defaults:{
      gamma:0.98,lr:0.0005,
      epsStart:1.0,epsEnd:0.12,epsDecay:80000,
      batch:128,bufferSize:50000,targetSync:2000,
      nStep:3,priorityAlpha:0.6,priorityBeta:0.4,
      layers:[256,256,128],dueling:true,double:true,learnRepeats:2,
    },
    description:'Prioritized replay, n-step returns, and dueling heads provide stable, sample-efficient DQN training.',
    create:(sDim,aDim,cfg)=>new DQNAgent(sDim,aDim,{
      ...cfg,
      dueling:true,
      double:true,
      layers:cfg.layers??[256,256,128],
      learnRepeats:cfg.learnRepeats??2,
    }),
  },
  vanilla:{
    label:'Classic DQN',
    badge:'Vanilla DQN',
    type:'dqn',
    defaults:{
      gamma:0.97,lr:0.00025,
      epsStart:1.0,epsEnd:0.12,epsDecay:80000,
      batch:64,bufferSize:40000,targetSync:1500,
      nStep:1,priorityAlpha:0.4,priorityBeta:0.4,
      layers:[128,128],dueling:false,double:false,learnRepeats:1,
    },
    description:'A simpler DQN without dueling/double — perfect for understanding the base behaviour.',
    create:(sDim,aDim,cfg)=>new DQNAgent(sDim,aDim,{
      ...cfg,
      dueling:false,
      double:false,
      layers:cfg.layers??[128,128],
      learnRepeats:cfg.learnRepeats??1,
    }),
  },
  policy:{
    label:'Policy Gradient (REINFORCE)',
    badge:'Policy Grad',
    type:'policy',
    defaults:{
      gamma:0.99,lr:0.0008,entropy:0.01,
    },
    description:'Monte Carlo policy gradient with entropy regularisation for steady exploration.',
    create:(sDim,aDim,cfg)=>new PolicyGradientAgent(sDim,aDim,cfg),
  },
  a2c:{
    label:'Advantage Actor-Critic',
    badge:'A2C',
    type:'a2c',
    defaults:{
      gamma:0.99,lr:0.0006,entropy:0.005,valueCoef:0.5,
    },
    description:'Shared network that trains both policy and value function for faster convergence.',
    create:(sDim,aDim,cfg)=>new A2CAgent(sDim,aDim,cfg),
  },
  ppo:{
    label:'Proximal Policy Optimization',
    badge:'PPO',
    type:'ppo',
    defaults:{
      gamma:0.99,lr:0.0003,entropy:0.003,valueCoef:0.5,clip:0.2,lambda:0.95,batch:256,epochs:4,
    },
    description:'Clipped policy gradient with GAE for stable updates even in long episodes.',
    create:(sDim,aDim,cfg)=>new PPOAgent(sDim,aDim,cfg),
  },
};

const ui={
  trainState:document.getElementById('trainState'),
  algoBadge:document.getElementById('algoBadge'),
  epsReadout:document.getElementById('epsReadout'),
  gammaBadge:document.getElementById('gammaBadge'),
  lrBadge:document.getElementById('lrBadge'),
  playbackLabel:document.getElementById('playbackLabel'),
  playbackButtons:Array.from(document.querySelectorAll('#playbackGroup .pill')),
  gridSize:document.getElementById('gridSize'),
  gridLabel:document.getElementById('gridLabel'),
  btnTrain:document.getElementById('btnTrain'),
  btnPause:document.getElementById('btnPause'),
  btnStep:document.getElementById('btnStep'),
  btnWatch:document.getElementById('btnWatch'),
  btnReset:document.getElementById('btnReset'),
  btnSave:document.getElementById('btnSave'),
  btnLoad:document.getElementById('btnLoad'),
  btnLoadModel:document.getElementById('btnLoadModel'),
  btnClear:document.getElementById('btnClear'),
  modeButtons:Array.from(document.querySelectorAll('#modeGroup .pill')),
  algoSelect:document.getElementById('algoSelect'),
  algoDescription:document.getElementById('algoDescription'),
  gamma:document.getElementById('gamma'),
  gammaReadout:document.getElementById('gammaReadout'),
  lr:document.getElementById('lr'),
  lrReadout:document.getElementById('lrReadout'),
  envCount:document.getElementById('envCount'),
  envCountReadout:document.getElementById('envCountReadout'),
  epsStart:document.getElementById('epsStart'),
  epsStartReadout:document.getElementById('epsStartReadout'),
  epsEnd:document.getElementById('epsEnd'),
  epsEndReadout:document.getElementById('epsEndReadout'),
  epsDecay:document.getElementById('epsDecay'),
  epsDecayReadout:document.getElementById('epsDecayReadout'),
  batchSize:document.getElementById('batchSize'),
  batchReadout:document.getElementById('batchReadout'),
  bufferSize:document.getElementById('bufferSize'),
  bufferReadout:document.getElementById('bufferReadout'),
  targetSync:document.getElementById('targetSync'),
  targetSyncReadout:document.getElementById('targetSyncReadout'),
  nStep:document.getElementById('nStep'),
  nStepReadout:document.getElementById('nStepReadout'),
  priorityAlpha:document.getElementById('priorityAlpha'),
  alphaReadout:document.getElementById('alphaReadout'),
  priorityBeta:document.getElementById('priorityBeta'),
  betaReadout:document.getElementById('betaReadout'),
  pgEntropy:document.getElementById('pgEntropy'),
  pgEntropyReadout:document.getElementById('pgEntropyReadout'),
  acEntropy:document.getElementById('acEntropy'),
  acEntropyReadout:document.getElementById('acEntropyReadout'),
  acValueCoef:document.getElementById('acValueCoef'),
  acValueCoefReadout:document.getElementById('acValueCoefReadout'),
  ppoEntropy:document.getElementById('ppoEntropy'),
  ppoEntropyReadout:document.getElementById('ppoEntropyReadout'),
  ppoClip:document.getElementById('ppoClip'),
  ppoClipReadout:document.getElementById('ppoClipReadout'),
  ppoLambda:document.getElementById('ppoLambda'),
  ppoLambdaReadout:document.getElementById('ppoLambdaReadout'),
  ppoBatch:document.getElementById('ppoBatch'),
  ppoBatchReadout:document.getElementById('ppoBatchReadout'),
  ppoEpochs:document.getElementById('ppoEpochs'),
  ppoEpochsReadout:document.getElementById('ppoEpochsReadout'),
  ppoValueCoef:document.getElementById('ppoValueCoef'),
  ppoValueCoefReadout:document.getElementById('ppoValueCoefReadout'),
  rewardStep:document.getElementById('rewardStep'),
  rewardStepReadout:document.getElementById('rewardStepReadout'),
  rewardTurn:document.getElementById('rewardTurn'),
  rewardTurnReadout:document.getElementById('rewardTurnReadout'),
  rewardApproach:document.getElementById('rewardApproach'),
  rewardApproachReadout:document.getElementById('rewardApproachReadout'),
  rewardRetreat:document.getElementById('rewardRetreat'),
  rewardRetreatReadout:document.getElementById('rewardRetreatReadout'),
  rewardLoop:document.getElementById('rewardLoop'),
  rewardLoopReadout:document.getElementById('rewardLoopReadout'),
  rewardRevisit:document.getElementById('rewardRevisit'),
  rewardRevisitReadout:document.getElementById('rewardRevisitReadout'),
  rewardWall:document.getElementById('rewardWall'),
  rewardWallReadout:document.getElementById('rewardWallReadout'),
  rewardSelf:document.getElementById('rewardSelf'),
  rewardSelfReadout:document.getElementById('rewardSelfReadout'),
  rewardTimeout:document.getElementById('rewardTimeout'),
  rewardTimeoutReadout:document.getElementById('rewardTimeoutReadout'),
  rewardTrap:document.getElementById('rewardTrap'),
  rewardTrapReadout:document.getElementById('rewardTrapReadout'),
  rewardSpace:document.getElementById('rewardSpace'),
  rewardSpaceReadout:document.getElementById('rewardSpaceReadout'),
  rewardFruit:document.getElementById('rewardFruit'),
  rewardFruitReadout:document.getElementById('rewardFruitReadout'),
  rewardCompact:document.getElementById('rewardCompact'),
  rewardCompactReadout:document.getElementById('rewardCompactReadout'),
  kEpisodes:document.getElementById('kEpisodes'),
  kAvgRw:document.getElementById('kAvgRw'),
  kBest:document.getElementById('kBest'),
  kFruitRate:document.getElementById('kFruitRate'),
  rewardTelemetryBody:document.getElementById('rewardTelemetryBody'),
  rewardTelemetrySummary:document.getElementById('rewardTelemetrySummary'),
  rewardTelemetryPanel:document.getElementById('rewardTelemetryPanel'),
  tabTraining:document.getElementById('tabTraining'),
  tabGuide:document.getElementById('tabGuide'),
  trainingView:document.getElementById('trainingView'),
  guideView:document.getElementById('guideView'),
  autoLogPanel:document.getElementById('autoLogPanel'),
  autoLogStream:document.getElementById('autoLogStream'),
  autoLogClear:document.getElementById('autoLogClear'),
  fileLoader:document.getElementById('fileLoader'),
  modelLoader:document.getElementById('modelLoader'),
  advancedPanel:document.getElementById('advancedPanel'),
  advancedSections:{
    dqn:document.querySelector('[data-config="dqn"]'),
    policy:document.querySelector('[data-config="policy"]'),
    a2c:document.querySelector('[data-config="a2c"]'),
    ppo:document.querySelector('[data-config="ppo"]'),
  },
};

let agent=null;
let stateDim=env?.getState()?.length||0;
let actionDim=3;
let currentAlgoKey='dueling';
let playbackMode='cinematic';
let training=false;
let trainingToken=0;
let checkpointDirHandle=null;
let lastFrame=0;
let targetSyncSteps=2000;
let episode=0,totalSteps=0,bestLen=0;
const rwHist=[],fruitHist=[],lossHist=[];
const rewardTelemetry=createRewardTelemetry(1200);
let contexts=[];
let renderTick=0;
let trainingMode='manual';
let autoPilot=null;
const autoLogEntries=[];
const MAX_AUTO_LOG_ENTRIES=24;
let lastAutoMetrics=null;
let lastAutoSummaryEpisode=0;
function avg(arr,n){
  if(!arr.length) return 0;
  const slice=arr.slice(-n);
  return slice.reduce((a,b)=>a+b,0)/slice.length;
}
function clamp(value,min,max){
  return Math.min(max,Math.max(min,value));
}
function movingAverage(arr=[],window,offset=0){
  if(!Array.isArray(arr)||!arr.length||window<=0) return 0;
  const end=Math.max(0,arr.length-offset);
  if(end<=0) return 0;
  const start=Math.max(0,end-window);
  const slice=arr.slice(start,end);
  if(!slice.length) return 0;
  return slice.reduce((a,b)=>a+b,0)/slice.length;
}
function stddev(arr=[]){
  if(!Array.isArray(arr)||!arr.length) return 0;
  const mean=arr.reduce((a,b)=>a+b,0)/arr.length;
  const variance=arr.reduce((a,b)=>a+(b-mean)**2,0)/arr.length;
  return Math.sqrt(variance);
}
function formatMetric(value,decimals=2){
  if(value===null||value===undefined||Number.isNaN(value)) return '—';
  const num=+value;
  return num.toFixed(decimals);
}
function formatPercent(value,decimals=1){
  if(value===null||value===undefined||Number.isNaN(value)) return '—';
  return `${(+value*100).toFixed(decimals)}%`;
}
function formatSigned(value,decimals=2){
  if(value===null||value===undefined||Number.isNaN(value)) return '—';
  const num=+value;
  const out=num.toFixed(decimals);
  return num>0?`+${out}`:out;
}
const AUTO_REASON_LABELS={
  stagnation:'stagnation',
  recovery:'recovery',
  regression:'regression',
  loss_ratio:'loss ratio',
  slow_fruit:'slow fruit',
  step_drag:'step drag',
  retreat_load:'retreat load',
  fruit_support:'fruit support',
  loop_penalty:'loop penalty',
  loop_relax:'loop relax',
  revisit_penalty:'revisit penalty',
  revisit_relax:'revisit relax',
  recover:'recover',
  self_penalty:'self penalty',
};
const REWARD_DECIMALS={
  loopPenalty:2,
  revisitPenalty:3,
  selfPenalty:1,
  approachBonus:3,
  retreatPenalty:3,
  stepPenalty:3,
  turnPenalty:3,
  fruitReward:1,
  trapPenalty:3,
  spaceGainBonus:3,
  timeoutPenalty:1,
};
function describeRewardDetail(adj){
  if(!adj||typeof adj!=='object') return 'Reward';
  const key=adj.key;
  const label=REWARD_LABELS[key]||key||'Reward';
  if(adj.value===undefined) return label;
  const decimals=key in REWARD_DECIMALS?REWARD_DECIMALS[key]:3;
  return `${label} → ${formatMetric(adj.value,decimals)}`;
}
function humanizeAutoReason(reason){
  if(!reason) return '';
  const text=AUTO_REASON_LABELS[reason]||reason;
  return text.charAt(0).toUpperCase()+text.slice(1);
}
function buildMetricsLine(metrics){
  if(!metrics) return '';
  const parts=[];
  if(metrics.maFruit100!==undefined) parts.push(`ma100 ${formatMetric(metrics.maFruit100,1)}`);
  if(metrics.maFruit500!==undefined) parts.push(`ma500 ${formatMetric(metrics.maFruit500,1)}`);
  if(metrics.fruitSlope!==undefined) parts.push(`trend ${formatSigned(metrics.fruitSlope,2)}`);
  if(metrics.lossRatio!==undefined) parts.push(`lossσ/μ ${formatMetric(metrics.lossRatio,2)}`);
  return parts.join(' • ');
}
function resetAutoLog(){
  autoLogEntries.length=0;
  if(ui.autoLogStream) ui.autoLogStream.innerHTML='';
  lastAutoMetrics=null;
  lastAutoSummaryEpisode=autoPilot?.episode||0;
}
function updateAutoLogVisibility(){
  if(!ui.autoLogPanel) return;
  ui.autoLogPanel.classList.toggle('hidden',trainingMode!=='auto');
}
function logAutoEvent({title='',detail='',metrics=null,tone='info',episode=null}={}){
  if(!ui.autoLogStream) return;
  const entry=document.createElement('div');
  entry.className=`auto-log__entry auto-log__entry--${tone}`;
  if(episode!==null&&episode!==undefined){
    const tag=document.createElement('div');
    tag.className='auto-log__tag';
    tag.textContent=`Episod ${episode}`;
    entry.appendChild(tag);
  }
  if(title){
    const titleEl=document.createElement('div');
    titleEl.className='auto-log__title';
    titleEl.textContent=title;
    entry.appendChild(titleEl);
  }
  if(detail){
    const detailEl=document.createElement('div');
    detailEl.className='auto-log__detail';
    detailEl.textContent=detail;
    entry.appendChild(detailEl);
  }
  const metricsLine=buildMetricsLine(metrics);
  if(metricsLine){
    const metricsEl=document.createElement('div');
    metricsEl.className='auto-log__metrics';
    metricsEl.textContent=metricsLine;
    entry.appendChild(metricsEl);
  }
  ui.autoLogStream.prepend(entry);
  autoLogEntries.unshift(entry);
  while(autoLogEntries.length>MAX_AUTO_LOG_ENTRIES){
    const old=autoLogEntries.pop();
    old?.remove();
  }
}
function describeAutoAdjustment(adj={}){
  const res={title:'Auto adjustment',detail:'',tone:'info'};
  if(!adj||typeof adj!=='object') return res;
  switch(adj.type){
    case 'board':
      res.title='Curriculum';
      res.detail=`Board → ${adj.size}×${adj.size}`;
      res.tone='board';
      break;
    case 'epsilon':{
      res.title='Exploration';
      const parts=[];
      if(adj.end!==undefined) parts.push(`ε end → ${formatMetric(adj.end,2)}`);
      if(adj.decay!==undefined) parts.push(`decay → ${Math.round(+adj.decay)}`);
      res.detail=parts.join(' • ');
      res.tone='epsilon';
      break;
    }
    case 'lr':
      res.title='Learning rate';
      res.detail=`LR → ${formatMetric(adj.value,4)}`;
      res.tone='lr';
      break;
    case 'reward':{
      res.tone='reward';
      res.detail=describeRewardDetail(adj);
      break;
    }
    default:
      res.title='Auto adjustment';
      res.detail=adj.type?`${adj.type}`:'';
      res.tone='info';
  }
  const reason=humanizeAutoReason(adj.reason);
  if(reason){
    res.detail=res.detail?`${res.detail} — ${reason}`:reason;
  }
  return res;
}
function logAutoAdjustments(adjustments=[]){
  if(trainingMode!=='auto') return;
  if(!Array.isArray(adjustments)||!adjustments.length) return;
  adjustments.forEach(adj=>{
    const metrics=adj.metrics||lastAutoMetrics;
    const episodeNumber=adj.episode??autoPilot?.episode??0;
    const {title,detail,tone}=describeAutoAdjustment(adj);
    logAutoEvent({title,detail,metrics,tone,episode:episodeNumber});
    if(metrics) lastAutoMetrics=metrics;
    lastAutoSummaryEpisode=episodeNumber;
  });
}
function logAutoSummary(metrics,episodeNumber){
  if(trainingMode!=='auto') return;
  if(!metrics) return;
  logAutoEvent({title:'Auto check-in',detail:'No new adjustments',metrics,tone:'summary',episode:episodeNumber});
}

function bindUI(){
  ui.playbackButtons.forEach(btn=>{
    btn.addEventListener('click',()=>{
      setPlaybackMode(btn.dataset.speed);
    });
  });
  ui.modeButtons.forEach(btn=>{
    btn.addEventListener('click',()=>{
      setTrainingMode(btn.dataset.mode);
    });
  });
  ui.gridSize.addEventListener('input',()=>{
    updateGridLabel();
    if(!training) reconfigureEnvironment({ size:+ui.gridSize.value, force:true });
  });
  ui.btnReset.addEventListener('click',()=>resetEnvironment(+ui.gridSize.value,true));
  ui.btnTrain.addEventListener('click',startTraining);
  ui.btnPause.addEventListener('click',stopTraining);
  ui.btnStep.addEventListener('click',async()=>{ await playSingleEpisode(); });
  ui.btnWatch.addEventListener('click',watchSmoothEpisode);
  ui.btnSave.addEventListener('click',saveTrainingToFile);
  ui.btnLoad.addEventListener('click',()=>ui.fileLoader?.click());
  ui.btnLoadModel.addEventListener('click',()=>ui.modelLoader?.click());
  ui.btnClear.addEventListener('click',()=>{
    for(const k in localStorage){
      if(k.includes('tensorflowjs')) localStorage.removeItem(k);
    }
    flash('Cleared local storage');
  });
  ui.autoLogClear?.addEventListener('click',()=>{
    resetAutoLog();
  });
  ui.fileLoader?.addEventListener('change',async ev=>{
    const [file]=ev.target.files||[];
    if(file) await loadTrainingFromFile(file);
    ev.target.value='';
  });
  ui.modelLoader?.addEventListener('change',async ev=>{
    const [file]=ev.target.files||[];
    if(!file){ ev.target.value=''; return; }
    const resume=training;
    if(resume) stopTraining();
    try{
      const text=await file.text();
      const data=JSON.parse(text);
      await applyCheckpointData(data);
      flash('Model loaded');
    }catch(err){
      console.error(err);
      flash('Failed to load model',true);
    }finally{
      ev.target.value='';
      if(resume&&!watching) startTraining();
    }
  });
  ui.algoSelect.addEventListener('change',()=>{
    if(watching) return;
    const wasTraining=training;
    if(wasTraining) stopTraining();
    instantiateAgent(ui.algoSelect.value);
  });
  const updateAndApply=()=>{ updateReadouts(); applyConfigToAgent(); };
  ['gamma','lr','epsStart','epsEnd','epsDecay','batchSize','bufferSize','targetSync','nStep','priorityAlpha','priorityBeta','pgEntropy','acEntropy','acValueCoef','ppoEntropy','ppoClip','ppoLambda','ppoBatch','ppoEpochs','ppoValueCoef']
    .forEach(id=>ui[id]?.addEventListener('input',updateAndApply));
  ui.envCount?.addEventListener('input',()=>{
    updateReadouts();
    applyEnvCountFromUI();
  });
  const rewardIds=['rewardStep','rewardTurn','rewardApproach','rewardRetreat','rewardLoop','rewardRevisit','rewardWall','rewardSelf','rewardTimeout','rewardTrap','rewardSpace','rewardFruit','rewardCompact'];
  const updateRewards=()=>{ updateRewardReadouts(); applyRewardsToEnv(); };
  rewardIds.forEach(id=>ui[id]?.addEventListener('input',updateRewards));
  ui.tabTraining.addEventListener('click',()=>setActiveTab('training'));
  ui.tabGuide.addEventListener('click',()=>setActiveTab('guide'));
  updateReadouts();
  updateGridLabel();
  applyRewardsToEnv();
  updateControlAvailability();
  setTrainingMode(trainingMode);
  updateAutoLogVisibility();
}
function setActiveTab(tab){
  const showGuide=tab==='guide';
  ui.tabTraining.classList.toggle('active',!showGuide);
  ui.tabGuide.classList.toggle('active',showGuide);
  ui.trainingView.classList.toggle('hidden',showGuide);
  ui.guideView.classList.toggle('hidden',!showGuide);
}
function updateGridLabel(){
  const val=+ui.gridSize.value;
  ui.gridLabel.textContent=`${val}×${val}`;
}
function updateControlAvailability(){
  if(ui.btnStep){
    ui.btnStep.disabled=trainingMode==='auto'||envCount>1;
  }
}
function createContextSlot(index,state){
  return {
    envIndex:index,
    state:Float32Array.from(state),
    totalReward:0,
    fruits:0,
    steps:0,
    needsReset:false,
  };
}
function seedContexts(forceReset=true){
  if(!vecEnv) return;
  const states=forceReset?vecEnv.resetAll():vecEnv.envs.map(env=>Float32Array.from(env.getState()));
  contexts=states.map((state,idx)=>createContextSlot(idx,state));
  env=vecEnv.getEnv(renderIndex)||vecEnv.getEnv(0);
  if(env) setImmediateState(env);
}
function ensureContextPool(){
  if(!vecEnv) return;
  if(contexts.length!==envCount){
    seedContexts(true);
  }
}
function reconfigureEnvironment({count=envCount,size=COLS,force=false}={}){
  let desiredCount=Math.max(1,count|0);
  if(trainingMode==='auto'){
    desiredCount=Math.max(12,desiredCount);
  }
  const desiredSize=Math.max(8,(+size)|0);
  const needInit=!vecEnv;
  const changedCount=desiredCount!==envCount;
  const changedSize=force||desiredSize!==COLS||needInit;
  envCount=desiredCount;
  if(!vecEnv){
    vecEnv=new VecSnakeEnv(envCount,{cols:desiredSize,rows:desiredSize,rewardConfig});
  }else if(changedCount||changedSize){
    vecEnv.configure({count:envCount,cols:desiredSize,rows:desiredSize,rewardConfig});
  }else{
    vecEnv.setRewardConfig(rewardConfig);
  }
  renderIndex=Math.min(renderIndex,envCount-1);
  env=vecEnv.getEnv(renderIndex)||vecEnv.getEnv(0);
  COLS=desiredSize;
  ROWS=desiredSize;
  CELL=board.width/COLS;
  stateDim=env?.getState()?.length||stateDim;
  seedContexts(true);
  agent?.setEnvCount?.(envCount);
  renderTick=0;
  updateControlAvailability();
  if(ui.envCount && ui.envCount.value!==`${envCount}`){
    ui.envCount.value=`${envCount}`;
  }
  updateBadgeMetrics();
}
function resetEnvironment(size=COLS,force=false){
  const wasTraining=training;
  if(wasTraining) stopTraining();
  reconfigureEnvironment({size,force:true});
  if(wasTraining&&!watching) startTraining();
}
function applyEnvCountFromUI(){
  const desired=Math.max(1,+ui.envCount.value||1);
  if(desired===envCount) return;
  const wasTraining=training;
  if(wasTraining) stopTraining();
  reconfigureEnvironment({count:desired,size:+ui.gridSize.value,force:true});
  if(wasTraining&&!watching) startTraining();
}
function setTrainingMode(mode){
  let next=mode==='auto'?'auto':'manual';
  const wasTraining=training;
  const prevMode=trainingMode;
  if(next==='auto' && agent?.kind!=='dqn'){
    flash('Auto mode requires a DQN agent',true);
    next='manual';
  }
  if(wasTraining) stopTraining();
  trainingMode=next;
  ui.modeButtons.forEach(btn=>btn.classList.toggle('active',btn.dataset.mode===trainingMode));
  if(trainingMode==='auto'){
    const firstActivation=prevMode!=='auto';
    autoPilot=new BrowserAutoPilot({rewardConfig:{...rewardConfig}});
    autoPilot.setAgent(agent);
    const desiredCount=Math.max(12,envCount);
    ui.envCount.value=`${desiredCount}`;
    if(firstActivation){
      ui.gridSize.value='10';
      updateGridLabel();
      reconfigureEnvironment({count:desiredCount,size:10,force:true});
    }else{
      reconfigureEnvironment({count:desiredCount,size:+ui.gridSize.value,force:true});
    }
    updateReadouts();
    const stageIdx=autoPilot.boardStages.findIndex(stage=>stage.size===COLS);
    if(stageIdx>=0) autoPilot.stageIndex=stageIdx;
    lastAutoMetrics=null;
    lastAutoSummaryEpisode=autoPilot?.episode||0;
    autoPilot.lastEvaluationEpisode=autoPilot.episode||0;
    if(firstActivation){
      resetAutoLog();
      updateAutoLogVisibility();
      logAutoEvent({
        title:'Auto mode activated',
        detail:`${envCount} environments • ${COLS}×${ROWS}`,
        tone:'info',
        episode:autoPilot?.episode||0,
      });
    }else{
      updateAutoLogVisibility();
    }
    ui.envCount.disabled=true;
  }else{
    autoPilot=null;
    ui.envCount.disabled=agent?.kind!=='dqn';
    lastAutoMetrics=null;
    lastAutoSummaryEpisode=0;
    updateAutoLogVisibility();
  }
  if(trainingMode==='auto') ui.envCount.disabled=true;
  updateControlAvailability();
  updateReadouts();
  if(wasTraining&&!watching) startTraining();
}
function setPlaybackMode(mode){
  if(!playbackModes[mode]) mode='cinematic';
  playbackMode=mode;
  ui.playbackButtons.forEach(btn=>{
    btn.classList.toggle('active',btn.dataset.speed===mode);
  });
  ui.playbackLabel.textContent=playbackModes[mode].label;
}
function applyConfigToAgent(){
  if(!agent) return;
  const shared={
    gamma:+ui.gamma.value,
    lr:+ui.lr.value,
  };
  agent.setEnvCount?.(envCount);
  agent.setGamma(shared.gamma);
  agent.setLearningRate(shared.lr);
  if(agent.kind==='dqn'){
    agent.setEpsilonSchedule?.({
      start:+ui.epsStart.value,
      end:+ui.epsEnd.value,
      decay:+ui.epsDecay.value,
    });
    agent.batch=+ui.batchSize.value;
    agent.buffer.setCapacity(+ui.bufferSize.value);
    agent.buffer.setAlpha(+ui.priorityAlpha.value);
    agent.buffer.setBeta(+ui.priorityBeta.value);
    agent.setNStep(+ui.nStep.value);
    targetSyncSteps=+ui.targetSync.value||2000;
  }else if(agent.kind==='policy'){
    agent.setEntropy(+ui.pgEntropy.value);
    targetSyncSteps=Infinity;
  }else if(agent.kind==='a2c'){
    agent.setEntropy(+ui.acEntropy.value);
    agent.setValueCoef(+ui.acValueCoef.value);
    targetSyncSteps=Infinity;
  }else if(agent.kind==='ppo'){
    agent.setEntropy(+ui.ppoEntropy.value);
    agent.setValueCoef(+ui.ppoValueCoef.value);
    agent.setClip(+ui.ppoClip.value);
    agent.setLambda(+ui.ppoLambda.value);
    agent.setBatch(+ui.ppoBatch.value);
    agent.setEpochs(+ui.ppoEpochs.value);
    targetSyncSteps=Infinity;
  }
  updateBadgeMetrics();
}
function updateReadouts(){
  updateBadgeMetrics();
  updateRewardReadouts();
}
function updateBadgeMetrics(){
  ui.gammaReadout.textContent=(+ui.gamma.value).toFixed(3);
  ui.gammaBadge.textContent=(+ui.gamma.value).toFixed(3);
  ui.lrReadout.textContent=(+ui.lr.value).toFixed(4);
  ui.lrBadge.textContent=(+ui.lr.value).toFixed(4);
  if(ui.envCountReadout){
    ui.envCountReadout.textContent=`${(+ui.envCount.value)|0}`;
  }
  if(agent?.kind==='dqn'){
    ui.epsReadout.textContent=(agent.epsilon??1).toFixed(2);
  }else{
    ui.epsReadout.textContent='—';
  }
  ui.epsStartReadout.textContent=(+ui.epsStart.value).toFixed(2);
  ui.epsEndReadout.textContent=(+ui.epsEnd.value).toFixed(2);
  ui.epsDecayReadout.textContent=`${(+ui.epsDecay.value)|0}`;
  ui.batchReadout.textContent=`${(+ui.batchSize.value)|0}`;
  ui.bufferReadout.textContent=`${(+ui.bufferSize.value)|0}`;
  ui.targetSyncReadout.textContent=`${(+ui.targetSync.value)|0}`;
  ui.nStepReadout.textContent=`${(+ui.nStep.value)|0}`;
  ui.alphaReadout.textContent=(+ui.priorityAlpha.value).toFixed(2);
  ui.betaReadout.textContent=(+ui.priorityBeta.value).toFixed(2);
  ui.pgEntropyReadout.textContent=(+ui.pgEntropy.value).toFixed(3);
  ui.acEntropyReadout.textContent=(+ui.acEntropy.value).toFixed(3);
  ui.acValueCoefReadout.textContent=(+ui.acValueCoef.value).toFixed(2);
  ui.ppoEntropyReadout.textContent=(+ui.ppoEntropy.value).toFixed(3);
  ui.ppoClipReadout.textContent=(+ui.ppoClip.value).toFixed(2);
  ui.ppoLambdaReadout.textContent=(+ui.ppoLambda.value).toFixed(2);
  ui.ppoBatchReadout.textContent=`${(+ui.ppoBatch.value)|0}`;
  ui.ppoEpochsReadout.textContent=`${(+ui.ppoEpochs.value)|0}`;
  ui.ppoValueCoefReadout.textContent=(+ui.ppoValueCoef.value).toFixed(2);
}
function updateRewardReadouts(){
  if(!ui.rewardStep) return;
  ui.rewardStepReadout.textContent=(+ui.rewardStep.value).toFixed(3);
  ui.rewardTurnReadout.textContent=(+ui.rewardTurn.value).toFixed(3);
  ui.rewardApproachReadout.textContent=(+ui.rewardApproach.value).toFixed(3);
  ui.rewardRetreatReadout.textContent=(+ui.rewardRetreat.value).toFixed(3);
  ui.rewardLoopReadout.textContent=(+ui.rewardLoop.value).toFixed(2);
  ui.rewardRevisitReadout.textContent=(+ui.rewardRevisit.value).toFixed(3);
  ui.rewardWallReadout.textContent=(+ui.rewardWall.value).toFixed(1);
  ui.rewardSelfReadout.textContent=(+ui.rewardSelf.value).toFixed(1);
  ui.rewardTimeoutReadout.textContent=(+ui.rewardTimeout.value).toFixed(1);
  ui.rewardTrapReadout.textContent=(+ui.rewardTrap.value).toFixed(2);
  ui.rewardSpaceReadout.textContent=(+ui.rewardSpace.value).toFixed(2);
  ui.rewardFruitReadout.textContent=(+ui.rewardFruit.value).toFixed(1);
  ui.rewardCompactReadout.textContent=(+ui.rewardCompact.value).toFixed(3);
}
function getRewardConfigFromUI(){
  return {
    stepPenalty:+ui.rewardStep.value,
    turnPenalty:+ui.rewardTurn.value,
    approachBonus:+ui.rewardApproach.value,
    retreatPenalty:+ui.rewardRetreat.value,
    loopPenalty:+ui.rewardLoop.value,
    revisitPenalty:+ui.rewardRevisit.value,
    wallPenalty:+ui.rewardWall.value,
    selfPenalty:+ui.rewardSelf.value,
    timeoutPenalty:+ui.rewardTimeout.value,
    trapPenalty:+ui.rewardTrap.value,
    spaceGainBonus:+ui.rewardSpace.value,
    fruitReward:+ui.rewardFruit.value,
    compactWeight:+ui.rewardCompact.value,
  };
}
function applyRewardsToEnv(){
  rewardConfig=getRewardConfigFromUI();
  vecEnv?.setRewardConfig(rewardConfig);
  env=vecEnv?.getEnv(renderIndex)||env;
  autoPilot?.setRewardConfig?.({...rewardConfig});
}
function applyRewardConfigToUI(config={}){
  if(config.stepPenalty!==undefined) ui.rewardStep.value=config.stepPenalty;
  if(config.turnPenalty!==undefined) ui.rewardTurn.value=config.turnPenalty;
  if(config.approachBonus!==undefined) ui.rewardApproach.value=config.approachBonus;
  if(config.retreatPenalty!==undefined) ui.rewardRetreat.value=config.retreatPenalty;
  if(config.loopPenalty!==undefined) ui.rewardLoop.value=config.loopPenalty;
  if(config.revisitPenalty!==undefined) ui.rewardRevisit.value=config.revisitPenalty;
  if(config.wallPenalty!==undefined) ui.rewardWall.value=config.wallPenalty;
  if(config.selfPenalty!==undefined) ui.rewardSelf.value=config.selfPenalty;
  if(config.timeoutPenalty!==undefined) ui.rewardTimeout.value=config.timeoutPenalty;
  if(config.trapPenalty!==undefined) ui.rewardTrap.value=config.trapPenalty;
  if(config.spaceGainBonus!==undefined) ui.rewardSpace.value=config.spaceGainBonus;
  if(config.fruitReward!==undefined) ui.rewardFruit.value=config.fruitReward;
  if(config.compactWeight!==undefined) ui.rewardCompact.value=config.compactWeight;
  updateRewardReadouts();
  applyRewardsToEnv();
}
class BrowserAutoPilot{
  constructor({rewardConfig={}}={}){
    this.history=[];
    this.lossHistory=[];
    this.episode=0;
    this.rewardConfig={...rewardConfig};
    this.boardStages=[
      {size:10,threshold:0},
      {size:14,threshold:60},
      {size:18,threshold:120},
      {size:20,threshold:200},
    ];
    this.stageIndex=0;
    this.lastAdjust={};
    this.bestFruit=0;
    this.agent=null;
    this.evaluationInterval=50;
    this.minEpisodesForAdjust=200;
    this.lastEvaluationEpisode=0;
  }
  setAgent(agent){
    this.agent=agent;
  }
  setRewardConfig(cfg={}){
    this.rewardConfig={...cfg};
  }
  getRewardConfig(){
    return {...this.rewardConfig};
  }
  recordEpisode({
    fruits=0,
    reward=0,
    steps=0,
    loss=null,
    loopHits=0,
    revisitPenalty=0,
    crash=null,
    timeToFruitTotal=0,
    timeToFruitCount=0,
    rewardBreakdown=null,
  }={}){
    this.history.push({
      fruits,
      reward,
      steps,
      loopHits,
      revisitPenalty,
      crash,
      timeToFruitTotal,
      timeToFruitCount,
      breakdown:rewardBreakdown?{...rewardBreakdown}:null,
    });
    if(this.history.length>6000) this.history.shift();
    if(loss!==null && loss!==undefined){
      this.lossHistory.push(loss);
      if(this.lossHistory.length>6000) this.lossHistory.shift();
    }
    this.episode++;
  }
  _canAdjust(key,cooldown=500){
    const last=this.lastAdjust[key]??-Infinity;
    if(this.episode-last<cooldown) return false;
    this.lastAdjust[key]=this.episode;
    return true;
  }
  _averageBreakdown(window=200){
    const recent=this.history.slice(-window).filter(item=>item.breakdown);
    if(!recent.length) return null;
    const totals=Object.fromEntries(REWARD_COMPONENT_KEYS.map(key=>[key,0]));
    recent.forEach(item=>{
      const data=item.breakdown;
      REWARD_COMPONENT_KEYS.forEach(key=>{
        totals[key]+=data[key]??0;
      });
    });
    const scale=1/recent.length;
    REWARD_COMPONENT_KEYS.forEach(key=>{
      totals[key]*=scale;
    });
    return totals;
  }
  getMetrics(){
    const fruits=this.history.map(item=>item.fruits);
    const ma100=movingAverage(fruits,100);
    const ma500=movingAverage(fruits,500);
    const prev100=movingAverage(fruits,100,100);
    const fruitSlope=ma100-prev100;
    const improvement2000=movingAverage(fruits,2000)-movingAverage(fruits,2000,2000);
    const stepsHist=this.history.map(item=>item.steps||0);
    const avgEpisodeLen100=movingAverage(stepsHist,100);
    this.bestFruit=Math.max(this.bestFruit,ma100||0);
    const regression=this.bestFruit>0 && ma100<this.bestFruit*0.75;
    const window500=this.history.slice(-500);
    const totalSteps500=window500.reduce((sum,item)=>sum+(item.steps||0),0);
    const loopHits500=window500.reduce((sum,item)=>sum+(item.loopHits||0),0);
    const revisitPenalty500=window500.reduce((sum,item)=>sum+(item.revisitPenalty||0),0);
    const crashSelfEpisodes=window500.filter(item=>item.crash==='self').length;
    const timeToFruitTotal=window500.reduce((sum,item)=>sum+(item.timeToFruitTotal||0),0);
    const timeToFruitCount=window500.reduce((sum,item)=>sum+(item.timeToFruitCount||0),0);
    const loopHitRate=totalSteps500>0?loopHits500/totalSteps500:0;
    const revisitRate=totalSteps500>0?revisitPenalty500/Math.max(1,totalSteps500):0;
    const crashRateSelf=window500.length?crashSelfEpisodes/window500.length:0;
    const timeToFruitAvg=timeToFruitCount>0?timeToFruitTotal/timeToFruitCount:0;
    const lossValues=this.lossHistory.slice(-200);
    const lossMean=lossValues.length?lossValues.reduce((a,b)=>a+b,0)/lossValues.length:0;
    const lossStd=stddev(lossValues);
    const lossRatio=lossMean>0?lossStd/lossMean:0;
    return {
      maFruit100:ma100,
      maFruit500:ma500,
      fruitSlope,
      improvement2000,
      regression,
      lossMean,
      lossStd,
      lossRatio,
      avgEpisodeLen100,
      loopHitRate,
      revisitRate,
      crashRateSelf,
      timeToFruitAvg,
    };
  }
  maybeAdjust({agent}={}){
    const actor=agent||this.agent;
    const metrics=this.getMetrics();
    const adjustments=[];
    const nextStage=this.boardStages[this.stageIndex+1];
    if(nextStage && metrics.maFruit500>nextStage.threshold && this._canAdjust('board',200)){
      this.stageIndex++;
      adjustments.push({type:'board',size:this.boardStages[this.stageIndex].size});
    }
    if(!actor||actor.kind!=='dqn'){
      return {adjustments,metrics};
    }
    if(this.episode<this.minEpisodesForAdjust){
      return {adjustments,metrics};
    }
    if(this.episode-this.lastEvaluationEpisode<this.evaluationInterval){
      return {adjustments,metrics};
    }
    this.lastEvaluationEpisode=this.episode;
    const breakdownAvg=this._averageBreakdown(240);
    if(metrics.fruitSlope<=0 && metrics.improvement2000<2 && this._canAdjust('epsilon-up',500)){
      const newEnd=clamp(actor.epsEnd+0.03,0.01,0.3);
      const newDecay=clamp(actor.epsDecay*1.2,5000,200000);
      actor.setEpsilonSchedule?.({end:newEnd,decay:newDecay});
      adjustments.push({type:'epsilon',end:newEnd,decay:newDecay,reason:'stagnation'});
    }
    if(metrics.regression && this._canAdjust('regression',800)){
      const newEnd=clamp(actor.epsEnd+0.02,0.01,0.3);
      actor.setEpsilonSchedule?.({end:newEnd});
      const newLr=Math.max(0.0002,actor.lr*0.8);
      actor.setLearningRate(newLr);
      adjustments.push({type:'lr',value:newLr,reason:'regression'});
    }else if(metrics.fruitSlope>0 && actor.epsEnd>0.12 && this._canAdjust('epsilon-down',800)){
      const newEnd=clamp(actor.epsEnd-0.02,0.01,0.3);
      const newDecay=clamp(actor.epsDecay*0.9,5000,200000);
      actor.setEpsilonSchedule?.({end:newEnd,decay:newDecay});
      adjustments.push({type:'epsilon',end:newEnd,decay:newDecay,reason:'recovery'});
    }
    if(metrics.lossRatio>0.85 && this._canAdjust('lr-down',1000)){
      const newLr=Math.max(0.0002,actor.lr*0.85);
      actor.setLearningRate(newLr);
      adjustments.push({type:'lr',value:newLr,reason:'loss_ratio'});
    }else if(metrics.lossRatio<0.3 && this._canAdjust('lr-up',1200)){
      const newLr=Math.min(0.0005,actor.lr*1.05);
      actor.setLearningRate(newLr);
      adjustments.push({type:'lr',value:newLr,reason:'recover'});
    }
    this._adjustRewards(actor,metrics,adjustments,breakdownAvg);
    return {adjustments,metrics};
  }
  _adjustRewards(actor,metrics,adjustments,breakdownAvg){
    if(!metrics) return;
    const rewardConfig=this.rewardConfig||{};
    if(metrics.loopHitRate>0.01 && metrics.fruitSlope<=0 && this._canAdjust('reward-loop',500)){
      rewardConfig.loopPenalty=clamp((rewardConfig.loopPenalty??0.5)+0.05,0,1);
      rewardConfig.compactWeight=0;
      adjustments.push({type:'reward',key:'loopPenalty',value:rewardConfig.loopPenalty,reason:'loop_penalty'});
    }
    if(metrics.revisitRate>0.01 && this._canAdjust('reward-revisit',500)){
      rewardConfig.revisitPenalty=clamp((rewardConfig.revisitPenalty??0.05)+0.005,0,0.1);
      const newEnd=clamp((actor?.epsEnd??0.12)+0.02,0.01,0.3);
      actor?.setEpsilonSchedule?.({end:newEnd});
      adjustments.push({type:'reward',key:'revisitPenalty',value:rewardConfig.revisitPenalty,reason:'revisit_penalty'});
      adjustments.push({type:'epsilon',end:newEnd,reason:'revisit_penalty'});
    }
    if(metrics.crashRateSelf>0.4 && this._canAdjust('reward-self',500)){
      rewardConfig.selfPenalty=clamp((rewardConfig.selfPenalty??25.5)+1,0,30);
      rewardConfig.turnPenalty=clamp((rewardConfig.turnPenalty??0.001)-0.0002,0,0.02);
      adjustments.push({type:'reward',key:'selfPenalty',value:rewardConfig.selfPenalty,reason:'self_penalty'});
    }
    let approachAdjusted=false;
    let retreatAdjusted=false;
    if(metrics.timeToFruitAvg>200 && metrics.loopHitRate<0.005 && metrics.revisitRate<0.005 && this._canAdjust('reward-fruit',500)){
      rewardConfig.approachBonus=clamp((rewardConfig.approachBonus??0.03)+0.005,0,0.1);
      rewardConfig.retreatPenalty=clamp((rewardConfig.retreatPenalty??0.03)+0.005,0,0.1);
      adjustments.push({type:'reward',key:'approachBonus',value:rewardConfig.approachBonus,reason:'slow_fruit'});
      adjustments.push({type:'reward',key:'retreatPenalty',value:rewardConfig.retreatPenalty,reason:'slow_fruit'});
      approachAdjusted=true;
      retreatAdjusted=true;
    }
    if(breakdownAvg){
      const avgFruit=breakdownAvg.fruitReward??0;
      const avgStep=breakdownAvg.stepPenalty??0;
      const avgRetreat=breakdownAvg.retreatPenalty??0;
      const avgApproach=breakdownAvg.approachBonus??0;
      if(avgStep<0 && Math.abs(avgStep)>Math.max(0.5,Math.abs(avgFruit))*1.3 && this._canAdjust('reward-step-down',900)){
        rewardConfig.stepPenalty=clamp((rewardConfig.stepPenalty??0.01)*0.9,0.001,0.05);
        adjustments.push({type:'reward',key:'stepPenalty',value:rewardConfig.stepPenalty,reason:'step_drag'});
      }
      if(!retreatAdjusted && Math.abs(avgRetreat)>(Math.abs(avgApproach)+0.5) && this._canAdjust('reward-retreat-down',900)){
        rewardConfig.retreatPenalty=Math.max(0,(rewardConfig.retreatPenalty??0.03)-0.005);
        adjustments.push({type:'reward',key:'retreatPenalty',value:rewardConfig.retreatPenalty,reason:'retreat_load'});
      }
      if(avgFruit<3 && metrics.timeToFruitAvg>160 && this._canAdjust('reward-fruit-extra',1200)){
        rewardConfig.fruitReward=clamp((rewardConfig.fruitReward??10)+1,0,30);
        adjustments.push({type:'reward',key:'fruitReward',value:rewardConfig.fruitReward,reason:'fruit_support'});
      }
      if(!approachAdjusted && avgApproach<1 && metrics.timeToFruitAvg>150 && this._canAdjust('reward-approach-boost',1200)){
        rewardConfig.approachBonus=clamp((rewardConfig.approachBonus??0.03)+0.005,0,0.1);
        adjustments.push({type:'reward',key:'approachBonus',value:rewardConfig.approachBonus,reason:'fruit_support'});
      }
    }
    this.rewardConfig={...rewardConfig};
  }
}
function updateAdvancedVisibility(){
  const type=AGENT_PRESETS[currentAlgoKey]?.type||'dqn';
  Object.entries(ui.advancedSections).forEach(([key,el])=>{
    if(!el) return;
    el.classList.toggle('hidden',key!==type);
  });
}
function instantiateAgent(key,opts={}){
  currentAlgoKey=AGENT_PRESETS[key]?key:'dueling';
  ui.algoSelect.value=currentAlgoKey;
  const preset=AGENT_PRESETS[currentAlgoKey];
  if(!opts.useCurrentUI){
    applyPresetToUI(preset.defaults);
  }
  agent=preset.create(stateDim,actionDim,{
    gamma:+ui.gamma.value,
    lr:+ui.lr.value,
    epsStart:+ui.epsStart.value,
    epsEnd:+ui.epsEnd.value,
    epsDecay:+ui.epsDecay.value,
    batch:+ui.batchSize.value,
    bufferSize:+ui.bufferSize.value,
    priorityAlpha:+ui.priorityAlpha.value,
    priorityBeta:+ui.priorityBeta.value,
    nStep:+ui.nStep.value,
    targetSync:+ui.targetSync.value,
    entropy:+ui.pgEntropy.value,
    valueCoef:+ui.acValueCoef.value,
    clip:+ui.ppoClip.value,
    lambda:+ui.ppoLambda.value,
    batch:+ui.ppoBatch.value,
    epochs:+ui.ppoEpochs.value,
    learnRepeats:preset.defaults.learnRepeats,
    layers:preset.defaults.layers,
    dueling:preset.defaults.dueling,
    double:preset.defaults.double,
  });
  agent.learnRepeats=preset.defaults.learnRepeats??agent.learnRepeats??1;
  targetSyncSteps=agent.kind==='dqn'? (+ui.targetSync.value||2000):Infinity;
  updateAdvancedVisibility();
  ui.algoBadge.textContent=preset.badge||preset.label;
  ui.algoDescription.textContent=preset.description;
  updateBadgeMetrics();
  resetTrainingStats();
  if(agent.kind!=='dqn' && trainingMode==='auto'){
    setTrainingMode('manual');
  }
  if(agent.kind!=='dqn'){
    ui.envCount.value='1';
    ui.envCount.disabled=true;
    reconfigureEnvironment({count:1,size:+ui.gridSize.value,force:true});
  }else{
    ui.envCount.disabled=false;
    const desiredCount=Math.max(1,+ui.envCount.value||envCount);
    reconfigureEnvironment({count:desiredCount,size:+ui.gridSize.value,force:true});
  }
  autoPilot?.setAgent?.(agent);
  updateControlAvailability();
  updateReadouts();
}
function applyPresetToUI(config){
  if(config.gamma!==undefined) ui.gamma.value=config.gamma;
  if(config.lr!==undefined) ui.lr.value=config.lr;
  if(config.epsStart!==undefined) ui.epsStart.value=config.epsStart;
  if(config.epsEnd!==undefined) ui.epsEnd.value=config.epsEnd;
  if(config.epsDecay!==undefined) ui.epsDecay.value=config.epsDecay;
  if(config.batch!==undefined) ui.batchSize.value=config.batch;
  if(config.bufferSize!==undefined) ui.bufferSize.value=config.bufferSize;
  if(config.targetSync!==undefined) ui.targetSync.value=config.targetSync;
  if(config.nStep!==undefined) ui.nStep.value=config.nStep;
  if(config.priorityAlpha!==undefined) ui.priorityAlpha.value=config.priorityAlpha;
  if(config.priorityBeta!==undefined) ui.priorityBeta.value=config.priorityBeta;
  if(config.entropy!==undefined){
    ui.pgEntropy.value=config.entropy;
    ui.acEntropy.value=config.entropy;
    ui.ppoEntropy.value=config.entropy;
  }
  if(config.valueCoef!==undefined){
    ui.acValueCoef.value=config.valueCoef;
    ui.ppoValueCoef.value=config.valueCoef;
  }
  if(config.clip!==undefined) ui.ppoClip.value=config.clip;
  if(config.lambda!==undefined) ui.ppoLambda.value=config.lambda;
  if(config.batch!==undefined) ui.ppoBatch.value=config.batch;
  if(config.epochs!==undefined) ui.ppoEpochs.value=config.epochs;
  updateReadouts();
}
function resetTrainingStats(){
  episode=0;
  totalSteps=0;
  bestLen=0;
  rwHist.length=0;
  fruitHist.length=0;
  lossHist.length=0;
  rewardTelemetry.reset();
  updateStatsUI();
  updateRewardTelemetryUI();
  renderTick=0;
  contexts.forEach(ctx=>ctx.needsReset=true);
  if(autoPilot){
    autoPilot.history.length=0;
    autoPilot.lossHistory.length=0;
    autoPilot.episode=0;
    autoPilot.bestFruit=0;
    autoPilot.lastAdjust={};
    autoPilot.lastEvaluationEpisode=0;
    autoPilot.rewardConfig={...rewardConfig};
  }
  lastAutoMetrics=null;
  lastAutoSummaryEpisode=0;
}
function updateStatsUI(){
  ui.kEpisodes.textContent=episode;
  ui.kAvgRw.textContent=avg(rwHist,100).toFixed(2);
  ui.kBest.textContent=bestLen;
  ui.kFruitRate.textContent=avg(fruitHist,100).toFixed(2);
}
function updateRewardTelemetryUI(){
  if(!ui.rewardTelemetryBody) return;
  const {rows,total}=rewardTelemetry.summary();
  const frag=document.createDocumentFragment();
  const valueClass=value=>{
    if(value>1e-3) return 'positive';
    if(value<-1e-3) return 'negative';
    return 'neutral';
  };
  rows.forEach(row=>{
    const tr=document.createElement('tr');
    const lastClass=valueClass(row.last);
    const avgClass=valueClass(row.avg100);
    const trendClass=valueClass(row.trend);
    tr.innerHTML=`
      <td>${row.label}</td>
      <td class="mono ${lastClass}">${formatMetric(row.last,2)}</td>
      <td class="mono ${avgClass}">${formatMetric(row.avg100,2)}</td>
      <td class="mono ${avgClass}">${formatMetric(row.avg500,2)}</td>
      <td class="mono share">${formatPercent(row.share,1)}</td>
      <td class="mono trend ${trendClass}">${formatSigned(row.trend,2)}</td>
    `;
    frag.appendChild(tr);
  });
  ui.rewardTelemetryBody.innerHTML='';
  ui.rewardTelemetryBody.appendChild(frag);
  if(ui.rewardTelemetrySummary){
    const netClass=valueClass(total.avg100);
    const trendClass=valueClass(total.trend);
    ui.rewardTelemetrySummary.textContent=`${formatMetric(total.avg100,2)} (trend ${formatSigned(total.trend,2)})`;
    ui.rewardTelemetrySummary.className=`mono ${netClass}`;
    ui.rewardTelemetrySummary.dataset.trend=trendClass;
  }
}
function flash(message,danger=false){
  ui.trainState.textContent=message;
  ui.trainState.style.background=danger?'var(--danger)':'#1a1f46';
  ui.trainState.style.borderColor=danger?'#ff8da4':'#2a2f61';
  setTimeout(()=>{
    ui.trainState.textContent=watching?'watching':(training?'training':'idle');
    ui.trainState.style.background='#1a1f46';
    ui.trainState.style.borderColor='#2a2f61';
  },1200);
}

/* ---------------- Training loop ---------------- */
async function finalizeContextEpisode(ctx,envIndex){
  agent.drainPending?.(envIndex);
  const loss=await agent.finishEpisode?.(ctx);
  if(loss!==null && loss!==undefined){
    lossHist.push(loss);
    if(lossHist.length>1000) lossHist.shift();
  }
  episode++;
  rwHist.push(ctx.totalReward);
  if(rwHist.length>1000) rwHist.shift();
  fruitHist.push(ctx.fruits);
  if(fruitHist.length>1000) fruitHist.shift();
  const envRef=vecEnv.getEnv(envIndex);
  if(envRef) bestLen=Math.max(bestLen,envRef.snake.length);
  const breakdown=envRef?.getEpisodeBreakdown?.();
  const loopHits=envRef?.loopHits??0;
  const revisitPenalty=envRef?.revisitAccum??0;
  const crashType=envRef?.lastCrash??null;
  const timeToFruitTotal=envRef?.timeToFruitAccum??0;
  const timeToFruitCount=envRef?.timeToFruitCount??0;
  updateStatsUI();
  rewardTelemetry.record(breakdown);
  updateRewardTelemetryUI();
  const latestLoss=lossHist.length?lossHist[lossHist.length-1]:null;
  let adjustments=[];
  if(trainingMode==='auto' && autoPilot){
    autoPilot.setAgent(agent);
    autoPilot.recordEpisode({
      fruits:ctx.fruits,
      reward:ctx.totalReward,
      steps:ctx.steps,
      loss:latestLoss,
      loopHits,
      revisitPenalty,
      crash:crashType,
      timeToFruitTotal,
      timeToFruitCount,
      rewardBreakdown:breakdown,
    });
    const res=autoPilot.maybeAdjust({agent});
    const metrics=res?.metrics||null;
    const autoEpisode=autoPilot?.episode||0;
    if(metrics) lastAutoMetrics=metrics;
    if(res?.adjustments?.length){
      adjustments=res.adjustments.map(adj=>({
        ...adj,
        metrics,
        episode:autoEpisode,
      }));
      lastAutoSummaryEpisode=autoEpisode;
    }else if(metrics && autoEpisode-lastAutoSummaryEpisode>=200){
      logAutoSummary(metrics,autoEpisode);
      lastAutoSummaryEpisode=autoEpisode;
    }
  }
  ctx.totalReward=0;
  ctx.fruits=0;
  ctx.steps=0;
  ctx.needsReset=true;
  ctx.state=null;
  return adjustments;
}
async function applyAutoAdjustments(adjustments){
  if(!Array.isArray(adjustments)||!adjustments.length) return;
  let nextBoard=null;
  let rewardAdjusted=false;
  adjustments.forEach(adj=>{
    if(adj.type==='board'){
      nextBoard=adj.size;
    }else if(adj.type==='reward'){
      rewardAdjusted=true;
    }
  });
  if(nextBoard){
    ui.gridSize.value=`${nextBoard}`;
    updateGridLabel();
    reconfigureEnvironment({size:nextBoard,force:true});
    flash(`Curriculum: ${nextBoard}×${nextBoard}`);
  }
  if(rewardAdjusted){
    const cfg=autoPilot?.getRewardConfig?.()||{...rewardConfig};
    applyRewardConfigToUI(cfg);
  }
  if(agent?.kind==='dqn'){
    ui.epsStart.value=agent.epsStart.toFixed(2);
    ui.epsEnd.value=agent.epsEnd.toFixed(2);
    ui.epsDecay.value=`${Math.round(agent.epsDecay)}`;
    ui.lr.value=agent.lr.toFixed(4);
  }
  updateReadouts();
  logAutoAdjustments(adjustments);
}
async function performVectorStep(mode){
  ensureContextPool();
  if(!contexts.length) return false;
  contexts.forEach(ctx=>{
    if(ctx.needsReset || !ctx.state){
      const state=vecEnv.resetEnv(ctx.envIndex);
      ctx.state=Float32Array.from(state);
      ctx.totalReward=0;
      ctx.fruits=0;
      ctx.steps=0;
      ctx.needsReset=false;
      if(ctx.envIndex===renderIndex){
        env=vecEnv.getEnv(renderIndex)||env;
        if(env) setImmediateState(env);
      }
    }
  });
  env=vecEnv.getEnv(renderIndex)||env;
  const displayEnv=env;
  const shouldRender=(renderTick%mode.renderEvery===0);
  let before=null;
  if(shouldRender && displayEnv){
    before=snapshotEnv(displayEnv);
  }
  const actions=contexts.map(ctx=>agent.act(ctx.state));
  const {nextStates,rewards,dones,ateFruit}=vecEnv.step(actions);
  renderTick++;
  if(shouldRender && displayEnv){
    const after=snapshotEnv(displayEnv);
    enqueueRenderFrame(before,after,mode.frameMs);
    await waitForRenderCapacity(mode.queueTarget);
  }
  const pendingAdjustments=[];
  for(let i=0;i<contexts.length;i++){
    const ctx=contexts[i];
    const reward=rewards[i];
    const nextState=nextStates[i];
    const done=dones[i];
    const ate=ateFruit[i];
    if(agent.kind==='dqn'){
      agent.recordTransition(i,ctx.state,actions[i],reward,nextState,done);
    }else{
      agent.recordTransition(ctx.state,actions[i],reward,nextState,done);
    }
    ctx.state=nextState;
    ctx.totalReward+=reward;
    if(ate||reward>1) ctx.fruits++;
    ctx.steps++;
    totalSteps++;
    if(done){
      const adjustments=await finalizeContextEpisode(ctx,i);
      pendingAdjustments.push(...adjustments);
    }
  }
  const repeats=agent.learnRepeats??1;
  for(let i=0;i<repeats;i++){
    const loss=await agent.learn();
    if(loss!==null && loss!==undefined){
      lossHist.push(loss);
      if(lossHist.length>1000) lossHist.shift();
    }
  }
  if(agent.kind==='dqn' && targetSyncSteps>0 && totalSteps%targetSyncSteps===0){
    agent.syncTarget();
  }
  if(agent.updateEpsilon){
    const eps=agent.updateEpsilon(totalSteps);
    if(agent.kind==='dqn' && eps!==undefined){
      ui.epsReadout.textContent=eps.toFixed(2);
    }
  }
  if(totalSteps%32===0) await tf.nextFrame();
  if(pendingAdjustments.length){
    await applyAutoAdjustments(pendingAdjustments);
  }
  return true;
}
async function trainingLoop(ts){
  if(!training||watching){
    trainingToken=0;
    return;
  }
  const mode=playbackModes[playbackMode]||playbackModes.cinematic;
  if(ts-lastFrame<mode.frameMs){
    trainingToken=requestAnimationFrame(trainingLoop);
    return;
  }
  lastFrame=ts;
  for(let i=0;i<mode.stepsPerFrame;i++){
    const cont=await performVectorStep(mode);
    if(!cont||!training||watching) break;
  }
  if(training&&!watching){
    trainingToken=requestAnimationFrame(trainingLoop);
  }else{
    trainingToken=0;
  }
}
function startTraining(){
  if(training||watching||!agent) return;
  ensureContextPool();
  autoPilot?.setAgent?.(agent);
  training=true;
  ui.trainState.textContent='training';
  lastFrame=0;
  if(!trainingToken) trainingToken=requestAnimationFrame(trainingLoop);
}
function stopTraining(){
  if(!training) return;
  training=false;
  if(trainingToken){
    cancelAnimationFrame(trainingToken);
    trainingToken=0;
  }
  ui.trainState.textContent='idle';
}
async function playSingleEpisode(){
  if(training||watching) return;
  if(envCount>1){
    flash('Step mode requires envCount = 1',true);
    return;
  }
  ensureContextPool();
  const target=episode+1;
  const mode=playbackModes.cinematic;
  while(episode<target){
    await performVectorStep(mode);
  }
}
function previewDeath(env,action){
  const d=env.dir;
  const L={x:-d.y,y:d.x};
  const R={x:d.y,y:-d.x};
  const F=d;
  const dir=action===1?L:action===2?R:F;
  const h=env.snake[0];
  const nx=h.x+dir.x;
  const ny=h.y+dir.y;
  const tail=env.snake[env.snake.length-1];
  const willGrow=(nx===env.fruit.x && ny===env.fruit.y);
  const hitsWall=nx<0||ny<0||nx>=env.cols||ny>=env.rows;
  const key=`${nx},${ny}`;
  const hitsBody=env.snakeSet.has(key) && !(tail && tail.x===nx && tail.y===ny && !willGrow);
  return hitsWall||hitsBody;
}
async function watchSmoothEpisode(){
  if(watching||!agent) return;
  const wasTraining=training;
  if(wasTraining) stopTraining();
  watching=true;
  ui.trainState.textContent='watching';
  ui.btnWatch.disabled=true;
  try{
    await waitForRenderIdle();
    if(window.showDirectoryPicker){
      try{
        const checkpoint=await readLatestCheckpoint();
        await applyCheckpointData(checkpoint);
      }catch(err){
        console.warn('Failed to read latest-checkpoint',err);
      }
    }
    const desired=+ui.gridSize.value;
    if(env.cols!==desired||env.rows!==desired){
      resetEnvironment(desired,true);
    }
    let state=env.reset();
    setImmediateState(env);
    const mode=playbackModes.watch;
    const maxSteps=COLS*ROWS*6;
    let steps=0;
    let done=false;
    while(!done && steps<maxSteps){
      const before=snapshotEnv(env);
      let action=agent.greedyAction(state);
      if(previewDeath(env,action)){
        for(const alt of [0,1,2]){
          if(!previewDeath(env,alt)){ action=alt; break; }
        }
      }
      const {state:nextState,done:finished}=env.step(action);
      const after=snapshotEnv(env);
      enqueueRenderFrame(before,after,mode.frameMs);
      await waitForRenderCapacity(mode.queueTarget);
      await tf.nextFrame();
      state=nextState;
      done=finished;
      steps++;
    }
    await waitForRenderIdle();
    bestLen=Math.max(bestLen,env.snake.length);
    ui.kBest.textContent=bestLen;
  }finally{
    watching=false;
    ui.btnWatch.disabled=false;
    ui.trainState.textContent=wasTraining?'training':'idle';
    if(wasTraining) startTraining();
  }
}

/* ---------------- Save / load ---------------- */
async function buildAppState(){
  const agentState=await agent.exportState();
  return {
    version:4,
    createdAt:new Date().toISOString(),
    algo:currentAlgoKey,
    playback:playbackMode,
    mode:trainingMode,
    envCount,
    gridSize:+ui.gridSize.value,
    rewardConfig:{...rewardConfig},
    agent:agentState,
    meta:{
      episode,totalSteps,bestLen,
      envCount,
      boardSize:COLS,
      rwHist:Array.from(rwHist),
      fruitHist:Array.from(fruitHist),
      lossHist:Array.from(lossHist),
      rewardTelemetry:rewardTelemetry.toJSON(),
    },
  };
}
function applyMeta(meta={}){
  episode=+meta.episode||0;
  totalSteps=+meta.totalSteps||0;
  bestLen=+meta.bestLen||0;
  assignArray(rwHist,meta.rwHist,v=>+v||0);
  assignArray(fruitHist,meta.fruitHist,v=>+v||0);
  assignArray(lossHist,meta.lossHist,v=>+v||0);
  if(meta.rewardTelemetry){
    rewardTelemetry.fromJSON(meta.rewardTelemetry);
  }else{
    rewardTelemetry.reset();
  }
  updateRewardTelemetryUI();
  const hasMetaCount=typeof meta.envCount==='number';
  let nextCount=hasMetaCount?meta.envCount:envCount;
  if(trainingMode==='auto'){
    nextCount=Math.max(12,nextCount||12);
  }else{
    nextCount=Math.max(1,nextCount||1);
  }
  const nextSize=typeof meta.boardSize==='number'?meta.boardSize:+ui.gridSize.value;
  if(hasMetaCount){
    ui.envCount.value=`${nextCount}`;
  }
  if(typeof meta.boardSize==='number'){
    ui.gridSize.value=`${meta.boardSize}`;
    updateGridLabel();
  }
  reconfigureEnvironment({count:nextCount,size:nextSize,force:true});
  if(trainingMode==='auto' && autoPilot){
    const stageIdx=autoPilot.boardStages.findIndex(stage=>stage.size===COLS);
    if(stageIdx>=0) autoPilot.stageIndex=stageIdx;
  }
  updateStatsUI();
  updateReadouts();
}
async function saveTrainingToFile(){
  if(!agent) return;
  const resume=training;
  if(resume) stopTraining();
  try{
    await waitForRenderIdle();
    const state=await buildAppState();
    const blob=new Blob([JSON.stringify(state,null,2)],{type:'application/json'});
    const stamp=new Date().toISOString().replace(/[:.]/g,'-');
    const url=URL.createObjectURL(blob);
    const a=document.createElement('a');
    a.href=url;
    a.download=`snake-training-${stamp}.json`;
    document.body.appendChild(a);
    a.click();
    document.body.removeChild(a);
    setTimeout(()=>URL.revokeObjectURL(url),1000);
    flash('Saved to file');
  }catch(err){
    console.error(err);
    flash('Failed to save',true);
  }finally{
    if(resume&&!watching) startTraining();
  }
}
async function ensureCheckpointDirectory(){
  if(!window.showDirectoryPicker) throw new Error('File access is not supported in this browser');
  if(!checkpointDirHandle){
    checkpointDirHandle=await window.showDirectoryPicker({mode:'read'});
  }
  return checkpointDirHandle;
}
async function readLatestCheckpoint(){
  const handle=await ensureCheckpointDirectory();
  const latest=await handle.getDirectoryHandle('latest');
  const fileHandle=await latest.getFileHandle('checkpoint.json');
  const file=await fileHandle.getFile();
  const text=await file.text();
  return JSON.parse(text);
}
async function applyCheckpointData(data){
  if(!data||!data.agent) throw new Error('Invalid checkpoint');
  const kind=(data.agent.kind==='dqn')?'dueling':(AGENT_PRESETS[data.agent.kind]?data.agent.kind:'dueling');
  const preset=AGENT_PRESETS[kind];
  if(preset){
    applyPresetToUI({...preset.defaults,...(data.agent.config||{})});
  }
  if(data.rewardConfig) applyRewardConfigToUI(data.rewardConfig);
  }


async function loadTrainingFromFile(file){
  if(!agent||!file) return;
  if(watching){
    flash('Stop watching first',true);
    return;
  }
  const resume=training;
  if(resume) stopTraining();
  try{
    const text=await file.text();
    const data=JSON.parse(text);
    if(!data||!data.agent) throw new Error('Invalid save file');
    const algo=data.algo&&AGENT_PRESETS[data.algo]?data.algo:'dueling';
    applyPresetToUI({...AGENT_PRESETS[algo].defaults,...data.agent.config});
    if(data.rewardConfig) applyRewardConfigToUI(data.rewardConfig);
    const loadedEnvCount=data.envCount??data.meta?.envCount??envCount;
    const boardSize=typeof data.gridSize==='number'?data.gridSize:typeof data.meta?.boardSize==='number'?data.meta.boardSize:+ui.gridSize.value;
    ui.envCount.value=`${loadedEnvCount}`;
    ui.gridSize.value=`${boardSize}`;
    updateGridLabel();
    reconfigureEnvironment({count:loadedEnvCount,size:boardSize,force:true});
    instantiateAgent(algo,{useCurrentUI:true});
    await agent.importState(data.agent);
    applyConfigToAgent();
    if(data.playback) setPlaybackMode(data.playback);
    if(data.mode) setTrainingMode(data.mode);
    applyMeta(data.meta||{});
    flash('Loaded from file');
  }catch(err){
    console.error(err);
    flash('Failed to load',true);
  }finally{
    if(resume&&!watching) startTraining();
  }
}

/* ---------------- Init ---------------- */
window.addEventListener('load',()=>{
  bindUI();
  setPlaybackMode('cinematic');
  instantiateAgent('dueling');
  setImmediateState(env);
});
</script>
</body>
</html><|MERGE_RESOLUTION|>--- conflicted
+++ resolved
@@ -92,11 +92,7 @@
   padding:0 24px 40px;
   display:grid;
   gap:32px;
-<<<<<<< HEAD
-  grid-template-columns:minmax(0,1fr) 500px;
-=======
-  grid-template-columns:minmax(0,1fr) 380px;
->>>>>>> 43ca7230
+
   align-items:start;
 }
 .card{
