<!DOCTYPE html>
<html lang="en">
<head>
<meta charset="UTF-8" />
<meta name="viewport" content="width=device-width, initial-scale=1.0"/>
<title>Snake — RL studio with smooth rendering</title>
<script defer src="https://cdn.jsdelivr.net/npm/@tensorflow/tfjs@4.20.0/dist/tf.min.js"></script>
<style>
:root {
  --bg:#090d1f;
  --panel:#141936;
  --ink:#eef2ff;
  --muted:#9ba8d6;
  --accent-a:#8b5cf6;
  --accent-b:#ec4899;
  --danger:#f43f5e;
  --stroke:rgba(134,144,214,0.18);
}
*{box-sizing:border-box}
body{
  margin:0;
  min-height:100vh;
  background:radial-gradient(160% 140% at 20% -20%,#202866 0%,#131834 45%,#090d1f 100%);
  color:var(--ink);
  font:14px/1.5 "Inter","Segoe UI",Roboto,sans-serif;
}
header{
  padding:20px 0;
  position:sticky;
  top:0;
  z-index:10;
  background:linear-gradient(135deg,rgba(28,33,72,0.85),rgba(12,16,36,0.88));
  backdrop-filter:blur(18px);
  border-bottom:1px solid var(--stroke);
  box-shadow:0 20px 40px rgba(6,8,20,0.6);
}
header .header-inner{
<<<<<<< HEAD
  max-width:1480px;
=======
>>>>>>> d11d10fd
  margin:0 auto;
  padding:0 32px;
  display:flex;
  align-items:center;
  gap:18px;
}
.logo{
  font-weight:800;
  font-size:20px;
  display:flex;
  align-items:center;
  gap:12px;
  color:var(--ink);
  letter-spacing:0.01em;
}
.logo::before{
  content:"";
  width:24px;
  height:24px;
  border-radius:8px;
  background:linear-gradient(140deg,var(--accent-a),var(--accent-b));
  box-shadow:0 0 24px rgba(236,72,153,0.4);
}
.logo-text{
  background:linear-gradient(140deg,var(--accent-a),var(--accent-b));
  -webkit-background-clip:text;
  -webkit-text-fill-color:transparent;
}
.status-group{
  margin-left:auto;
  display:flex;
  gap:8px;
  align-items:center;
  flex-wrap:wrap;
}
.badge{
  padding:6px 12px;
  border-radius:999px;
  border:1px solid rgba(134,144,214,0.35);
  background:rgba(26,32,74,0.75);
  color:#cfd5ff;
  font-size:12px;
  font-weight:600;
  box-shadow:0 8px 18px rgba(8,12,32,0.35);
}
.badge.soft{
  background:rgba(139,92,246,0.18);
  color:#e9ecff;
  border-color:rgba(139,92,246,0.45);
}
main.layout{
<<<<<<< HEAD
  max-width:1480px;
=======
>>>>>>> d11d10fd
  margin:32px auto 48px;
  padding:0 24px 40px;
  display:grid;
  gap:32px;
  grid-template-columns:minmax(640px,1fr) minmax(260px,320px) minmax(260px,320px);
  align-items:start;
  grid-auto-flow:row;
}
.card{
  background:linear-gradient(155deg,rgba(34,41,82,0.88) 0%,rgba(18,21,46,0.92) 100%);
  border:1px solid var(--stroke);
  border-radius:24px;
  padding:24px;
  box-shadow:0 24px 50px rgba(6,8,24,0.55);
  display:flex;
  flex-direction:column;
  gap:18px;
  backdrop-filter:blur(18px);
}
<<<<<<< HEAD
.card-body{
  display:flex;
  flex-direction:column;
  gap:18px;
}
.card.collapsible .card-head{
  display:grid;
  grid-template-columns:1fr auto;
  align-items:flex-start;
  gap:12px;
}
.card.collapsible .card-toolbar{
  display:flex;
  align-items:flex-start;
  gap:12px;
  flex-wrap:wrap;
  justify-content:flex-end;
}
.card.collapsible .card-toolbar .card-actions{
  flex:1 1 auto;
  justify-content:flex-end;
}
.card.collapsible.collapsed .card-body{
  display:none;
}
.card-title{
  display:flex;
  flex-direction:column;
  gap:6px;
}
.collapse-toggle{
  width:34px;
  height:34px;
  border-radius:12px;
  border:1px solid rgba(128,138,206,0.35);
  background:rgba(32,38,82,0.85);
  color:#d4dcff;
  display:grid;
  place-items:center;
  cursor:pointer;
  transition:.2s background,.2s color,.2s transform;
}
.card.collapsible .card-toolbar .collapse-toggle{
  flex:0 0 auto;
}
.collapse-toggle:hover{
  background:rgba(40,48,102,0.9);
  color:#fff;
}
.card.collapsible .collapse-toggle svg{
  width:16px;
  height:16px;
  transition:transform .2s ease;
}
.card.collapsible.collapsed .collapse-toggle svg{
  transform:rotate(-90deg);
}
=======
>>>>>>> d11d10fd
.game-card{grid-column:1;}
.control-card{
  grid-column:2;
  align-self:start;
}
<<<<<<< HEAD
.tuning-card{
  grid-column:3;
  align-self:start;
}
=======
>>>>>>> d11d10fd
.card-head{
  display:flex;
  justify-content:space-between;
  align-items:center;
  gap:12px;
}
.game-card .card-head{
  align-items:flex-start;
  gap:18px;
}
.game-card .card-head .subtitle{
  margin:4px 0 0;
  font-size:13px;
  color:var(--muted);
}
.card-actions{
  display:flex;
  gap:8px;
  flex-wrap:wrap;
}
h2{
  margin:0;
  font-size:20px;
  color:#f0f2ff;
  letter-spacing:0.01em;
}
canvas#board{
  width:100%;
  max-width:640px;
  aspect-ratio:1/1;
  border-radius:26px;
  background:radial-gradient(140% 140% at 30% 20%,#273067 0%,#151a3a 50%,#0d1127 100%);
  border:1px solid rgba(128,140,210,0.25);
  box-shadow:0 40px 80px rgba(8,12,42,0.55);
  align-self:center;
}
.controls{
  display:flex;
  flex-wrap:wrap;
  gap:12px;
  align-items:center;
}
.controls.primary{
  width:100%;
  justify-content:center;
  background:rgba(21,26,60,0.62);
  border-radius:18px;
  padding:14px;
  border:1px solid rgba(128,138,206,0.25);
  box-shadow:0 18px 36px rgba(8,12,34,0.45);
}
.controls.primary button{
  flex:1 1 140px;
  min-width:140px;
}
.controls.secondary{
  width:100%;
  justify-content:space-between;
  background:rgba(19,24,54,0.6);
  border-radius:16px;
  padding:14px 16px;
  border:1px solid rgba(128,138,206,0.2);
  box-shadow:0 16px 34px rgba(6,10,30,0.38);
}
.controls.tertiary{
  width:100%;
  justify-content:space-between;
  align-items:center;
  gap:14px;
  flex-wrap:wrap;
  background:rgba(19,24,54,0.6);
  border-radius:16px;
  padding:14px 16px;
  border:1px solid rgba(128,138,206,0.2);
  box-shadow:0 16px 34px rgba(6,10,30,0.38);
}
button{
  appearance:none;
  border:none;
  padding:11px 16px;
  border-radius:12px;
  color:#fff;
  background:linear-gradient(135deg,var(--accent-a),var(--accent-b));
  font-weight:700;
  cursor:pointer;
  transition:.25s transform,.25s box-shadow;
  box-shadow:0 18px 36px rgba(236,72,153,0.35);
  letter-spacing:0.01em;
}
button:hover{transform:translateY(-2px)}
button.secondary{
  background:rgba(32,38,82,0.85);
  box-shadow:none;
  color:#d4dcff;
  border:1px solid rgba(128,138,206,0.35);
}
button.secondary:hover{
  background:rgba(40,48,102,0.9);
  border-color:rgba(155,168,235,0.45);
}
button.danger{
  background:linear-gradient(135deg,#fb7185,#ef4444);
  box-shadow:none;
}
button.danger:hover{
  background:linear-gradient(135deg,#f43f5e,#dc2626);
}
button:disabled{
  opacity:0.6;
  cursor:not-allowed;
  transform:none;
  box-shadow:none;
}
button:focus-visible{
  outline:2px solid rgba(139,92,246,0.6);
  outline-offset:3px;
}
.pill-group{
  display:inline-flex;
  gap:6px;
  background:rgba(26,32,74,0.8);
  padding:6px;
  border-radius:999px;
  border:1px solid rgba(128,138,206,0.35);
  box-shadow:0 14px 30px rgba(8,12,34,0.4);
}
.pill-group .pill{
  appearance:none;
  border:none;
  padding:8px 16px;
  border-radius:999px;
  background:transparent;
  color:#d4dcff;
  font-weight:600;
  cursor:pointer;
  transition:.2s background,.2s color,.2s box-shadow;
}
.pill-group .pill.active{
  background:linear-gradient(135deg,var(--accent-a),var(--accent-b));
  color:#fff;
  box-shadow:0 12px 26px rgba(236,72,153,0.35);
}
.field{
  display:flex;
  flex-direction:column;
  gap:4px;
  font-size:12px;
  color:var(--muted);
}
.field.compact{
  min-width:160px;
}
.field.block select{
  width:100%;
}
.field label{
  color:var(--muted);
  font-size:12px;
  font-weight:600;
}
input[type="range"]{
  width:200px;
  -webkit-appearance:none;
  background:rgba(38,45,92,0.85);
  height:6px;
  border-radius:999px;
  outline:none;
}
input[type="range"]::-webkit-slider-runnable-track{
  height:6px;
  border-radius:999px;
  background:rgba(38,45,92,0.85);
}
input[type="range"]::-webkit-slider-thumb{
  -webkit-appearance:none;
  width:16px;
  height:16px;
  border-radius:50%;
  background:linear-gradient(135deg,var(--accent-a),var(--accent-b));
  box-shadow:0 6px 16px rgba(236,72,153,0.35);
  margin-top:-5px;
  border:none;
}
input[type="range"]::-moz-range-track{
  height:6px;
  border-radius:999px;
  background:rgba(38,45,92,0.85);
}
input[type="range"]::-moz-range-thumb{
  width:16px;
  height:16px;
  border-radius:50%;
  background:linear-gradient(135deg,var(--accent-a),var(--accent-b));
  box-shadow:0 6px 16px rgba(236,72,153,0.35);
  border:none;
}
select{
  background:rgba(20,24,56,0.85);
  border:1px solid rgba(128,138,206,0.35);
  border-radius:12px;
  color:#d4dcff;
  padding:11px 12px;
  font-size:14px;
}
.kpi{
  display:grid;
  grid-template-columns:repeat(4,1fr);
  gap:12px;
}
.kpi .item{
  background:linear-gradient(160deg,rgba(30,36,78,0.9) 0%,rgba(17,20,44,0.92) 100%);
  padding:14px;
  border-radius:16px;
  border:1px solid var(--stroke);
  box-shadow:0 20px 36px rgba(8,12,32,0.45);
}
.kpi .item b{
  display:block;
  font-size:12px;
  color:#9aa3c7;
  font-weight:600;
}
.kpi .item span{
  font-weight:900;
  font-size:20px;
  color:#f6f7ff;
}
.split{
  display:grid;
  gap:16px;
  grid-template-columns:repeat(auto-fit,minmax(240px,1fr));
}
.telemetry-panel{
  background:linear-gradient(160deg,rgba(24,29,66,0.9) 0%,rgba(14,17,40,0.92) 100%);
  border:1px solid var(--stroke);
  border-radius:16px;
  padding:16px 18px;
  display:flex;
  flex-direction:column;
  gap:12px;
  box-shadow:0 22px 40px rgba(6,8,26,0.5);
}
.telemetry-panel__header{
  display:flex;
  align-items:flex-end;
  justify-content:space-between;
  gap:8px;
}
.telemetry-panel__header h2{
  margin:0;
  font-size:14px;
  color:#dfe3ff;
}
.telemetry-panel__header .hint{
  font-size:11px;
  color:#9aa3c7;
}
.telemetry-summary{
  display:flex;
  justify-content:space-between;
  align-items:center;
  font-size:12px;
  color:#9aa3c7;
}
.telemetry-summary .mono{
  color:#c7d2fe;
}
.telemetry-summary .positive{
  color:#5ad1a7;
}
.telemetry-summary .negative{
  color:#ff8da4;
}
.telemetry-table{
  width:100%;
  border-collapse:collapse;
  font-size:12px;
  color:#c3caef;
}
.telemetry-table thead th{
  text-align:left;
  padding-bottom:6px;
  font-size:10px;
  letter-spacing:.08em;
  text-transform:uppercase;
  color:#7d86c6;
}
.telemetry-table tbody td{
  padding:8px 4px;
  border-top:1px solid rgba(45,52,96,0.75);
}
.telemetry-table tbody tr:first-child td{
  border-top:none;
}
.telemetry-table td.mono{
  font-family:ui-monospace,SFMono-Regular,Menlo,Consolas,monospace;
}
.telemetry-table td.positive{
  color:#5ad1a7;
}
.telemetry-table td.negative{
  color:#ff8da4;
}
.telemetry-table td.neutral{
  color:#c7cdef;
}
.telemetry-table td.share{
  color:#9aa3c7;
}
.telemetry-table td.trend{
  color:#9aa3c7;
}
.telemetry-table td.trend.positive{
  color:#5ad1a7;
}
.telemetry-table td.trend.negative{
  color:#ff8da4;
}
.mono{
  font-family:ui-monospace,SFMono-Regular,Menlo,Consolas,monospace;
  color:#c7d2fe;
  font-size:12px;
}
.hint{
  color:#a7b2e8;
  font-size:12px;
}
.game-card .hint{
  font-size:13px;
  line-height:1.6;
  max-width:520px;
}
.tabs{
  margin-left:32px;
  display:flex;
  gap:24px;
  align-items:center;
}
.tabs button{
  appearance:none;
  border:none;
  padding:8px 0;
  background:transparent;
  color:#9fa8db;
  font-weight:600;
  letter-spacing:0.02em;
  cursor:pointer;
  position:relative;
  transition:.2s color ease;
}
.tabs button::after{
  content:"";
  position:absolute;
  left:0;
  bottom:0;
  width:100%;
  height:3px;
  border-radius:999px;
  background:linear-gradient(135deg,var(--accent-a),var(--accent-b));
  opacity:0;
  transform:scaleX(0.3);
  transform-origin:center;
  transition:.25s opacity ease,.25s transform ease;
}
.tabs button.active{
  color:#f0f2ff;
}
.tabs button.active::after{
  opacity:1;
  transform:scaleX(1);
}
.tabs button:hover{
  color:#fff;
}
.tabs button:focus-visible{
  outline:none;
  color:#fff;
  box-shadow:0 8px 20px rgba(139,92,246,0.35);
}
.tabs button:focus-visible::after{
  opacity:1;
  transform:scaleX(1);
}
.auto-log{
  background:linear-gradient(165deg,rgba(24,29,66,0.9) 0%,rgba(14,17,40,0.92) 100%);
  border:1px solid var(--stroke);
  border-radius:16px;
  padding:14px 18px;
  display:flex;
  flex-direction:column;
  gap:12px;
  font-size:12px;
  color:#c7cdef;
  box-shadow:0 20px 38px rgba(8,10,30,0.45);
}
.auto-log__header{
  display:flex;
  align-items:center;
  gap:10px;
}
.auto-log__header h3{
  margin:0;
  font-size:12px;
  color:#dfe3ff;
  letter-spacing:.08em;
  text-transform:uppercase;
}
.auto-log__stream{
  display:flex;
  flex-direction:column;
  gap:8px;
  max-height:160px;
  overflow-y:auto;
  padding-right:4px;
}
.auto-log__entry{
  background:rgba(23,28,68,0.95);
  border:1px solid rgba(58,68,132,0.6);
  border-left:3px solid var(--accent-a);
  border-radius:12px;
  padding:10px 12px;
  display:flex;
  flex-direction:column;
  gap:3px;
  line-height:1.4;
}
.auto-log__entry--board{border-left-color:var(--accent-b);}
.auto-log__entry--epsilon{border-left-color:#5ad1a7;}
.auto-log__entry--lr{border-left-color:#f9c74f;}
.auto-log__entry--reward{border-left-color:#ff8da4;}
.auto-log__entry--summary{border-left-color:#8d99ff;}
.auto-log__entry--info{border-left-color:var(--accent-a);}
.auto-log__title{
  font-weight:600;
  color:#e5e9ff;
}
.auto-log__detail{color:#c3caef;}
.auto-log__metrics{
  font-family:ui-monospace,SFMono-Regular,Menlo,Consolas,monospace;
  font-size:11px;
  color:#9aa3c7;
}
.auto-log__tag{
  align-self:flex-end;
  font-size:10px;
  color:#a0a8dc;
  background:#1e2450;
  border-radius:999px;
  padding:2px 8px;
  margin-top:4px;
}
button.micro{
  padding:4px 8px;
  font-size:11px;
  border-radius:6px;
  box-shadow:none;
}
details{
  background:linear-gradient(170deg,rgba(24,29,66,0.92) 0%,rgba(14,17,40,0.94) 100%);
  border-radius:18px;
  border:1px solid var(--stroke);
  padding:16px 18px;
  box-shadow:0 20px 38px rgba(6,8,24,0.45);
}
details[open]{
  padding-bottom:16px;
}
details summary{
  cursor:pointer;
  font-weight:700;
  color:#f0f2ff;
  margin:-16px -18px 18px;
  padding:16px 18px;
  border-radius:18px;
  background:rgba(26,32,74,0.35);
}
details summary::-webkit-details-marker{display:none}
.stack{
  display:flex;
  flex-direction:column;
  gap:10px;
  margin-bottom:14px;
}
.stack h3{
  margin:0;
  font-size:13px;
  color:#dfe3ff;
  letter-spacing:.01em;
  text-transform:uppercase;
}
.row{
  display:flex;
  flex-wrap:wrap;
  gap:16px;
  align-items:flex-end;
}
.row label{
  display:flex;
  flex-direction:column;
  gap:4px;
}
.hidden{display:none!important}
#guideView{
  max-width:900px;
  margin:24px auto 60px;
  padding:0 16px;
  display:flex;
  flex-direction:column;
  gap:16px;
}
#guideView .card{
  padding:24px;
}
#guideView h2{
  font-size:20px;
  margin-bottom:12px;
}
#guideView h3{
  margin-top:20px;
  margin-bottom:8px;
  color:#dfe3ff;
}
#guideView p,#guideView li{
  color:#c7cdef;
}
#guideView ul{
  padding-left:20px;
  margin:8px 0;
}
footer{
  opacity:.7;
  text-align:center;
  padding:18px;
  font-size:12px;
}
<<<<<<< HEAD
@media(max-width:1200px){
  main.layout{
    grid-template-columns:minmax(0,640px) minmax(0,1fr);
=======
  main.layout{
    grid-template-columns:minmax(0,560px) minmax(0,1fr);
>>>>>>> d11d10fd
  }
  .control-card{
    grid-column:2;
  }
  .tuning-card{
    grid-column:2;
    grid-row:2;
  }
}
@media(max-width:1050px){
  main.layout{
    grid-template-columns:1fr;
  }
  .game-card,
  .control-card,
  .tuning-card{
    grid-column:1;
  }
  canvas#board{
    width:100%;
    height:auto;
  }
  .controls.secondary{
    flex-direction:column;
    align-items:flex-start;
    gap:12px;
  }
  .status-group{
    justify-content:flex-end;
  }
}
@media(max-width:640px){
  header .header-inner{
    padding:0 16px;
    flex-wrap:wrap;
    gap:12px;
  }
  .status-group{
    width:100%;
    justify-content:flex-start;
  }
  .tabs{
    margin-left:0;
    width:100%;
    justify-content:flex-start;
  }
  .controls.primary{
    flex-direction:column;
    align-items:stretch;
  }
  .controls.primary button{
    min-width:0;
    width:100%;
  }
  input[type="range"]{
    width:160px;
  }
}
</style>
</head>
<body>
<header>
  <div class="header-inner">
    <div class="logo"><span class="logo-text">Snake Simulation</span></div>
    <div class="status-group">
      <span class="badge" id="trainState">idle</span>
      <span class="badge" id="algoBadge">Dueling DQN</span>
      <span class="badge">ε <span id="epsReadout">1.00</span></span>
      <span class="badge">γ <span id="gammaBadge">0.98</span></span>
      <span class="badge">LR <span id="lrBadge">0.0005</span></span>
    </div>
    <nav class="tabs">
      <button type="button" id="tabTraining" class="active">Training</button>
      <button type="button" id="tabGuide">Guide</button>
    </nav>
  </div>
</header>

<main id="trainingView" class="layout">
  <section class="card game-card">
    <div class="card-head">
      <div>
        <h2>Snake Simulation</h2>
        <p class="subtitle">Smooth rendering for reinforcement learning experiments.</p>
      </div>
      <span class="badge soft" id="playbackLabel">Smooth realtime</span>
    </div>
    <canvas id="board" width="640" height="640"></canvas>
    <div class="controls primary">
      <button id="btnTrain">▶ Start training</button>
      <button id="btnPause" class="secondary">⏸ Pause</button>
      <button id="btnStep" class="secondary">Step one episode</button>
      <button id="btnWatch" class="secondary">Watch</button>
      <button id="btnReset" class="secondary">Reset</button>
    </div>
    <div class="controls secondary">
      <div class="pill-group" id="playbackGroup" role="group" aria-label="Playback mode">
        <button type="button" class="pill active" data-speed="cinematic">Smooth</button>
        <button type="button" class="pill" data-speed="fast">Fast</button>
        <button type="button" class="pill" data-speed="turbo">Turbo</button>
      </div>
      <div class="field compact">
        <label for="gridSize">Board size</label>
        <input type="range" id="gridSize" min="10" max="30" step="2" value="20">
        <span class="mono" id="gridLabel">20×20</span>
      </div>
    </div>
  </section>

  <section class="card control-card collapsible">
    <div class="card-head">
      <div class="card-title">
        <h2>Learning</h2>
      </div>
      <div class="card-toolbar">
        <div class="card-actions">
          <button id="btnSave" class="secondary">Save</button>
          <button id="btnLoad" class="secondary">Load</button>
          <button id="btnLoadModel" class="secondary">Load model</button>
          <button id="btnClear" class="danger">Clear cache</button>
        </div>
        <button type="button" class="collapse-toggle" aria-expanded="true" aria-controls="learningPanel" aria-label="Collapse learning panel" data-label-collapse="Collapse learning panel" data-label-expand="Expand learning panel" title="Collapse panel">
          <svg viewBox="0 0 24 24" aria-hidden="true" focusable="false">
            <polyline points="6 9 12 15 18 9" fill="none" stroke="currentColor" stroke-width="2" stroke-linecap="round" stroke-linejoin="round"/>
          </svg>
        </button>
      </div>
    </div>
    <div class="card-body" id="learningPanel">
      <div class="controls tertiary">
        <div class="pill-group" id="modeGroup" role="group" aria-label="Training mode">
          <button type="button" class="pill active" data-mode="manual">Manual</button>
          <button type="button" class="pill" data-mode="auto">Auto</button>
        </div>
        <span class="hint">Auto handles the curriculum, save logic, and hyperparameters for you.</span>
      </div>
      <div class="field block">
        <label for="algoSelect">Algorithm</label>
        <select id="algoSelect">
          <option value="dueling">Dueling Double DQN</option>
          <option value="vanilla">Classic DQN</option>
          <option value="policy">Policy Gradient (REINFORCE)</option>
          <option value="a2c">Advantage Actor-Critic</option>
          <option value="ppo">Proximal Policy Optimization</option>
        </select>
      </div>
      <p class="hint" id="algoDescription">Prioritized replay, n-step returns, and dueling heads make DQN stable and sample efficient.</p>

      <div id="autoLogPanel" class="auto-log hidden">
        <div class="auto-log__header">
          <h3>Auto adjustments</h3>
          <button type="button" id="autoLogClear" class="secondary micro">Clear</button>
        </div>
        <div id="autoLogStream" class="auto-log__stream" role="log" aria-live="polite"></div>
      </div>

      <div class="kpi">
        <div class="item"><b>Episodes</b><span id="kEpisodes">0</span></div>
        <div class="item"><b>Avg reward (100)</b><span id="kAvgRw">0.0</span></div>
        <div class="item"><b>Best length</b><span id="kBest">0</span></div>
        <div class="item"><b>Fruit / ep</b><span id="kFruitRate">0.0</span></div>
      </div>

      <div class="split charts">
        <div class="telemetry-panel" id="rewardTelemetryPanel">
          <div class="telemetry-panel__header">
            <h2>Reward telemetry</h2>
            <span class="hint">Rolling averages per component</span>
          </div>
          <div class="telemetry-summary">
            <span class="hint">Net reward (avg 100)</span>
            <span id="rewardTelemetrySummary" class="mono neutral">0.00 (trend +0.00)</span>
          </div>
          <table class="telemetry-table">
            <thead>
              <tr>
                <th>Component</th>
                <th>Last</th>
                <th>Avg 100</th>
                <th>Avg 500</th>
                <th>Share</th>
                <th>Trend</th>
              </tr>
            </thead>
            <tbody id="rewardTelemetryBody"></tbody>
          </table>
        </div>
      </div>
    </div>
  </section>

  <section class="card tuning-card collapsible">
    <div class="card-head">
      <div class="card-title">
        <h2>Reward &amp; tuning</h2>
        <span class="hint">Adjust incentives and hyperparameters.</span>
      </div>
      <div class="card-toolbar">
        <button type="button" class="collapse-toggle" aria-expanded="true" aria-controls="tuningPanel" aria-label="Collapse reward and tuning panel" data-label-collapse="Collapse reward and tuning panel" data-label-expand="Expand reward and tuning panel" title="Collapse panel">
          <svg viewBox="0 0 24 24" aria-hidden="true" focusable="false">
            <polyline points="6 9 12 15 18 9" fill="none" stroke="currentColor" stroke-width="2" stroke-linecap="round" stroke-linejoin="round"/>
          </svg>
        </button>
      </div>
    </div>
  </section>

  <section class="card tuning-card">
    <div class="card-head">
      <h2>Reward &amp; tuning</h2>
      <span class="hint">Adjust incentives and hyperparameters.</span>
    </div>

    <div class="card-body" id="tuningPanel">
      <details id="rewardPanel" open>
      <summary>Reward model</summary>
      <div class="stack">
        <h3>Tempo &amp; direction</h3>
        <div class="row">
          <label>Step penalty
            <input type="range" id="rewardStep" min="0" max="0.05" step="0.001" value="0.010">
            <span class="mono" id="rewardStepReadout">0.010</span>
          </label>
          <label>Turn penalty
            <input type="range" id="rewardTurn" min="0" max="0.02" step="0.001" value="0.001">
            <span class="mono" id="rewardTurnReadout">0.001</span>
          </label>
          <label>Toward fruit bonus
            <input type="range" id="rewardApproach" min="0" max="0.1" step="0.005" value="0.030">
            <span class="mono" id="rewardApproachReadout">0.030</span>
          </label>
        </div>
        <div class="row">
          <label>Away from fruit penalty
            <input type="range" id="rewardRetreat" min="0" max="0.1" step="0.005" value="0.030">
            <span class="mono" id="rewardRetreatReadout">0.030</span>
          </label>
        </div>
      </div>
      <div class="stack">
        <h3>Loops &amp; revisits</h3>
        <div class="row">
          <label>Loop penalty
            <input type="range" id="rewardLoop" min="0" max="1" step="0.01" value="0.50">
            <span class="mono" id="rewardLoopReadout">0.50</span>
          </label>
          <label>Revisit penalty
            <input type="range" id="rewardRevisit" min="0" max="0.1" step="0.001" value="0.050">
            <span class="mono" id="rewardRevisitReadout">0.050</span>
          </label>
        </div>
      </div>
      <div class="stack">
        <h3>Crashes &amp; stalling</h3>
        <div class="row">
          <label>Wall crash
            <input type="range" id="rewardWall" min="0" max="30" step="0.5" value="10">
            <span class="mono" id="rewardWallReadout">10.0</span>
          </label>
          <label>Self crash
            <input type="range" id="rewardSelf" min="0" max="30" step="0.5" value="25.5">
            <span class="mono" id="rewardSelfReadout">25.5</span>
          </label>
          <label>Timeout penalty
            <input type="range" id="rewardTimeout" min="0" max="20" step="0.5" value="5">
            <span class="mono" id="rewardTimeoutReadout">5.0</span>
          </label>
        </div>
        <div class="row">
          <label>Trap penalty
            <input type="range" id="rewardTrap" min="0" max="2" step="0.05" value="0.50">
            <span class="mono" id="rewardTrapReadout">0.50</span>
          </label>
          <label>Open space bonus
            <input type="range" id="rewardSpace" min="0" max="0.2" step="0.01" value="0.05">
            <span class="mono" id="rewardSpaceReadout">0.05</span>
          </label>
        </div>
      </div>
      <div class="stack">
        <h3>High-impact rewards</h3>
        <div class="row">
          <label>Fruit reward
            <input type="range" id="rewardFruit" min="0" max="30" step="0.5" value="10">
            <span class="mono" id="rewardFruitReadout">10.0</span>
          </label>
          <label>Compactness bonus
            <input type="range" id="rewardCompact" min="0" max="0.1" step="0.001" value="0.000">
            <span class="mono" id="rewardCompactReadout">0.000</span>
          </label>
        </div>
      </div>
    </details>

    <details id="advancedPanel" open>
      <summary>Advanced settings</summary>
      <div class="stack" data-config="shared">
        <h3>Shared</h3>
        <div class="row">
          <label>Parallel environments
            <input type="range" id="envCount" min="1" max="24" step="1" value="1">
            <span class="mono" id="envCountReadout">1</span>
          </label>
          <label>γ (discount)
            <input type="range" id="gamma" min="0.90" max="0.999" step="0.001" value="0.98">
            <span class="mono" id="gammaReadout">0.98</span>
          </label>
          <label>LR
            <input type="range" id="lr" min="0.0001" max="0.005" step="0.0001" value="0.0005">
            <span class="mono" id="lrReadout">0.0005</span>
          </label>
        </div>
      </div>
      <div class="stack" data-config="dqn">
        <h3>DQN family</h3>
        <div class="row">
          <label>ε start
            <input type="range" id="epsStart" min="0.2" max="1.0" step="0.05" value="1.0">
            <span class="mono" id="epsStartReadout">1.00</span>
          </label>
          <label>ε end
            <input type="range" id="epsEnd" min="0.01" max="0.3" step="0.01" value="0.12">
            <span class="mono" id="epsEndReadout">0.12</span>
          </label>
          <label>ε decay (steps)
            <input type="range" id="epsDecay" min="5000" max="200000" step="5000" value="80000">
            <span class="mono" id="epsDecayReadout">80000</span>
          </label>
        </div>
        <div class="row">
          <label>Batch
            <input type="range" id="batchSize" min="32" max="512" step="32" value="128">
            <span class="mono" id="batchReadout">128</span>
          </label>
          <label>Replay size
            <input type="range" id="bufferSize" min="5000" max="200000" step="5000" value="50000">
            <span class="mono" id="bufferReadout">50000</span>
          </label>
          <label>Target sync (steps)
            <input type="range" id="targetSync" min="500" max="10000" step="500" value="2000">
            <span class="mono" id="targetSyncReadout">2000</span>
          </label>
        </div>
        <div class="row">
          <label>n-step
            <input type="range" id="nStep" min="1" max="5" step="1" value="3">
            <span class="mono" id="nStepReadout">3</span>
          </label>
          <label>PER α
            <input type="range" id="priorityAlpha" min="0.1" max="1" step="0.05" value="0.6">
            <span class="mono" id="alphaReadout">0.60</span>
          </label>
          <label>PER β
            <input type="range" id="priorityBeta" min="0.1" max="1" step="0.05" value="0.4">
            <span class="mono" id="betaReadout">0.40</span>
          </label>
        </div>
      </div>
      <div class="stack hidden" data-config="policy">
        <h3>Policy Gradient</h3>
        <div class="row">
          <label>Entropy weight
            <input type="range" id="pgEntropy" min="0" max="0.05" step="0.001" value="0.01">
            <span class="mono" id="pgEntropyReadout">0.010</span>
          </label>
        </div>
      </div>
      <div class="stack hidden" data-config="a2c">
        <h3>Actor-Critic</h3>
        <div class="row">
          <label>Entropy weight
            <input type="range" id="acEntropy" min="0" max="0.05" step="0.001" value="0.005">
            <span class="mono" id="acEntropyReadout">0.005</span>
          </label>
          <label>Value weight
            <input type="range" id="acValueCoef" min="0.1" max="1.0" step="0.05" value="0.5">
            <span class="mono" id="acValueCoefReadout">0.50</span>
          </label>
        </div>
      </div>
      <div class="stack hidden" data-config="ppo">
        <h3>PPO</h3>
        <div class="row">
          <label>Entropy weight
            <input type="range" id="ppoEntropy" min="0" max="0.05" step="0.001" value="0.003">
            <span class="mono" id="ppoEntropyReadout">0.003</span>
          </label>
          <label>Clip factor
            <input type="range" id="ppoClip" min="0.05" max="0.4" step="0.01" value="0.2">
            <span class="mono" id="ppoClipReadout">0.20</span>
          </label>
          <label>GAE λ
            <input type="range" id="ppoLambda" min="0.5" max="1.0" step="0.01" value="0.95">
            <span class="mono" id="ppoLambdaReadout">0.95</span>
          </label>
        </div>
        <div class="row">
          <label>Batch
            <input type="range" id="ppoBatch" min="32" max="512" step="32" value="256">
            <span class="mono" id="ppoBatchReadout">256</span>
          </label>
          <label>Epochs
            <input type="range" id="ppoEpochs" min="1" max="10" step="1" value="4">
            <span class="mono" id="ppoEpochsReadout">4</span>
          </label>
          <label>Value weight
            <input type="range" id="ppoValueCoef" min="0.1" max="1.0" step="0.05" value="0.5">
            <span class="mono" id="ppoValueCoefReadout">0.50</span>
          </label>
        </div>
      </div>
    </details>
    </div>
  </section>
</main>

<section id="guideView" class="hidden">
  <div class="card">
    <h2>Training primer – overview</h2>
    <p>This primer explains how the training environment works and why the different reinforcement learning strategies in Snake-ML behave the way they do. Keep it alongside the controls so you can make confident tweaks while you experiment.</p>
    <ul>
      <li><strong>Background:</strong> what happens on the board and how rewards are generated.</li>
      <li><strong>Algorithms:</strong> theoretical explanations of DQN, policy gradient, A2C, and PPO.</li>
      <li><strong>Sliders:</strong> practical guidance for every control and how to adjust it.</li>
    </ul>
  </div>

  <div class="card">
    <h2>Quickstart</h2>
    <ol>
      <li>Select a playback mode in the <em>Smooth/Fast/Turbo</em> pill group. Smooth shows every move and is perfect for studying behaviours, while Turbo skips rendering for maximum training speed.</li>
      <li>Press <strong>Start training</strong>. The KPI tiles show how reward and length evolve.</li>
      <li>Adjust one slider at a time. Switch to <strong>Step one episode</strong> to see the effect of a choice without letting the model keep learning.</li>
      <li>Save your parameters with <strong>Save</strong>. The downloaded file can be imported again with <strong>Load</strong>.</li>
    </ol>
    <p>Board size controls how many tiles the snake can work with. Larger boards mean longer distances between fruit and more complex strategies, but they also require more training steps.</p>
  </div>

  <div class="card">
    <h2>Algorithms and why they work</h2>
    <details open>
      <summary>Dueling Double DQN</summary>
      <p>Dueling Double DQN is the default. The network splits the state value V(s) and the advantage A(s,a) and combines them into <code>Q(s,a) = V(s) + A(s,a) - ar{A}(s)</code>. Double updates use the online network to pick the action but the target network to evaluate it, reducing overestimation.</p>
      <ul>
        <li><strong>Dueling architecture:</strong> helpful when some actions barely change the outcome, such as continuing straight in empty corridors.</li>
        <li><strong>Double networks:</strong> the <code>targetSync</code> slider controls how often the target network is copied, keeping learning stable.</li>
        <li><strong>Prioritized replay:</strong> the buffer samples experiences with high TD error more often. The <strong>PER α</strong> and <strong>PER β</strong> sliders tune how strong that priority is.</li>
        <li><strong>n-step returns:</strong> summarise rewards across several moves to deliver faster feedback when the snake is heading toward fruit.</li>
      </ul>
      <p>Recommended starting point: LR 5e-4, γ = 0.98, batch 128, and replay 50&nbsp;000. Increase <strong>ε decay</strong> if you need more exploration in larger worlds.</p>
    </details>
    <details>
      <summary>Classic DQN</summary>
      <p>The classic DQN uses a simpler Q-network without the dueling head. Its update follows Bellman's equation <code>Q(s,a) \leftarrow r + γ · \max_{a'} Q_{target}(s',a')</code>. It is easy to reason about and works well on smaller boards.</p>
      <ul>
        <li><strong>Epsilon-greedy:</strong> uses the same ε start/end/decay sliders. A high start produces more random moves in the beginning.</li>
        <li><strong>Replay buffer:</strong> keep the buffer large enough (≥ 20&nbsp;000) to avoid correlated experiences.</li>
        <li><strong>n-step:</strong> can be reduced to 1 if you want to compare with the original DQN paper.</li>
      </ul>
      <p>If the loss curve oscillates heavily, lower the learning rate or increase the target sync interval.</p>
    </details>
    <details>
      <summary>Policy Gradient (REINFORCE)</summary>
      <p>Policy gradient learns a direct policy π(a|s) and maximises the expected return's log probability: <code>∇θ J(θ) = E[ G_t ∇θ log π_θ(a_t|s_t) ]</code>. The variance is high, so a baseline equal to the average return is subtracted.</p>
      <ul>
        <li><strong>Entropy weight:</strong> higher values encourage more random policies and prevent the model from locking in too early.</li>
        <li>No replay buffer is used; each episode updates the weights directly. Run Turbo mode to gather more episodes.</li>
        <li>Keep the learning rate around 1e-3. If reward swings, lower LR or increase the entropy weight slightly.</li>
      </ul>
    </details>
    <details>
      <summary>Advantage Actor-Critic</summary>
      <p>A2C trains two networks simultaneously: the actor learns π(a|s) while the critic estimates V(s). Updates use the advantage A(s,a) = Q(s,a) − V(s) to reduce variance.</p>
      <ul>
        <li><strong>Entropy weight:</strong> similar effect as in policy gradient but typically lower (0.003–0.01).</li>
        <li><strong>Value weight:</strong> controls how strongly the critic's MSE loss influences the total loss. High weight stabilises learning but can slow the policy.</li>
        <li>The shared γ and LR sliders apply here as well. γ around 0.99 helps the model plan several steps ahead.</li>
      </ul>
      <p>A2C is quick when episodes are short. If the critic loss diverges, reduce the value weight or learning rate.</p>
    </details>
    <details>
      <summary>Proximal Policy Optimization</summary>
      <p>PPO uses a clipped objective: <code>L_{clip}(θ) = E[\min(r_t(θ)A_t, \operatorname{clip}(r_t(θ), 1-ε, 1+ε) A_t)]</code>. This prevents updates from pushing the policy too far in a single step.</p>
      <ul>
        <li><strong>Clip factor:</strong> corresponds to ε in the formula. Lower values (~0.1) yield cautious updates; higher values (~0.3) allow more change.</li>
        <li><strong>GAE λ:</strong> balances bias and variance in generalised advantage estimation. 0.95 is a solid default; lower it for more responsiveness.</li>
        <li><strong>Batch</strong> and <strong>Epochs:</strong> PPO performs several gradient steps per collected batch. Smaller batches with more epochs adapt quickly but risk overfitting the data.</li>
        <li><strong>Value weight</strong> and <strong>Entropy weight:</strong> influence the same components as in A2C but inside PPO's combined loss.</li>
      </ul>
      <p>If the policy becomes unstable, reduce the clip factor or the number of epochs per batch.</p>
    </details>
  </div>

  <div class="card">
    <h2>Reward guide</h2>
    <p>The reward model determines how the snake values every step. Adjust the sliders in the <em>Reward model</em> panel to fine-tune the strategy without retraining from scratch.</p>
    <h3>Tempo &amp; direction</h3>
    <ul>
      <li><strong>Step penalty:</strong> base cost per move (default 0.01). Raise it for shorter, more purposeful routes.</li>
      <li><strong>Turn penalty:</strong> extra cost when the snake turns. Lower it if you want the model to try more small corrections.</li>
      <li><strong>Toward/Away from fruit:</strong> the bonus for closing the distance to the fruit and the penalty for increasing it. Keep the values similar for symmetric feedback.</li>
    </ul>
    <h3>Loops &amp; revisits</h3>
    <ul>
      <li><strong>Loop penalty:</strong> triggers when the history shows left/right loops (pattern 1,2,1,2). Increase it if the snake often gets stuck in figure-eights.</li>
      <li><strong>Revisit penalty:</strong> multiplied by how recently a tile was visited. Higher values push the snake to explore fresh space.</li>
    </ul>
    <h3>Crashes &amp; stalling</h3>
    <ul>
      <li><strong>Wall crash:</strong> penalty when the head leaves the board.</li>
      <li><strong>Self crash:</strong> penalty when the snake bites itself.</li>
      <li><strong>Timeout penalty:</strong> applied if no fruit is collected for two full board areas worth of moves. Prevents endless loops.</li>
    </ul>
    <h3>High-impact rewards</h3>
    <ul>
      <li><strong>Fruit reward:</strong> the main reward when a fruit is eaten. Raise it for more aggressive fruit chasing.</li>
      <li><strong>Compactness bonus:</strong> gives a small bonus when the occupied area becomes denser (lower difference between the bounding box and snake length). Increase it late in training if you want the body packed tightly.</li>
    </ul>
    <h3>Reading the reward telemetry</h3>
    <ul>
      <li><strong>Columns:</strong> <em>Last</em> shows the latest episode, <em>Avg 100</em>/<em>Avg 500</em> are rolling means, <em>Trend</em> compares the most recent 100 episodes with the previous 100, and <em>Share</em> normalises each component against the absolute total so you can spot dominant contributors.</li>
      <li><strong>Net reward row:</strong> sums every component; a positive trend confirms that training is heading in the right direction.</li>
      <li><strong>Component labels:</strong> bonuses tagged as positive (fruit, approach, open space) should stay ≥ 0, whereas penalties (step, loop, revisit, crashes) normally sit ≤ 0. Large negative shares mean the snake spends much of its time incurring that cost.</li>
      <li><strong>Healthy patterns:</strong> rising fruit/approach bonuses combined with shrinking loop/revisit penalties signal better navigation. Persistent step penalties dominating the share column indicate wandering without progress.</li>
      <li><strong>Warning signs:</strong> a falling fruit trend or growing crash penalties hint at stagnation. Track the 100-episode averages to confirm whether the issue is a blip or a sustained regression.</li>
    </ul>
    <h3>Automatic reward tuning thresholds</h3>
    <p>The auto-scheduler tweaks sliders when telemetry crosses strict limits. Manual overrides are still available, but these rules explain why certain values change on their own:</p>
    <ul>
      <li><strong>Loop penalty:</strong> increased when <em>LoopHitRate</em> (loop detections ÷ total steps over the last 500 episodes) exceeds 1 % <em>and</em> the fruit trend stalls or turns negative. At the same time the compactness bonus is disabled to avoid encouraging tight spirals.</li>
      <li><strong>Revisit penalty:</strong> raised once <em>RevisitRate</em> (recent-tile penalties ÷ total steps across 500 episodes) climbs beyond 1 %, pushing the policy toward fresh territory.</li>
      <li><strong>Self crash penalty:</strong> boosted only if self-collisions account for more than 40 % of episode endings, signalling that survivability has become the main issue.</li>
      <li><strong>Approach/retreat weights:</strong> adjusted together when the average time-to-fruit stays high while both loop and revisit rates are low, nudging the snake to pursue fruit more assertively.</li>
      <li><strong>Metric windows:</strong> all trigger checks use the latest 500-episode aggregates, so brief spikes rarely trip them. If a slider never moves automatically, its condition likely has not been met.</li>
    </ul>
  </div>

  <div class="card">
    <h2>Sliders &amp; how they affect training</h2>
    <h3>Environment &amp; playback</h3>
    <ul>
      <li><strong>Playback mode:</strong> <em>Smooth</em> shows every move, <em>Fast</em> skips every other frame, and <em>Turbo</em> disables rendering. All modes continue updating the network.</li>
      <li><strong>Board size:</strong> 10×10 yields short episodes and quick feedback. 30×30 requires longer episodes but rewards planning.</li>
    </ul>
    <h3>Shared hyperparameters</h3>
    <ul>
      <li><strong>γ (discount):</strong> high values (0.97–0.995) prioritise long-term fruit. Lower to 0.94–0.96 if the snake often crashes before reaching reward.</li>
      <li><strong>LR:</strong> sets the gradient step size. 0.0005 works for DQN; drop toward 0.0003 for PPO/A2C if the loss oscillates.</li>
    </ul>
    <h3>DQN family</h3>
    <ul>
      <li><strong>ε start/end/decay:</strong> control exploration. Longer decay (≥ 80&nbsp;000) yields a slow transition to exploitation. Raise the end value (e.g. 0.10) if the snake loops in repetitive patterns.</li>
      <li><strong>Batch:</strong> larger batches reduce variance but need bigger buffers. 256 requires at least 100&nbsp;000 replay entries.</li>
      <li><strong>Replay size:</strong> 50&nbsp;000 by default. Increase it for large boards, but remember old experiences may become irrelevant.</li>
      <li><strong>Target sync:</strong> how often the policy network is copied to the target network. Lower values (1000) adapt quickly but can become unstable.</li>
      <li><strong>n-step:</strong> more steps give stronger signals but mixed rewards can add noise. Try 2–3 for small boards and 4–5 for large ones.</li>
      <li><strong>PER α:</strong> how strongly TD error affects prioritisation. Higher (0.8–1.0) focuses on hard experiences; drop to 0.5 for more variety.</li>
      <li><strong>PER β:</strong> corrects the bias introduced by prioritisation. Increase it gradually toward 1.0 during long training runs.</li>
    </ul>
    <h3>Policy-based methods</h3>
    <ul>
      <li><strong>Entropy weight (Policy/A2C/PPO):</strong> lower values give decisive policies, higher values prevent premature convergence. Reduce it once the model finds a stable strategy.</li>
      <li><strong>Value weight (A2C/PPO):</strong> controls how much the value loss matters. High weight helps the critic track long-term rewards.</li>
      <li><strong>Clip factor (PPO):</strong> keep between 0.1–0.25 for stability. Pair it with a lower LR if you increase it.</li>
      <li><strong>GAE λ (PPO):</strong> lower (0.90) reacts faster to new signals; higher (0.97) yields smoother estimates.</li>
      <li><strong>PPO Batch/Epochs:</strong> more epochs on the same data risk overfitting. If the policy swings, lower the epochs or increase the batch size.</li>
    </ul>
    <p>Always change one slider at a time and monitor the reward and loss charts. When the 100-episode reward average levels out, try an adjustment, run a few hundred episodes, and compare.</p>
  </div>

  <div class="card">
    <h2>Diagnostics and common patterns</h2>
    <ul>
      <li><strong>Reward drops after rising:</strong> raise ε end or the entropy weight to reintroduce exploration.</li>
      <li><strong>Loss explodes:</strong> lower the learning rate, increase the target sync interval, or reduce the batch size.</li>
      <li><strong>The snake loops in circles:</strong> try higher entropy (policy/A2C/PPO) or a longer ε decay in DQN so the model dares to break the pattern.</li>
      <li><strong>No improvement on large boards:</strong> increase n-step and replay size, and run Turbo mode to gather more experience.</li>
      <li><strong>Big differences between episodes:</strong> inspect the KPI tiles. If average reward is low but best length high it signals an unstable policy — adjust exploration or lower LR.</li>
    </ul>
    <p>Use <strong>Pause</strong> and <strong>Step one episode</strong> to analyse individual sequences. <strong>Reset</strong> restarts the episode, while <strong>Clear cache</strong> removes stored weights from the browser if you want a fresh start.</p>
  </div>
</section>

<input type="file" id="fileLoader" accept="application/json" hidden>
<input type="file" id="modelLoader" accept="application/json" hidden>

<footer class="hint">© Marcus — Snake learns with multiple RL strategies and cinematic movement.</footer>

<script>
'use strict';

const REWARD_DEFAULTS={
  stepPenalty:0.01,
  turnPenalty:0.001,
  approachBonus:0.03,
  retreatPenalty:0.03,
  loopPenalty:0.50,
  revisitPenalty:0.05,
  wallPenalty:10,
  selfPenalty:25.5,
  timeoutPenalty:5,
  fruitReward:10,
  compactWeight:0,
  trapPenalty:0.5,
  spaceGainBonus:0.05,
};
const REWARD_COMPONENTS=[
  {key:'fruitReward',label:'Fruit bonus',sign:'positive'},
  {key:'approachBonus',label:'Toward fruit bonus',sign:'positive'},
  {key:'spaceGainBonus',label:'Open space bonus',sign:'positive'},
  {key:'compactness',label:'Compactness bonus',sign:'neutral'},
  {key:'stepPenalty',label:'Step penalty',sign:'negative'},
  {key:'turnPenalty',label:'Turn penalty',sign:'negative'},
  {key:'retreatPenalty',label:'Retreat penalty',sign:'negative'},
  {key:'loopPenalty',label:'Loop penalty',sign:'negative'},
  {key:'revisitPenalty',label:'Revisit penalty',sign:'negative'},
  {key:'trapPenalty',label:'Trap penalty',sign:'negative'},
  {key:'selfPenalty',label:'Self crash penalty',sign:'negative'},
  {key:'wallPenalty',label:'Wall crash penalty',sign:'negative'},
  {key:'timeoutPenalty',label:'Timeout penalty',sign:'negative'},
];
const REWARD_COMPONENT_KEYS=REWARD_COMPONENTS.map(item=>item.key);
const REWARD_LABELS={
  stepPenalty:'Step penalty',
  turnPenalty:'Turn penalty',
  approachBonus:'Toward fruit bonus',
  retreatPenalty:'Retreat penalty',
  loopPenalty:'Loop penalty',
  revisitPenalty:'Revisit penalty',
  trapPenalty:'Trap penalty',
  spaceGainBonus:'Space bonus',
  wallPenalty:'Wall crash penalty',
  selfPenalty:'Self crash penalty',
  timeoutPenalty:'Timeout penalty',
  fruitReward:'Fruit reward',
  compactWeight:'Compactness weight',
  compactness:'Compactness bonus',
};
let rewardConfig={...REWARD_DEFAULTS};
const LOOP_PATTERNS=new Set(['1,2,1,2','2,1,2,1']);

/* ---------------- Serialization helpers ---------------- */
const DTYPE_ARRAYS={float32:Float32Array,int32:Int32Array,bool:Uint8Array};
function typedArrayToBase64(arr){
  if(!(arr instanceof Float32Array||arr instanceof Int32Array||arr instanceof Uint8Array)){
    arr=Float32Array.from(arr);
  }
  const view=new Uint8Array(arr.buffer,arr.byteOffset||0,arr.byteLength);
  let binary='';
  const chunk=0x8000;
  for(let i=0;i<view.length;i+=chunk){
    binary+=String.fromCharCode.apply(null,view.subarray(i,i+chunk));
  }
  return btoa(binary);
}
function base64ToTypedArray(str,dtype='float32'){
  const binary=atob(str);
  const len=binary.length;
  const bytes=new Uint8Array(len);
  for(let i=0;i<len;i++) bytes[i]=binary.charCodeAt(i);
  const C=DTYPE_ARRAYS[dtype]||Float32Array;
  return new C(bytes.buffer);
}
function assignArray(target,source,mapper=v=>v){
  target.length=0;
  if(!Array.isArray(source)) return;
  source.forEach(v=>target.push(mapper(v)));
}

/* ---------------- Snake environment ---------------- */
class SnakeEnv{
  constructor(cols=20,rows=20,rewardOverrides={}){
    this.cols=cols;
    this.rows=rows;
    this.setRewardConfig(rewardOverrides);
    this.reset();
  }
  _makeRewardBreakdown(){
    const base={total:0};
    REWARD_COMPONENT_KEYS.forEach(key=>{ base[key]=0; });
    return base;
  }
  setRewardConfig(cfg={}){
    this.reward={...REWARD_DEFAULTS,...cfg};
  }
  neighbors(x,y){
    return [
      {x:x+1,y},
      {x:x-1,y},
      {x,y:y+1},
      {x,y:y-1},
    ].filter(p=>p.x>=0&&p.y>=0&&p.x<this.cols&&p.y<this.rows);
  }
  freeSpaceFrom(sx,sy,tailWillMove){
    const seen=new Set();
    const q=[{x:sx,y:sy}];
    const blocked=new Set(this.snakeSet);
    blocked.delete(`${sx},${sy}`);
    if(tailWillMove&&this.snake.length){
      const t=this.snake[this.snake.length-1];
      blocked.delete(`${t.x},${t.y}`);
    }
    while(q.length){
      const p=q.pop();
      const key=`${p.x},${p.y}`;
      if(seen.has(key)) continue;
      if(blocked.has(key)) continue;
      seen.add(key);
      for(const n of this.neighbors(p.x,p.y)) q.push(n);
      if(seen.size>this.cols*this.rows) break;
    }
    return seen.size;
  }
  computeSlack(){
    if(!this.snake?.length) return 0;
    let minX=this.snake[0].x, maxX=this.snake[0].x;
    let minY=this.snake[0].y, maxY=this.snake[0].y;
    for(const seg of this.snake){
      if(seg.x<minX) minX=seg.x;
      if(seg.x>maxX) maxX=seg.x;
      if(seg.y<minY) minY=seg.y;
      if(seg.y>maxY) maxY=seg.y;
    }
    const width=(maxX-minX+1);
    const height=(maxY-minY+1);
    const area=width*height;
    return Math.max(0,area-this.snake.length);
  }
  reset(){
    this.dir={x:1,y:0};
    const cx=(this.cols/2|0), cy=(this.rows/2|0);
    this.snake=[{x:cx-1,y:cy},{x:cx,y:cy}];
    this.snakeSet=new Set(this.snake.map(p=>`${p.x},${p.y}`));
    this.visit=new Float32Array(this.cols*this.rows).fill(0);
    this.actionHist=[];
    this.spawnFruit();
    this.rewardBreakdown=this._makeRewardBreakdown();
    this.steps=0;
    this.stepsSinceFruit=0;
    this.alive=true;
    this.prevSlack=this.computeSlack();
    this.loopHits=0;
    this.revisitAccum=0;
    this.timeToFruitAccum=0;
    this.timeToFruitCount=0;
    this.episodeFruit=0;
    this.lastCrash=null;
    return this.getState();
  }
  idx(x,y){return y*this.cols+x;}
  spawnFruit(){
    const free=[];
    for(let y=0;y<this.rows;y++){
      for(let x=0;x<this.cols;x++){
        if(!this.snakeSet.has(`${x},${y}`)) free.push({x,y});
      }
    }
    this.fruit=free.length?free[(Math.random()*free.length)|0]:{x:-1,y:-1};
  }
  turn(a){
    const d=this.dir;
    if(a===1)this.dir={x:-d.y,y:d.x};
    else if(a===2)this.dir={x:d.y,y:-d.x};
  }
  step(a){
    if(!this.alive) return {state:this.getState(),reward:0,done:true,ateFruit:false};
    const R=this.reward;
    const breakdown=this.rewardBreakdown||(this.rewardBreakdown=this._makeRewardBreakdown());
    this.lastCrash=null;
    this.turn(a);
    const h=this.snake[0];
    const nx=h.x+this.dir.x;
    const ny=h.y+this.dir.y;
    this.steps++;
    this.stepsSinceFruit++;
    const key=`${nx},${ny}`;
    const tail=this.snake[this.snake.length-1];
    const willGrow=(nx===this.fruit.x && ny===this.fruit.y);
    const hitsWall=nx<0||ny<0||nx>=this.cols||ny>=this.rows;
    const hitsBody=this.snakeSet.has(key) && !(tail && tail.x===nx && tail.y===ny && !willGrow);
    if(hitsWall||hitsBody){
      this.alive=false;
      const crashReward=hitsWall?-R.wallPenalty:-R.selfPenalty;
      if(hitsWall) breakdown.wallPenalty+=crashReward;
      else breakdown.selfPenalty+=crashReward;
      breakdown.total+=crashReward;
      this.lastCrash=hitsWall?'wall':'self';
      return {state:this.getState(),reward:crashReward,done:true,ateFruit:false};
    }
    let spaceReward=0;
    if((R.trapPenalty??0)!==0 || (R.spaceGainBonus??0)!==0){
      const space=this.freeSpaceFrom(nx,ny,!willGrow);
      const need=this.snake.length+2;
      const denom=Math.max(1,need);
      if(space<need){
        spaceReward-=R.trapPenalty*(1+(need-space)/denom);
      }else if(R.spaceGainBonus){
        const curSpace=this.freeSpaceFrom(this.snake[0].x,this.snake[0].y,true);
        if(space>curSpace){
          spaceReward+=R.spaceGainBonus*Math.min(1,(space-curSpace)/denom);
        }
      }
    }
    for(let i=0;i<this.visit.length;i++) this.visit[i]*=0.995;
    this.snake.unshift({x:nx,y:ny});
    let r=-R.stepPenalty;
    breakdown.stepPenalty-=R.stepPenalty;
    r+=spaceReward;
    if(spaceReward>0) breakdown.spaceGainBonus+=spaceReward;
    else if(spaceReward<0) breakdown.trapPenalty+=spaceReward;
    if(a!==0){
      r-=R.turnPenalty;
      breakdown.turnPenalty-=R.turnPenalty;
    }
    this.actionHist.push(a);
    if(this.actionHist.length>6) this.actionHist.shift();
    if(this.actionHist.length>=4){
      const last4=this.actionHist.slice(-4).join(',');
      if(LOOP_PATTERNS.has(last4)){
        r-=R.loopPenalty;
        this.loopHits++;
        breakdown.loopPenalty-=R.loopPenalty;
      }
    }
    const vidx=this.idx(nx,ny);
    const revisitPenalty=this.visit[vidx]*R.revisitPenalty;
    r-=revisitPenalty;
    this.revisitAccum+=revisitPenalty;
    if(revisitPenalty) breakdown.revisitPenalty-=revisitPenalty;
    let ateFruit=false;
    if(nx===this.fruit.x && ny===this.fruit.y){
      ateFruit=true;
      r+=R.fruitReward;
      breakdown.fruitReward+=R.fruitReward;
      this.snakeSet.add(`${nx},${ny}`);
      this.spawnFruit();
      this.timeToFruitAccum+=this.stepsSinceFruit;
      this.timeToFruitCount++;
      this.stepsSinceFruit=0;
      this.episodeFruit++;
    }else{
      const tail=this.snake.pop();
      this.snakeSet.delete(`${tail.x},${tail.y}`);
      this.snakeSet.add(`${nx},${ny}`);
      this.visit[vidx]=Math.min(1,this.visit[vidx]+0.3);
      const pd=Math.abs(h.x-this.fruit.x)+Math.abs(h.y-this.fruit.y);
      const nd=Math.abs(nx-this.fruit.x)+Math.abs(ny-this.fruit.y);
      if(nd<pd){
        r+=R.approachBonus;
        breakdown.approachBonus+=R.approachBonus;
      }else if(nd>pd){
        r-=R.retreatPenalty;
        breakdown.retreatPenalty-=R.retreatPenalty;
      }
    }
    const slack=this.computeSlack();
    const slackDelta=this.prevSlack-slack;
    if(R.compactWeight!==0){
      const compactReward=slackDelta*R.compactWeight;
      if(compactReward!==0){
        r+=compactReward;
        breakdown.compactness+=compactReward;
      }
    }
    this.prevSlack=slack;
    if(this.stepsSinceFruit>this.cols*this.rows*2){
      this.alive=false;
      r-=R.timeoutPenalty;
      this.lastCrash='timeout';
      this.rewardBreakdown.timeoutPenalty-=R.timeoutPenalty;
      this.rewardBreakdown.total+=r;
      return {state:this.getState(),reward:r,done:true,ateFruit:false};
    }
    this.rewardBreakdown.total+=r;
    return {state:this.getState(),reward:r,done:false,ateFruit};
  }
  getEpisodeBreakdown(){
    const src=this.rewardBreakdown||{};
    const copy={total:src.total??0};
    REWARD_COMPONENT_KEYS.forEach(key=>{ copy[key]=src[key]??0; });
    return copy;
  }
  getVisit(x,y){
    if(x<0||y<0||x>=this.cols||y>=this.rows) return 1;
    return this.visit[this.idx(x,y)]||0;
  }
  getState(){
    const h=this.snake[0];
    const L={x:-this.dir.y,y:this.dir.x}, R={x:this.dir.y,y:-this.dir.x};
    const block=(dx,dy)=>{
      const x=h.x+dx,y=h.y+dy;
      return (x<0||y<0||x>=this.cols||y>=this.rows||this.snakeSet.has(`${x},${y}`))?1:0;
    };
    const danger=[block(this.dir.x,this.dir.y),block(L.x,L.y),block(R.x,R.y)];
    const dir=[this.dir.y===-1?1:0,this.dir.y===1?1:0,this.dir.x===-1?1:0,this.dir.x===1?1:0];
    const fruit=[this.fruit.y<h.y?1:0,this.fruit.y>h.y?1:0,this.fruit.x<h.x?1:0,this.fruit.x>h.x?1:0];
    const dists=[h.y/(this.rows-1),(this.rows-1-h.y)/(this.rows-1),h.x/(this.cols-1),(this.cols-1-h.x)/(this.cols-1)];
    const dx=this.fruit.x-h.x, dy=this.fruit.y-h.y, len=Math.hypot(dx,dy)||1;
    const crowd=[
      this.getVisit(h.x, h.y-1),
      this.getVisit(h.x, h.y+1),
      this.getVisit(h.x-1, h.y),
      this.getVisit(h.x+1, h.y),
    ];
    return Float32Array.from([...danger,...dir,...fruit,...dists,dy/len,dx/len,...crowd]);
  }
}

class VecSnakeEnv{
  constructor(count=1,{cols=20,rows=20,rewardConfig={}}={}){
    this.cols=cols;
    this.rows=rows;
    this.rewardConfig={...REWARD_DEFAULTS,...rewardConfig};
    this.envCount=Math.max(1,count|0);
    this.envs=Array.from({length:this.envCount},()=>new SnakeEnv(this.cols,this.rows,this.rewardConfig));
  }
  getEnv(index=0){
    if(!this.envs.length) return null;
    const idx=((index%this.envCount)+this.envCount)%this.envCount;
    return this.envs[idx];
  }
  configure({count=this.envCount,cols=this.cols,rows=this.rows,rewardConfig=this.rewardConfig}={}){
    this.envCount=Math.max(1,count|0);
    this.cols=cols;
    this.rows=rows;
    this.rewardConfig={...REWARD_DEFAULTS,...rewardConfig};
    this.envs=Array.from({length:this.envCount},()=>new SnakeEnv(this.cols,this.rows,this.rewardConfig));
    return this.resetAll();
  }
  setCount(count){
    return this.configure({count});
  }
  setSize(cols,rows){
    return this.configure({cols,rows});
  }
  setRewardConfig(cfg={}){
    this.rewardConfig={...this.rewardConfig,...cfg};
    this.envs.forEach(env=>env.setRewardConfig(this.rewardConfig));
  }
  resetEnv(index){
    const env=this.getEnv(index);
    if(!env) return null;
    env.setRewardConfig(this.rewardConfig);
    return env.reset();
  }
  resetAll(){
    return this.envs.map(env=>{
      env.setRewardConfig(this.rewardConfig);
      return env.reset();
    });
  }
  step(actions){
    if(!Array.isArray(actions)||actions.length!==this.envCount){
      throw new Error(`Expected ${this.envCount} actions but received ${actions?.length}`);
    }
    const nextStates=new Array(this.envCount);
    const rewards=new Array(this.envCount);
    const dones=new Array(this.envCount);
    const ateFruit=new Array(this.envCount);
    for(let i=0;i<this.envCount;i++){
      const res=this.envs[i].step(actions[i]);
      nextStates[i]=res.state;
      rewards[i]=res.reward;
      dones[i]=!!res.done;
      ateFruit[i]=!!res.ateFruit;
    }
    return {nextStates,rewards,dones,ateFruit};
  }
}

/* ---------------- Replay buffer helpers ---------------- */
class NStepAccumulator{
  constructor(n=1,gamma=0.99){ this.setConfig(n,gamma); }
  setConfig(n,gamma){
    this.n=Math.max(1,n|0);
    this.gamma=gamma;
    this.queue=[];
  }
  push(step){
    const item={
      s:Float32Array.from(step.s),
      a:step.a|0,
      r:+step.r,
      ns:Float32Array.from(step.ns),
      d:!!step.d,
    };
    this.queue.push(item);
    const ready=[];
    while(this.queue.length>=this.n){
      ready.push(this.build());
      this.queue.shift();
      if(ready[ready.length-1].d){
        this.queue.length=0;
        return ready;
      }
    }
    if(item.d){
      ready.push(...this.flush());
    }
    return ready;
  }
  build(){
    let reward=0;
    let discount=1;
    let done=false;
    let nextState=this.queue[0].ns;
    const limit=Math.min(this.n,this.queue.length);
    for(let i=0;i<limit;i++){
      const step=this.queue[i];
      reward+=discount*step.r;
      discount*=this.gamma;
      nextState=step.ns;
      if(step.d){
        done=true;
        break;
      }
    }
    const first=this.queue[0];
    return {s:first.s,a:first.a,r:reward,ns:nextState,d:done};
  }
  flush(){
    const out=[];
    while(this.queue.length){
      out.push(this.build());
      this.queue.shift();
    }
    return out;
  }
}
class ReplayBuffer{
  constructor(cap=50000,opts={}){
    this.cap=Math.max(1,cap|0);
    this.buf=[];
    this.pos=0;
    this.alpha=opts.alpha??0.6;
    this.beta=opts.beta??0.4;
    this.betaIncrement=opts.betaIncrement??0.000002;
    this.priorityEps=opts.priorityEps??0.001;
    this.priorities=new Float32Array(this.cap);
    this.maxPriority=this.priorityEps;
  }
  size(){return this.buf.length;}
  setCapacity(cap){
    const newCap=Math.max(1,cap|0);
    if(newCap===this.cap) return;
    this.cap=newCap;
    this.buf=this.buf.slice(-this.cap);
    this.pos=Math.min(this.pos,this.cap-1);
    this.priorities=new Float32Array(this.cap);
    this.maxPriority=this.priorityEps;
  }
  setAlpha(val){ this.alpha=Math.max(0.01,+val||0.01); }
  setBeta(val){ this.beta=Math.min(1,Math.max(0,+val||0)); }
  setPriorityEps(val){
    this.priorityEps=Math.max(1e-6,+val||1e-6);
    for(let i=0;i<this.buf.length;i++){
      if(this.priorities[i]<this.priorityEps) this.priorities[i]=this.priorityEps;
    }
  }
  setBetaIncrement(val){ this.betaIncrement=Math.max(0,+val||0); }
  push(sample){
    const entry={...sample};
    if(this.buf.length<this.cap){
      this.buf.push(entry);
      const lastIdx=this.buf.length-1;
      this.priorities[lastIdx]=this.maxPriority;
    }else{
      const idx=this.pos%this.cap;
      this.buf[idx]=entry;
      this.priorities[idx]=this.maxPriority;
    }
    this.pos=(this.pos+1)%this.cap;
  }
  sample(batchSize){
    if(!this.buf.length) return null;
    const size=Math.min(batchSize,this.buf.length);
    const priorities=this.priorities.slice(0,this.buf.length);
    const probs=priorities.map(p=>Math.pow(p,this.alpha));
    const sum=probs.reduce((a,b)=>a+b,0)||1;
    const normalized=probs.map(p=>p/sum);
    const batch=[];
    const idxs=[];
    const weights=[];
    let beta=this.beta;
    this.beta=Math.min(1,this.beta+this.betaIncrement);
    const maxWeight=Math.pow(this.buf.length, -beta);
    for(let i=0;i<size;i++){
      const r=Math.random();
      let acc=0;
      let index=0;
      for(let j=0;j<normalized.length;j++){
        acc+=normalized[j];
        if(r<=acc){ index=j; break; }
      }
      batch.push(this.buf[index]);
      idxs.push(index);
      const w=Math.pow(this.buf.length*normalized[index], -beta);
      weights.push(w/maxWeight);
    }
    return {batch,idxs,weights};
  }
  updatePriorities(idxs,priorities){
    idxs.forEach((idx,i)=>{
      const p=Math.max(this.priorityEps,priorities[i]);
      this.priorities[idx]=p;
      this.maxPriority=Math.max(this.maxPriority,p);
    });
  }
  toJSON(){
    return {
      cap:this.cap,
      buf:this.buf.map(item=>({
        s:Array.from(item.s),
        a:item.a,
        r:item.r,
        ns:Array.from(item.ns),
        d:item.d,
      })),
      pos:this.pos,
      alpha:this.alpha,
      beta:this.beta,
      betaIncrement:this.betaIncrement,
      priorityEps:this.priorityEps,
      priorities:Array.from(this.priorities),
      maxPriority:this.maxPriority,
    };
  }
  static fromJSON(json={},cap,opts={}){
    const buffer=new ReplayBuffer(cap??json.cap,opts);
    if(Array.isArray(json.buf)){
      buffer.buf=json.buf.map(item=>({
        s:Float32Array.from(item.s),
        a:item.a,
        r:item.r,
        ns:Float32Array.from(item.ns),
        d:item.d,
      }));
      buffer.priorities=new Float32Array(buffer.cap);
      json.priorities?.forEach((p,i)=>{
        if(i<buffer.priorities.length) buffer.priorities[i]=p;
      });
      buffer.pos=json.pos??0;
      buffer.maxPriority=json.maxPriority??buffer.priorityEps;
    }
    return buffer;
  }
}

/* ---------------- Agents ---------------- */
class DQNAgent{
  constructor(sDim,aDim,cfg={}){
    this.kind='dqn';
    this.sDim=sDim;
    this.aDim=aDim;
    this.envCount=Math.max(1,cfg.envCount??1);
    this.gamma=cfg.gamma??0.98;
    this.lr=cfg.lr??0.0005;
    this.batch=cfg.batch??128;
    this.priorityEps=cfg.priorityEps??0.001;
    this.layers=Array.isArray(cfg.layers)?cfg.layers.slice():[256,256,128];
    this.dueling=cfg.dueling!==undefined?!!cfg.dueling:true;
    this.double=cfg.double!==undefined?!!cfg.double:true;
    this.learnRepeats=cfg.learnRepeats??2;
    this.buffer=new ReplayBuffer(cfg.bufferSize??50000,{
      alpha:cfg.priorityAlpha??0.6,
      beta:cfg.priorityBeta??0.4,
      betaIncrement:cfg.priorityBetaIncrement??0.000002,
      priorityEps:this.priorityEps,
    });
    this.priorityEps=this.buffer.priorityEps;
    this.epsStart=cfg.epsStart??1.0;
    this.epsEnd=cfg.epsEnd??0.12;
    this.epsDecay=cfg.epsDecay??80000;
    this.nStep=cfg.nStep??3;
    this.nStepBuffers=Array.from({length:this.envCount},()=>new NStepAccumulator(this.nStep,this.gamma));
    this.trainStep=cfg.trainStep??0;
    this.optimizer=tf.train.adam(this.lr);
    this.online=this.build();
    this.target=this.build();
    this.syncTarget();
    this.updateEpsilon(this.trainStep);
  }
  build(){
    const input=tf.input({shape:[this.sDim]});
    let x=input;
    this.layers.forEach(units=>{
      x=tf.layers.dense({units,activation:'relu',kernelInitializer:'heNormal'}).apply(x);
    });
    let q;
    if(this.dueling){
      const adv=tf.layers.dense({units:128,activation:'relu',kernelInitializer:'heNormal'}).apply(x);
      const advOut=tf.layers.dense({units:this.aDim,activation:'linear'}).apply(adv);
      const val=tf.layers.dense({units:128,activation:'relu',kernelInitializer:'heNormal'}).apply(x);
      const valOut=tf.layers.dense({units:1,activation:'linear'}).apply(val);
      q=tf.layers.add().apply([advOut,valOut]);
    }else{
      q=tf.layers.dense({units:this.aDim,activation:'linear'}).apply(x);
    }
    return tf.model({inputs:input,outputs:q});
  }
  setGamma(val){
    this.gamma=val;
    this.nStepBuffers.forEach(buf=>buf.setConfig(this.nStep,this.gamma));
  }
  setLearningRate(val){
    this.lr=val;
    this.optimizer=tf.train.adam(this.lr);
  }
  setEpsilonSchedule({start,end,decay}={}){
    if(start!==undefined) this.epsStart=start;
    if(end!==undefined) this.epsEnd=end;
    if(decay!==undefined) this.epsDecay=decay;
    this.updateEpsilon(this.trainStep);
  }
  setNStep(val){
    const n=Math.max(1,val|0);
    if(n===this.nStep)return;
    this.nStep=n;
    this.nStepBuffers.forEach(buf=>buf.setConfig(this.nStep,this.gamma));
  }
  recordTransition(...args){
    if(typeof args[0]==='number' && args.length>=6){
      const [envIndex,s,a,r,ns,d]=args;
      this._recordForEnv(envIndex,s,a,r,ns,d);
      return;
    }
    const [s,a,r,ns,d]=args;
    this._recordForEnv(0,s,a,r,ns,d);
  }
  _recordForEnv(envIndex,s,a,r,ns,d){
    const idx=((envIndex|0)%this.envCount+this.envCount)%this.envCount;
    const buf=this.nStepBuffers[idx];
    if(!buf) return;
    const ready=buf.push({s,a,r,ns,d});
    if(ready.length) ready.forEach(t=>this.buffer.push(t));
    if(d){
      const tail=buf.flush();
      if(tail.length) tail.forEach(t=>this.buffer.push(t));
    }
  }
  setEnvCount(count){
    const next=Math.max(1,count|0);
    if(next===this.envCount) return;
    this.envCount=next;
    this.nStepBuffers=Array.from({length:this.envCount},()=>new NStepAccumulator(this.nStep,this.gamma));
  }
  drainPending(envIndex){
    if(envIndex===undefined){
      this.nStepBuffers.forEach(buf=>{
        const tail=buf.flush();
        if(tail.length) tail.forEach(t=>this.buffer.push(t));
      });
      return;
    }
    const idx=((envIndex|0)%this.envCount+this.envCount)%this.envCount;
    const buf=this.nStepBuffers[idx];
    if(!buf) return;
    const tail=buf.flush();
    if(tail.length) tail.forEach(t=>this.buffer.push(t));
  }
  syncTarget(){
    this.target.setWeights(this.online.getWeights());
  }
  updateEpsilon(step){
    const t=Math.min(1,step/this.epsDecay);
    this.epsilon=this.epsStart*(1-t)+this.epsEnd*t;
    return this.epsilon;
  }
  act(s){
    if(Math.random()<this.epsilon) return (Math.random()*this.aDim)|0;
    return tf.tidy(()=>{
      return this.online.predict(tf.tensor2d([s],[1,this.sDim])).argMax(1).dataSync()[0];
    });
  }
  greedyAction(s){
    return tf.tidy(()=>{
      return this.online.predict(tf.tensor2d([s],[1,this.sDim])).argMax(1).dataSync()[0];
    });
  }
  async learn(){
    if(this.buffer.size()<this.batch) return null;
    const sample=this.buffer.sample(this.batch);
    if(!sample||!sample.batch.length) return null;
    const {batch,idxs,weights}=sample;
    const S=tf.tensor2d(batch.map(x=>x.s),[batch.length,this.sDim]);
    const NS=tf.tensor2d(batch.map(x=>x.ns),[batch.length,this.sDim]);
    const A=tf.tensor1d(batch.map(x=>x.a),'int32');
    const R=tf.tensor1d(batch.map(x=>x.r));
    const D=tf.tensor1d(batch.map(x=>x.d?1:0));
    const W=tf.tensor1d(weights);
    let tdErrors;
    const lossTensor=await this.optimizer.minimize(()=>{
      const q=this.online.apply(S);
      const oneHot=tf.oneHot(A,this.aDim);
      const qPred=tf.sum(q.mul(oneHot),1);
      const qNextTarget=this.target.apply(NS);
      let qNext;
      if(this.double){
        const qNextOnline=this.online.apply(NS);
        const aPrime=tf.argMax(qNextOnline,1);
        const mask=tf.oneHot(aPrime,this.aDim);
        qNext=tf.sum(qNextTarget.mul(mask),1);
      }else{
        qNext=tf.max(qNextTarget,1);
      }
      const target=R.add(qNext.mul(tf.scalar(this.gamma)).mul(tf.scalar(1).sub(D)));
      tdErrors=tf.keep(target.sub(qPred));
      const absErr=tdErrors.abs();
      const quadratic=tf.minimum(absErr,tf.scalar(1));
      const linear=absErr.sub(quadratic);
      const losses=quadratic.square().mul(0.5).add(linear);
      return losses.mul(W).mean();
    },true);
    const loss=lossTensor.dataSync()[0];
    lossTensor.dispose();
    const absTd=tdErrors.abs();
    const tdArray=absTd.dataSync();
    absTd.dispose();
    tdErrors.dispose();
    S.dispose(); NS.dispose(); A.dispose(); R.dispose(); D.dispose(); W.dispose();
    this.buffer.updatePriorities(idxs,tdArray);
    this.trainStep++;
    return loss;
  }
  async finishEpisode(){
    return null;
  }
  async exportState(){
    const weights=await Promise.all(this.online.getWeights().map(async w=>({
      shape:w.shape,
      dtype:w.dtype,
      data:typedArrayToBase64(await w.data()),
    })));
    return {
      version:4,
      kind:'dqn',
      sDim:this.sDim,
      aDim:this.aDim,
      config:{
        gamma:this.gamma,
        lr:this.lr,
        batch:this.batch,
        bufferSize:this.buffer.cap,
        epsStart:this.epsStart,
        epsEnd:this.epsEnd,
        epsDecay:this.epsDecay,
        nStep:this.nStep,
        priorityAlpha:this.buffer.alpha,
        priorityBeta:this.buffer.beta,
        priorityBetaIncrement:this.buffer.betaIncrement,
        priorityEps:this.buffer.priorityEps,
        dueling:this.dueling,
        double:this.double,
        layers:this.layers,
        envCount:this.envCount,
        learnRepeats:this.learnRepeats,
      },
      trainStep:this.trainStep,
      epsilon:this.epsilon,
      buffer:this.buffer.toJSON(),
      weights,
    };
  }
  async importState(state){
    if(!state) throw new Error('Invalid state');
    if(state.sDim && state.sDim!==this.sDim) throw new Error('State-dimension matchar inte');
    if(state.aDim && state.aDim!==this.aDim) throw new Error('Action-dimension matchar inte');
    const cfg=state.config??{};
    this.layers=Array.isArray(cfg.layers)?cfg.layers.slice():this.layers;
    this.dueling=cfg.dueling!==undefined?!!cfg.dueling:this.dueling;
    this.double=cfg.double!==undefined?!!cfg.double:this.double;
    this.learnRepeats=cfg.learnRepeats??this.learnRepeats;
    this.setGamma(cfg.gamma??this.gamma);
    this.setLearningRate(cfg.lr??this.lr);
    this.batch=cfg.batch??this.batch;
    this.buffer=ReplayBuffer.fromJSON(state.buffer,cfg.bufferSize,{
      alpha:cfg.priorityAlpha,
      beta:cfg.priorityBeta,
      betaIncrement:cfg.priorityBetaIncrement,
      priorityEps:cfg.priorityEps,
    });
    this.priorityEps=this.buffer.priorityEps;
    this.setEnvCount(cfg.envCount??this.envCount);
    this.epsStart=cfg.epsStart??this.epsStart;
    this.epsEnd=cfg.epsEnd??this.epsEnd;
    this.epsDecay=cfg.epsDecay??this.epsDecay;
    this.nStep=cfg.nStep??this.nStep;
    this.nStepBuffers=Array.from({length:this.envCount},()=>new NStepAccumulator(this.nStep,this.gamma));
    this.trainStep=state.trainStep??0;
    this.online.dispose();
    this.target.dispose();
    this.online=this.build();
    this.target=this.build();
    if(Array.isArray(state.weights)){
      const tensors=state.weights.map(w=>tf.tensor(base64ToTypedArray(w.data,w.dtype),w.shape,w.dtype));
      this.online.setWeights(tensors);
      tensors.forEach(t=>t.dispose());
    }
    this.syncTarget();
    this.updateEpsilon(this.trainStep);
  }
  setEntropy(){}
}
class PolicyGradientAgent{
  constructor(sDim,aDim,cfg={}){
    this.kind='policy';
    this.sDim=sDim;
    this.aDim=aDim;
    this.gamma=cfg.gamma??0.99;
    this.lr=cfg.lr??0.0008;
    this.entropy=cfg.entropy??0.01;
    this.optimizer=tf.train.adam(this.lr);
    this.model=this.build();
    this.trajectory=[];
    this.learnRepeats=0;
  }
  build(){
    const input=tf.input({shape:[this.sDim]});
    let x=tf.layers.dense({units:256,activation:'relu',kernelInitializer:'heNormal'}).apply(input);
    x=tf.layers.dense({units:256,activation:'relu',kernelInitializer:'heNormal'}).apply(x);
    const out=tf.layers.dense({units:this.aDim,activation:'softmax'}).apply(x);
    return tf.model({inputs:input,outputs:out});
  }
  setGamma(val){ this.gamma=val; }
  setLearningRate(val){ this.lr=val; this.optimizer=tf.train.adam(this.lr); }
  setEntropy(val){ this.entropy=val; }
  act(s){
    return tf.tidy(()=>{
      const probs=this.model.predict(tf.tensor2d([s],[1,this.sDim])).dataSync();
      const r=Math.random();
      let acc=0;
      for(let i=0;i<probs.length;i++){
        acc+=probs[i];
        if(r<=acc) return i;
      }
      return probs.length-1;
    });
  }
  greedyAction(s){
    return tf.tidy(()=>{
      const probs=this.model.predict(tf.tensor2d([s],[1,this.sDim])).dataSync();
      let best=0,max=-Infinity;
      probs.forEach((p,i)=>{ if(p>max){max=p;best=i;} });
      return best;
    });
  }
  recordTransition(s,a,r,ns,d){
    this.trajectory.push({s:Float32Array.from(s),a,r});
  }
  drainPending(){ this.trajectory.length=0; }
  async learn(){ return null; }
  async finishEpisode(){
    if(!this.trajectory.length) return null;
    const returns=[];
    let g=0;
    for(let i=this.trajectory.length-1;i>=0;i--){
      g=this.trajectory[i].r+this.gamma*g;
      returns[i]=g;
    }
    const states=tf.tensor2d(this.trajectory.map(t=>t.s),[this.trajectory.length,this.sDim]);
    const actions=tf.tensor1d(this.trajectory.map(t=>t.a),'int32');
    const returnsTensor=tf.tensor1d(returns);
    const entropyCoeff=this.entropy;
    const normalized=standardize1D(returnsTensor);
    const lossTensor=await this.optimizer.minimize(()=>tf.tidy(()=>{
      const probs=this.model.apply(states);
      const mask=tf.oneHot(actions,this.aDim);
      const selected=probs.mul(mask).sum(1).add(1e-8);
      const logProbs=tf.log(selected);
      const policyLoss=tf.neg(logProbs.mul(normalized));
      const entropy=probs.mul(tf.log(probs.add(1e-8))).sum(1).neg();
      return policyLoss.sub(entropy.mul(entropyCoeff)).mean();
    }),true);
    const loss=lossTensor.dataSync()[0];
    lossTensor.dispose();
    states.dispose();
    actions.dispose();
    returnsTensor.dispose();
    normalized.dispose();
    this.trajectory.length=0;
    return loss;
  }
  async exportState(){
    const weights=await Promise.all(this.model.getWeights().map(async w=>({
      shape:w.shape,
      dtype:w.dtype,
      data:typedArrayToBase64(await w.data()),
    })));
    return {
      version:4,
      kind:'policy',
      sDim:this.sDim,
      aDim:this.aDim,
      config:{
        gamma:this.gamma,
        lr:this.lr,
        entropy:this.entropy,
      },
      weights,
    };
  }
  async importState(state){
    if(!state) throw new Error('Invalid state');
    if(state.sDim && state.sDim!==this.sDim) throw new Error('State-dimension matchar inte');
    if(state.aDim && state.aDim!==this.aDim) throw new Error('Action-dimension matchar inte');
    const cfg=state.config??{};
    this.setGamma(cfg.gamma??this.gamma);
    this.setLearningRate(cfg.lr??this.lr);
    this.setEntropy(cfg.entropy??this.entropy);
    this.model.dispose();
    this.model=this.build();
    if(Array.isArray(state.weights)){
      const tensors=state.weights.map(w=>tf.tensor(base64ToTypedArray(w.data,w.dtype),w.shape,w.dtype));
      this.model.setWeights(tensors);
      tensors.forEach(t=>t.dispose());
    }
  }
}
class A2CAgent{
  constructor(sDim,aDim,cfg={}){
    this.kind='a2c';
    this.sDim=sDim;
    this.aDim=aDim;
    this.gamma=cfg.gamma??0.99;
    this.lr=cfg.lr??0.0006;
    this.entropyCoef=cfg.entropy??0.005;
    this.valueCoef=cfg.valueCoef??0.5;
    this.optimizer=tf.train.adam(this.lr);
    this.model=this.build();
    this.trajectory=[];
    this.learnRepeats=0;
  }
  build(){
    const input=tf.input({shape:[this.sDim]});
    let x=tf.layers.dense({units:256,activation:'relu',kernelInitializer:'heNormal'}).apply(input);
    x=tf.layers.dense({units:256,activation:'relu',kernelInitializer:'heNormal'}).apply(x);
    const policy=tf.layers.dense({units:this.aDim,activation:'softmax'}).apply(x);
    const value=tf.layers.dense({units:1,activation:'linear'}).apply(x);
    return tf.model({inputs:input,outputs:[policy,value]});
  }
  setGamma(val){ this.gamma=val; }
  setLearningRate(val){ this.lr=val; this.optimizer=tf.train.adam(this.lr); }
  setEntropy(val){ this.entropyCoef=val; }
  setValueCoef(val){ this.valueCoef=val; }
  act(s){
    return tf.tidy(()=>{
      const [policy,value]=this.model.predict(tf.tensor2d([s],[1,this.sDim]));
      value.dispose();
      const probs=policy.dataSync();
      const r=Math.random();
      let acc=0;
      let chosen=probs.length-1;
      for(let i=0;i<probs.length;i++){
        acc+=probs[i];
        if(r<=acc){ chosen=i; break; }
      }
      policy.dispose();
      return chosen;
    });
  }
  greedyAction(s){
    return tf.tidy(()=>{
      const [policy,value]=this.model.predict(tf.tensor2d([s],[1,this.sDim]));
      value.dispose();
      const probs=policy.dataSync();
      let best=0,max=-Infinity;
      probs.forEach((p,i)=>{ if(p>max){max=p;best=i;} });
      policy.dispose();
      return best;
    });
  }
  recordTransition(s,a,r,ns,d){
    this.trajectory.push({s:Float32Array.from(s),a,r,ns:Float32Array.from(ns),d});
  }
  drainPending(){ this.trajectory.length=0; }
  async learn(){ return null; }
  predictValue(state){
    const input=tf.tensor2d([state],[1,this.sDim]);
    const [policy,value]=this.model.predict(input);
    policy.dispose();
    const val=value.dataSync()[0];
    value.dispose();
    input.dispose();
    return val;
  }
  async finishEpisode(){
    const len=this.trajectory.length;
    if(!len) return null;
    const returns=new Array(len);
    let nextValue=0;
    if(!this.trajectory[len-1].d){
      nextValue=this.predictValue(this.trajectory[len-1].ns);
    }
    for(let i=len-1;i>=0;i--){
      const step=this.trajectory[i];
      nextValue=step.r+this.gamma*nextValue*(step.d?0:1);
      returns[i]=nextValue;
      if(step.d) nextValue=0;
    }
    const states=tf.tensor2d(this.trajectory.map(t=>t.s),[len,this.sDim]);
    const actions=tf.tensor1d(this.trajectory.map(t=>t.a),'int32');
    const returnsTensor=tf.tensor1d(returns);
    const entropyCoef=this.entropyCoef;
    const valueCoef=this.valueCoef;
    const lossTensor=await this.optimizer.minimize(()=>tf.tidy(()=>{
      const [policy,value]=this.model.apply(states);
      const mask=tf.oneHot(actions,this.aDim);
      const probs=policy.mul(mask).sum(1).add(1e-8);
      const logProbs=tf.log(probs);
      const values=value.reshape([len]);
      const rawAdv=returnsTensor.sub(values);
      const advMean=rawAdv.mean();
      const advStd=rawAdv.sub(advMean).square().mean().sqrt().add(1e-6);
      const advantages=rawAdv.sub(advMean).div(advStd);
      const actorLoss=tf.neg(logProbs.mul(advantages));
      const criticLoss=rawAdv.square().mul(0.5);
      const entropy=policy.mul(tf.log(policy.add(1e-8))).sum(1).neg();
      const total=actorLoss.add(criticLoss.mul(valueCoef)).sub(entropy.mul(entropyCoef));
      return total.mean();
    }),true);
    const loss=lossTensor.dataSync()[0];
    lossTensor.dispose();
    states.dispose();
    actions.dispose();
    returnsTensor.dispose();
    this.trajectory.length=0;
    return loss;
  }
  async exportState(){
    const weights=await Promise.all(this.model.getWeights().map(async w=>({
      shape:w.shape,
      dtype:w.dtype,
      data:typedArrayToBase64(await w.data()),
    })));
    return {
      version:4,
      kind:'a2c',
      sDim:this.sDim,
      aDim:this.aDim,
      config:{
        gamma:this.gamma,
        lr:this.lr,
        entropy:this.entropyCoef,
        valueCoef:this.valueCoef,
      },
      weights,
    };
  }
  async importState(state){
    if(!state) throw new Error('Invalid state');
    if(state.sDim && state.sDim!==this.sDim) throw new Error('State-dimension matchar inte');
    if(state.aDim && state.aDim!==this.aDim) throw new Error('Action-dimension matchar inte');
    const cfg=state.config??{};
    this.setGamma(cfg.gamma??this.gamma);
    this.setLearningRate(cfg.lr??this.lr);
    this.setEntropy(cfg.entropy??this.entropyCoef);
    this.setValueCoef(cfg.valueCoef??this.valueCoef);
    this.model.dispose();
    this.model=this.build();
    if(Array.isArray(state.weights)){
      const tensors=state.weights.map(w=>tf.tensor(base64ToTypedArray(w.data,w.dtype),w.shape,w.dtype));
      this.model.setWeights(tensors);
      tensors.forEach(t=>t.dispose());
    }
  }
}
class PPOAgent{
  constructor(sDim,aDim,cfg={}){
    this.kind='ppo';
    this.sDim=sDim;
    this.aDim=aDim;
    this.gamma=cfg.gamma??0.99;
    this.lam=cfg.lambda??0.95;
    this.lr=cfg.lr??0.0003;
    this.entropyCoef=cfg.entropy??0.003;
    this.valueCoef=cfg.valueCoef??0.5;
    this.clip=cfg.clip??0.2;
    this.batchSize=cfg.batch??256;
    this.epochs=cfg.epochs??4;
    this.optimizer=tf.train.adam(this.lr);
    this.model=this.build();
    this.trajectory=[];
    this.learnRepeats=0;
    this.lastActInfo=null;
  }
  build(){
    const input=tf.input({shape:[this.sDim]});
    let x=tf.layers.dense({units:256,activation:'relu',kernelInitializer:'heNormal'}).apply(input);
    x=tf.layers.dense({units:256,activation:'relu',kernelInitializer:'heNormal'}).apply(x);
    const policy=tf.layers.dense({units:this.aDim,activation:'softmax'}).apply(x);
    const value=tf.layers.dense({units:1,activation:'linear'}).apply(x);
    return tf.model({inputs:input,outputs:[policy,value]});
  }
  setGamma(val){ this.gamma=val; }
  setLearningRate(val){ this.lr=val; this.optimizer=tf.train.adam(this.lr); }
  setEntropy(val){ this.entropyCoef=val; }
  setValueCoef(val){ this.valueCoef=val; }
  setClip(val){ this.clip=val; }
  setLambda(val){ this.lam=val; }
  setBatch(val){ this.batchSize=Math.max(16,val|0); }
  setEpochs(val){ this.epochs=Math.max(1,val|0); }
  act(s){
    const input=tf.tensor2d([s],[1,this.sDim]);
    const [policy,value]=this.model.predict(input);
    const probs=policy.dataSync();
    const val=value.dataSync()[0];
    let r=Math.random();
    let action=probs.length-1;
    for(let i=0;i<probs.length;i++){
      r-=probs[i];
      if(r<=0){ action=i; break; }
    }
    const prob=Math.max(probs[action]??0,1e-8);
    this.lastActInfo={
      logProb:Math.log(prob),
      value:val,
    };
    policy.dispose();
    value.dispose();
    input.dispose();
    return action;
  }
  greedyAction(s){
    const input=tf.tensor2d([s],[1,this.sDim]);
    const [policy,value]=this.model.predict(input);
    value.dispose();
    const probs=policy.dataSync();
    let best=0,max=-Infinity;
    probs.forEach((p,i)=>{ if(p>max){max=p;best=i;} });
    policy.dispose();
    input.dispose();
    return best;
  }
  recordTransition(s,a,r,ns,d){
    const info=this.lastActInfo||this.evaluateAction(s,a);
    this.trajectory.push({
      s:Float32Array.from(s),
      a,
      r,
      ns:Float32Array.from(ns),
      d,
      value:info.value,
      logProb:info.logProb,
    });
    this.lastActInfo=null;
  }
  drainPending(){
    this.trajectory.length=0;
    this.lastActInfo=null;
  }
  async learn(){ return null; }
  evaluateAction(state,action){
    const input=tf.tensor2d([state],[1,this.sDim]);
    const [policy,value]=this.model.predict(input);
    const probs=policy.dataSync();
    const val=value.dataSync()[0];
    policy.dispose();
    value.dispose();
    input.dispose();
    const prob=Math.max(probs[action]??0,1e-8);
    return {logProb:Math.log(prob),value:val};
  }
  predictValue(state){
    const input=tf.tensor2d([state],[1,this.sDim]);
    const [,value]=this.model.predict(input);
    const val=value.dataSync()[0];
    value.dispose();
    input.dispose();
    return val;
  }
  async finishEpisode(){
    const len=this.trajectory.length;
    if(!len) return null;
    const values=this.trajectory.map(t=>t.value);
    let nextValue=0;
    if(!this.trajectory[len-1].d){
      nextValue=this.predictValue(this.trajectory[len-1].ns);
    }
    const advantages=new Array(len);
    const returns=new Array(len);
    let gae=0;
    for(let i=len-1;i>=0;i--){
      const step=this.trajectory[i];
      const value=values[i];
      const nextVal=(i===len-1)?nextValue:values[i+1];
      const nonTerminal=step.d?0:1;
      const delta=step.r+this.gamma*nextVal*nonTerminal-value;
      gae=delta+this.gamma*this.lam*nonTerminal*gae;
      advantages[i]=gae;
      returns[i]=gae+value;
    }
    const states=tf.tensor2d(this.trajectory.map(t=>t.s),[len,this.sDim]);
    const actions=tf.tensor1d(this.trajectory.map(t=>t.a),'int32');
    const oldLog=tf.tensor1d(this.trajectory.map(t=>t.logProb));
    const returnsTensor=tf.tensor1d(returns);
    const advRaw=tf.tensor1d(advantages);
    const advantagesTensor=standardize1D(advRaw);
    advRaw.dispose();
    const idxs=[...Array(len).keys()];
    let lastLoss=null;
    for(let epoch=0;epoch<this.epochs;epoch++){
      shuffleInPlace(idxs);
      for(let start=0;start<len;start+=this.batchSize){
        const slice=idxs.slice(start,Math.min(len,start+this.batchSize));
        if(!slice.length) continue;
        const batchIdx=tf.tensor1d(slice,'int32');
        const lossTensor=await this.optimizer.minimize(()=>tf.tidy(()=>{
          const batchStates=tf.gather(states,batchIdx);
          const batchActions=tf.gather(actions,batchIdx);
          const batchReturns=tf.gather(returnsTensor,batchIdx);
          const batchOldLog=tf.gather(oldLog,batchIdx);
          const batchAdv=tf.gather(advantagesTensor,batchIdx);
          const [policy,value]=this.model.apply(batchStates);
          const probs=policy.mul(tf.oneHot(batchActions,this.aDim)).sum(1).add(1e-8);
          const logProbs=tf.log(probs);
          const ratio=tf.exp(logProbs.sub(batchOldLog));
          const clipped=ratio.clipByValue(1-this.clip,1+this.clip);
          const actor=tf.minimum(ratio.mul(batchAdv),clipped.mul(batchAdv)).neg();
          const values=value.reshape([slice.length]);
          const critic=batchReturns.sub(values).square().mul(0.5*this.valueCoef);
          const entropy=policy.mul(tf.log(policy.add(1e-8))).sum(1).neg();
          return actor.add(critic).sub(entropy.mul(this.entropyCoef)).mean();
        }),true);
        lastLoss=lossTensor.dataSync()[0];
        lossTensor.dispose();
        batchIdx.dispose();
        await tf.nextFrame();
      }
    }
    states.dispose();
    actions.dispose();
    oldLog.dispose();
    returnsTensor.dispose();
    advantagesTensor.dispose();
    this.trajectory.length=0;
    return lastLoss;
  }
  async exportState(){
    const weights=await Promise.all(this.model.getWeights().map(async w=>({
      shape:w.shape,
      dtype:w.dtype,
      data:typedArrayToBase64(await w.data()),
    })));
    return {
      version:4,
      kind:'ppo',
      sDim:this.sDim,
      aDim:this.aDim,
      config:{
        gamma:this.gamma,
        lr:this.lr,
        entropy:this.entropyCoef,
        valueCoef:this.valueCoef,
        clip:this.clip,
        lambda:this.lam,
        batch:this.batchSize,
        epochs:this.epochs,
      },
      weights,
    };
  }
  async importState(state){
    if(!state) throw new Error('Invalid state');
    if(state.sDim && state.sDim!==this.sDim) throw new Error('State-dimension matchar inte');
    if(state.aDim && state.aDim!==this.aDim) throw new Error('Action-dimension matchar inte');
    const cfg=state.config??{};
    this.setGamma(cfg.gamma??this.gamma);
    this.setLearningRate(cfg.lr??this.lr);
    this.setEntropy(cfg.entropy??this.entropyCoef);
    this.setValueCoef(cfg.valueCoef??this.valueCoef);
    this.setClip(cfg.clip??this.clip);
    this.setLambda(cfg.lambda??this.lam);
    this.setBatch(cfg.batch??this.batchSize);
    this.setEpochs(cfg.epochs??this.epochs);
    this.model.dispose();
    this.model=this.build();
    if(Array.isArray(state.weights)){
      const tensors=state.weights.map(w=>tf.tensor(base64ToTypedArray(w.data,w.dtype),w.shape,w.dtype));
      this.model.setWeights(tensors);
      tensors.forEach(t=>t.dispose());
    }
  }
}
function shuffleInPlace(arr){
  for(let i=arr.length-1;i>0;i--){
    const j=(Math.random()*(i+1))|0;
    [arr[i],arr[j]]=[arr[j],arr[i]];
  }
}
function standardize1D(t){
  return tf.tidy(()=>{
    const mean=t.mean();
    const variance=t.sub(mean).square().mean();
    const std=variance.sqrt().add(1e-6);
    return t.sub(mean).div(std);
  });
}

function createRewardTelemetry(max=1200){
  const capacity=Math.max(10,max|0);
  const keys=[...REWARD_COMPONENT_KEYS,'total'];
  const store=Object.fromEntries(keys.map(key=>[key,[]]));
  return {
    record(breakdown){
      if(!breakdown) return;
      keys.forEach(key=>{
        const arr=store[key];
        const value=+breakdown[key]||0;
        arr.push(value);
        if(arr.length>capacity) arr.shift();
      });
    },
    summary(){
      const rows=REWARD_COMPONENTS.map(comp=>{
        const arr=store[comp.key];
        const last=arr.length?arr[arr.length-1]:0;
        const avg100=movingAverage(arr,100);
        const avg500=movingAverage(arr,500);
        const trend=avg100-movingAverage(arr,100,100);
        return {...comp,last,avg100,avg500,trend};
      });
      const totalArr=store.total;
      const total={
        key:'total',
        label:'Net reward',
        last:totalArr.length?totalArr[totalArr.length-1]:0,
        avg100:movingAverage(totalArr,100),
        avg500:movingAverage(totalArr,500),
        trend:movingAverage(totalArr,100)-movingAverage(totalArr,100,100),
      };
      const absSum=rows.reduce((acc,row)=>acc+Math.abs(row.avg100||0),0);
      rows.forEach(row=>{
        row.share=absSum?Math.abs(row.avg100)/absSum:0;
      });
      rows.sort((a,b)=>Math.abs(b.avg100)-Math.abs(a.avg100));
      return {rows,total};
    },
    toJSON(){
      const out={};
      keys.forEach(key=>{ out[key]=Array.from(store[key]); });
      return out;
    },
    fromJSON(data){
      keys.forEach(key=>{
        const arr=Array.isArray(data?.[key])?data[key].map(v=>+v||0):[];
        store[key].length=0;
        const slice=arr.slice(-capacity);
        slice.forEach(v=>store[key].push(v));
      });
    },
    reset(){
      keys.forEach(key=>{ store[key].length=0; });
    },
    getHistory(){
      return store;
    },
  };
}

/* ---------------- Rendering helpers ---------------- */
const board=document.getElementById('board');
const bctx=board.getContext('2d');
let COLS=20,ROWS=20,CELL=board.width/COLS;
let envCount=1;
let vecEnv=new VecSnakeEnv(envCount,{cols:COLS,rows:ROWS,rewardConfig});
let renderIndex=0;
let env=vecEnv.getEnv(renderIndex);

function snapshotEnv(environment){
  return {
    snake:environment.snake.map(p=>({x:p.x,y:p.y})),
    fruit:environment.fruit?{x:environment.fruit.x,y:environment.fruit.y}:{x:-1,y:-1},
  };
}
const cloneState=state=>({
  snake:state.snake.map(p=>({x:p.x,y:p.y})),
  fruit:{x:state.fruit.x,y:state.fruit.y},
});
const BG_COLOR='#101532';
const GRID_COLOR='rgba(135,143,210,0.16)';
const HEAD_GRADIENT=['#f472b6','#c084fc'];
const BODY_GRADIENT=['#8b5cf6','#6366f1'];
const HEAD_GLOW='rgba(244,114,182,0.65)';
const BODY_GLOW='rgba(99,102,241,0.5)';
let lastDrawnState=snapshotEnv(env);
let renderQueue=[];
let currentAnim=null;
let renderActive=false;
let renderToken=0;
let watching=false;
const MAX_RENDER_QUEUE=240;

function queueLimit(){ return watching?MAX_RENDER_QUEUE*2:MAX_RENDER_QUEUE; }
function setImmediateState(environment){
  const state=snapshotEnv(environment);
  if(renderToken){
    cancelAnimationFrame(renderToken);
    renderToken=0;
  }
  renderActive=false;
  renderQueue.length=0;
  currentAnim=null;
  lastDrawnState=cloneState(state);
  drawFrame(state,state,1);
}
function enqueueRenderFrame(from,to,duration){
  const entry={from:cloneState(from),to:cloneState(to),start:null,duration:Math.max(16,duration||80)};
  renderQueue.push(entry);
  const limit=queueLimit();
  if(renderQueue.length>limit){
    const latest=renderQueue[renderQueue.length-1];
    renderQueue=[{from:cloneState(lastDrawnState),to:cloneState(latest.to),start:null,duration:Math.max(40,duration)}];
    currentAnim=null;
  }
  if(!renderActive){
    renderActive=true;
    renderToken=requestAnimationFrame(stepRender);
  }
}
const easeProgress=t=>{
  if(t<=0) return 0;
  if(t>=1) return 1;
  return t<0.5?4*t*t*t:1-Math.pow(-2*t+2,3)/2;
};
function stepRender(ts){
  if(!currentAnim){
    currentAnim=renderQueue.shift();
    if(!currentAnim){
      renderActive=false;
      renderToken=0;
      drawFrame(lastDrawnState,lastDrawnState,1);
      return;
    }
  }
  if(currentAnim.start===null) currentAnim.start=ts;
  const duration=currentAnim.duration||80;
  const progress=duration<=0?1:Math.min(1,(ts-currentAnim.start)/duration);
  drawFrame(currentAnim.from,currentAnim.to,easeProgress(progress));
  if(progress>=1){
    lastDrawnState=cloneState(currentAnim.to);
    currentAnim=null;
  }
  renderToken=requestAnimationFrame(stepRender);
}
const waitAnimationFrame=()=>new Promise(res=>requestAnimationFrame(res));
async function waitForRenderCapacity(limit=Math.max(10,Math.floor(queueLimit()*0.6))){
  while(renderQueue.length>limit){
    await waitAnimationFrame();
  }
}
async function waitForRenderIdle(){
  while(renderQueue.length>0||currentAnim){
    await waitAnimationFrame();
  }
}
function drawFrame(from,to,t){
  bctx.fillStyle=BG_COLOR;
  bctx.fillRect(0,0,board.width,board.height);
  drawGrid();
  const sameFruit=from.fruit.x===to.fruit.x&&from.fruit.y===to.fruit.y;
  if(from.fruit.x>=0&&!sameFruit) drawFruit(from.fruit,1-t);
  if(to.fruit.x>=0) drawFruit(to.fruit,sameFruit?1:t);
  const fromSnake=from.snake;
  const toSnake=to.snake;
  const grew=toSnake.length>fromSnake.length;
  const shrank=toSnake.length<fromSnake.length;
  const offset=shrank?fromSnake.length-toSnake.length:0;
  const segments=toSnake.map((seg,i)=>{
    let start;
    if(grew){
      start=i===0?fromSnake[0]:fromSnake[i-1]??fromSnake[fromSnake.length-1];
    }else if(shrank){
      start=fromSnake[i+offset]??fromSnake[fromSnake.length-1];
    }else{
      start=fromSnake[i]??fromSnake[fromSnake.length-1];
    }
    const sx=(start?.x??seg.x);
    const sy=(start?.y??seg.y);
    return {x:sx+(seg.x-sx)*t,y:sy+(seg.y-sy)*t};
  });
  drawSnakeSegments(segments);
}
function drawGrid(){
  bctx.save();
  bctx.strokeStyle=GRID_COLOR;
  bctx.lineWidth=1;
  bctx.shadowBlur=0;
  for(let x=0;x<=COLS;x++){
    const px=x*CELL;
    bctx.beginPath();
    bctx.moveTo(px,0);
    bctx.lineTo(px,board.height);
    bctx.stroke();
  }
  for(let y=0;y<=ROWS;y++){
    const py=y*CELL;
    bctx.beginPath();
    bctx.moveTo(0,py);
    bctx.lineTo(board.width,py);
    bctx.stroke();
  }
  bctx.restore();
}
function drawFruit(fruit,alpha=1){
  if(fruit.x<0||fruit.y<0) return;
  const cx=(fruit.x+0.5)*CELL;
  const cy=(fruit.y+0.5)*CELL;
  const radius=CELL*0.35;
  const gradient=bctx.createRadialGradient(cx,cy,radius*0.2,cx,cy,radius);
  gradient.addColorStop(0,`rgba(255,214,102,${alpha})`);
  gradient.addColorStop(0.65,`rgba(253,149,102,${alpha})`);
  gradient.addColorStop(1,`rgba(236,72,153,${alpha})`);
  bctx.save();
  bctx.fillStyle=gradient;
  bctx.shadowBlur=14;
  bctx.shadowColor='rgba(236,72,153,0.45)';
  bctx.beginPath();
  bctx.arc(cx,cy,radius,0,Math.PI*2);
  bctx.fill();
  bctx.restore();
}
function drawSnakeSegments(segments){
  if(!segments.length) return;
  bctx.save();
  segments.forEach((seg,i)=>{
    const colors=i===0?HEAD_GRADIENT:BODY_GRADIENT;
    const glow=i===0?HEAD_GLOW:BODY_GLOW;
    const size=CELL*0.74;
    const offset=(CELL-size)/2;
    const radius=Math.min(size*0.45,12);
    const x=seg.x*CELL+offset;
    const y=seg.y*CELL+offset;
    const gradient=bctx.createLinearGradient(x,y,x,y+size);
    gradient.addColorStop(0,colors[0]);
    gradient.addColorStop(1,colors[1]);
    bctx.shadowBlur=i===0?18:12;
    bctx.shadowColor=glow;
    bctx.fillStyle=gradient;
    drawRoundedRect(x,y,size,size,radius);
    bctx.shadowBlur=0;
    const highlight=bctx.createRadialGradient(x+size*0.35,y+size*0.35,0,x+size*0.35,y+size*0.35,size*0.9);
    highlight.addColorStop(0,'rgba(255,255,255,0.32)');
    highlight.addColorStop(1,'rgba(255,255,255,0)');
    bctx.fillStyle=highlight;
    drawRoundedRect(x,y,size,size,radius);
  });
  bctx.restore();
}
function drawRoundedRect(x,y,w,h,r){
  const radius=Math.max(2,Math.min(r,Math.min(w,h)/2));
  bctx.beginPath();
  bctx.moveTo(x+radius,y);
  bctx.arcTo(x+w,y,x+w,y+h,radius);
  bctx.arcTo(x+w,y+h,x,y+h,radius);
  bctx.arcTo(x,y+h,x,y,radius);
  bctx.arcTo(x,y,x+w,y,radius);
  bctx.closePath();
  bctx.fill();
}

/* ---------------- App state ---------------- */
const playbackModes={
  cinematic:{label:'Smooth realtime',frameMs:110,stepsPerFrame:1,renderEvery:1,queueTarget:60},
  fast:{label:'Fast',frameMs:60,stepsPerFrame:3,renderEvery:1,queueTarget:90},
  turbo:{label:'Turbo',frameMs:30,stepsPerFrame:6,renderEvery:2,queueTarget:120},
  watch:{label:'Watch',frameMs:120,stepsPerFrame:1,renderEvery:1,queueTarget:60},
};
const AGENT_PRESETS={
  dueling:{
    label:'Dueling Double DQN',
    badge:'Dueling DQN',
    type:'dqn',
    defaults:{
      gamma:0.98,lr:0.0005,
      epsStart:1.0,epsEnd:0.12,epsDecay:80000,
      batch:128,bufferSize:50000,targetSync:2000,
      nStep:3,priorityAlpha:0.6,priorityBeta:0.4,
      layers:[256,256,128],dueling:true,double:true,learnRepeats:2,
    },
    description:'Prioritized replay, n-step returns, and dueling heads provide stable, sample-efficient DQN training.',
    create:(sDim,aDim,cfg)=>new DQNAgent(sDim,aDim,{
      ...cfg,
      dueling:true,
      double:true,
      layers:cfg.layers??[256,256,128],
      learnRepeats:cfg.learnRepeats??2,
    }),
  },
  vanilla:{
    label:'Classic DQN',
    badge:'Vanilla DQN',
    type:'dqn',
    defaults:{
      gamma:0.97,lr:0.00025,
      epsStart:1.0,epsEnd:0.12,epsDecay:80000,
      batch:64,bufferSize:40000,targetSync:1500,
      nStep:1,priorityAlpha:0.4,priorityBeta:0.4,
      layers:[128,128],dueling:false,double:false,learnRepeats:1,
    },
    description:'A simpler DQN without dueling/double — perfect for understanding the base behaviour.',
    create:(sDim,aDim,cfg)=>new DQNAgent(sDim,aDim,{
      ...cfg,
      dueling:false,
      double:false,
      layers:cfg.layers??[128,128],
      learnRepeats:cfg.learnRepeats??1,
    }),
  },
  policy:{
    label:'Policy Gradient (REINFORCE)',
    badge:'Policy Grad',
    type:'policy',
    defaults:{
      gamma:0.99,lr:0.0008,entropy:0.01,
    },
    description:'Monte Carlo policy gradient with entropy regularisation for steady exploration.',
    create:(sDim,aDim,cfg)=>new PolicyGradientAgent(sDim,aDim,cfg),
  },
  a2c:{
    label:'Advantage Actor-Critic',
    badge:'A2C',
    type:'a2c',
    defaults:{
      gamma:0.99,lr:0.0006,entropy:0.005,valueCoef:0.5,
    },
    description:'Shared network that trains both policy and value function for faster convergence.',
    create:(sDim,aDim,cfg)=>new A2CAgent(sDim,aDim,cfg),
  },
  ppo:{
    label:'Proximal Policy Optimization',
    badge:'PPO',
    type:'ppo',
    defaults:{
      gamma:0.99,lr:0.0003,entropy:0.003,valueCoef:0.5,clip:0.2,lambda:0.95,batch:256,epochs:4,
    },
    description:'Clipped policy gradient with GAE for stable updates even in long episodes.',
    create:(sDim,aDim,cfg)=>new PPOAgent(sDim,aDim,cfg),
  },
};

const ui={
  trainState:document.getElementById('trainState'),
  algoBadge:document.getElementById('algoBadge'),
  epsReadout:document.getElementById('epsReadout'),
  gammaBadge:document.getElementById('gammaBadge'),
  lrBadge:document.getElementById('lrBadge'),
  playbackLabel:document.getElementById('playbackLabel'),
  playbackButtons:Array.from(document.querySelectorAll('#playbackGroup .pill')),
  gridSize:document.getElementById('gridSize'),
  gridLabel:document.getElementById('gridLabel'),
  btnTrain:document.getElementById('btnTrain'),
  btnPause:document.getElementById('btnPause'),
  btnStep:document.getElementById('btnStep'),
  btnWatch:document.getElementById('btnWatch'),
  btnReset:document.getElementById('btnReset'),
  btnSave:document.getElementById('btnSave'),
  btnLoad:document.getElementById('btnLoad'),
  btnLoadModel:document.getElementById('btnLoadModel'),
  btnClear:document.getElementById('btnClear'),
  modeButtons:Array.from(document.querySelectorAll('#modeGroup .pill')),
  algoSelect:document.getElementById('algoSelect'),
  algoDescription:document.getElementById('algoDescription'),
  gamma:document.getElementById('gamma'),
  gammaReadout:document.getElementById('gammaReadout'),
  lr:document.getElementById('lr'),
  lrReadout:document.getElementById('lrReadout'),
  envCount:document.getElementById('envCount'),
  envCountReadout:document.getElementById('envCountReadout'),
  epsStart:document.getElementById('epsStart'),
  epsStartReadout:document.getElementById('epsStartReadout'),
  epsEnd:document.getElementById('epsEnd'),
  epsEndReadout:document.getElementById('epsEndReadout'),
  epsDecay:document.getElementById('epsDecay'),
  epsDecayReadout:document.getElementById('epsDecayReadout'),
  batchSize:document.getElementById('batchSize'),
  batchReadout:document.getElementById('batchReadout'),
  bufferSize:document.getElementById('bufferSize'),
  bufferReadout:document.getElementById('bufferReadout'),
  targetSync:document.getElementById('targetSync'),
  targetSyncReadout:document.getElementById('targetSyncReadout'),
  nStep:document.getElementById('nStep'),
  nStepReadout:document.getElementById('nStepReadout'),
  priorityAlpha:document.getElementById('priorityAlpha'),
  alphaReadout:document.getElementById('alphaReadout'),
  priorityBeta:document.getElementById('priorityBeta'),
  betaReadout:document.getElementById('betaReadout'),
  pgEntropy:document.getElementById('pgEntropy'),
  pgEntropyReadout:document.getElementById('pgEntropyReadout'),
  acEntropy:document.getElementById('acEntropy'),
  acEntropyReadout:document.getElementById('acEntropyReadout'),
  acValueCoef:document.getElementById('acValueCoef'),
  acValueCoefReadout:document.getElementById('acValueCoefReadout'),
  ppoEntropy:document.getElementById('ppoEntropy'),
  ppoEntropyReadout:document.getElementById('ppoEntropyReadout'),
  ppoClip:document.getElementById('ppoClip'),
  ppoClipReadout:document.getElementById('ppoClipReadout'),
  ppoLambda:document.getElementById('ppoLambda'),
  ppoLambdaReadout:document.getElementById('ppoLambdaReadout'),
  ppoBatch:document.getElementById('ppoBatch'),
  ppoBatchReadout:document.getElementById('ppoBatchReadout'),
  ppoEpochs:document.getElementById('ppoEpochs'),
  ppoEpochsReadout:document.getElementById('ppoEpochsReadout'),
  ppoValueCoef:document.getElementById('ppoValueCoef'),
  ppoValueCoefReadout:document.getElementById('ppoValueCoefReadout'),
  rewardStep:document.getElementById('rewardStep'),
  rewardStepReadout:document.getElementById('rewardStepReadout'),
  rewardTurn:document.getElementById('rewardTurn'),
  rewardTurnReadout:document.getElementById('rewardTurnReadout'),
  rewardApproach:document.getElementById('rewardApproach'),
  rewardApproachReadout:document.getElementById('rewardApproachReadout'),
  rewardRetreat:document.getElementById('rewardRetreat'),
  rewardRetreatReadout:document.getElementById('rewardRetreatReadout'),
  rewardLoop:document.getElementById('rewardLoop'),
  rewardLoopReadout:document.getElementById('rewardLoopReadout'),
  rewardRevisit:document.getElementById('rewardRevisit'),
  rewardRevisitReadout:document.getElementById('rewardRevisitReadout'),
  rewardWall:document.getElementById('rewardWall'),
  rewardWallReadout:document.getElementById('rewardWallReadout'),
  rewardSelf:document.getElementById('rewardSelf'),
  rewardSelfReadout:document.getElementById('rewardSelfReadout'),
  rewardTimeout:document.getElementById('rewardTimeout'),
  rewardTimeoutReadout:document.getElementById('rewardTimeoutReadout'),
  rewardTrap:document.getElementById('rewardTrap'),
  rewardTrapReadout:document.getElementById('rewardTrapReadout'),
  rewardSpace:document.getElementById('rewardSpace'),
  rewardSpaceReadout:document.getElementById('rewardSpaceReadout'),
  rewardFruit:document.getElementById('rewardFruit'),
  rewardFruitReadout:document.getElementById('rewardFruitReadout'),
  rewardCompact:document.getElementById('rewardCompact'),
  rewardCompactReadout:document.getElementById('rewardCompactReadout'),
  kEpisodes:document.getElementById('kEpisodes'),
  kAvgRw:document.getElementById('kAvgRw'),
  kBest:document.getElementById('kBest'),
  kFruitRate:document.getElementById('kFruitRate'),
  rewardTelemetryBody:document.getElementById('rewardTelemetryBody'),
  rewardTelemetrySummary:document.getElementById('rewardTelemetrySummary'),
  rewardTelemetryPanel:document.getElementById('rewardTelemetryPanel'),
  tabTraining:document.getElementById('tabTraining'),
  tabGuide:document.getElementById('tabGuide'),
  trainingView:document.getElementById('trainingView'),
  guideView:document.getElementById('guideView'),
  autoLogPanel:document.getElementById('autoLogPanel'),
  autoLogStream:document.getElementById('autoLogStream'),
  autoLogClear:document.getElementById('autoLogClear'),
  fileLoader:document.getElementById('fileLoader'),
  modelLoader:document.getElementById('modelLoader'),
  advancedPanel:document.getElementById('advancedPanel'),
  advancedSections:{
    dqn:document.querySelector('[data-config="dqn"]'),
    policy:document.querySelector('[data-config="policy"]'),
    a2c:document.querySelector('[data-config="a2c"]'),
    ppo:document.querySelector('[data-config="ppo"]'),
  },
};

let agent=null;
let stateDim=env?.getState()?.length||0;
let actionDim=3;
let currentAlgoKey='dueling';
let playbackMode='cinematic';
let training=false;
let trainingToken=0;
let checkpointDirHandle=null;
let lastFrame=0;
let targetSyncSteps=2000;
let episode=0,totalSteps=0,bestLen=0;
const rwHist=[],fruitHist=[],lossHist=[];
const rewardTelemetry=createRewardTelemetry(1200);
let contexts=[];
let renderTick=0;
let trainingMode='manual';
let autoPilot=null;
const autoLogEntries=[];
const MAX_AUTO_LOG_ENTRIES=24;
let lastAutoMetrics=null;
let lastAutoSummaryEpisode=0;
function avg(arr,n){
  if(!arr.length) return 0;
  const slice=arr.slice(-n);
  return slice.reduce((a,b)=>a+b,0)/slice.length;
}
function clamp(value,min,max){
  return Math.min(max,Math.max(min,value));
}
function movingAverage(arr=[],window,offset=0){
  if(!Array.isArray(arr)||!arr.length||window<=0) return 0;
  const end=Math.max(0,arr.length-offset);
  if(end<=0) return 0;
  const start=Math.max(0,end-window);
  const slice=arr.slice(start,end);
  if(!slice.length) return 0;
  return slice.reduce((a,b)=>a+b,0)/slice.length;
}
function stddev(arr=[]){
  if(!Array.isArray(arr)||!arr.length) return 0;
  const mean=arr.reduce((a,b)=>a+b,0)/arr.length;
  const variance=arr.reduce((a,b)=>a+(b-mean)**2,0)/arr.length;
  return Math.sqrt(variance);
}
function formatMetric(value,decimals=2){
  if(value===null||value===undefined||Number.isNaN(value)) return '—';
  const num=+value;
  return num.toFixed(decimals);
}
function formatPercent(value,decimals=1){
  if(value===null||value===undefined||Number.isNaN(value)) return '—';
  return `${(+value*100).toFixed(decimals)}%`;
}
function formatSigned(value,decimals=2){
  if(value===null||value===undefined||Number.isNaN(value)) return '—';
  const num=+value;
  const out=num.toFixed(decimals);
  return num>0?`+${out}`:out;
}
const AUTO_REASON_LABELS={
  stagnation:'stagnation',
  recovery:'recovery',
  regression:'regression',
  loss_ratio:'loss ratio',
  slow_fruit:'slow fruit',
  step_drag:'step drag',
  retreat_load:'retreat load',
  fruit_support:'fruit support',
  loop_penalty:'loop penalty',
  loop_relax:'loop relax',
  revisit_penalty:'revisit penalty',
  revisit_relax:'revisit relax',
  recover:'recover',
  self_penalty:'self penalty',
};
const REWARD_DECIMALS={
  loopPenalty:2,
  revisitPenalty:3,
  selfPenalty:1,
  approachBonus:3,
  retreatPenalty:3,
  stepPenalty:3,
  turnPenalty:3,
  fruitReward:1,
  trapPenalty:3,
  spaceGainBonus:3,
  timeoutPenalty:1,
};
function describeRewardDetail(adj){
  if(!adj||typeof adj!=='object') return 'Reward';
  const key=adj.key;
  const label=REWARD_LABELS[key]||key||'Reward';
  if(adj.value===undefined) return label;
  const decimals=key in REWARD_DECIMALS?REWARD_DECIMALS[key]:3;
  return `${label} → ${formatMetric(adj.value,decimals)}`;
}
function humanizeAutoReason(reason){
  if(!reason) return '';
  const text=AUTO_REASON_LABELS[reason]||reason;
  return text.charAt(0).toUpperCase()+text.slice(1);
}
function buildMetricsLine(metrics){
  if(!metrics) return '';
  const parts=[];
  if(metrics.maFruit100!==undefined) parts.push(`ma100 ${formatMetric(metrics.maFruit100,1)}`);
  if(metrics.maFruit500!==undefined) parts.push(`ma500 ${formatMetric(metrics.maFruit500,1)}`);
  if(metrics.fruitSlope!==undefined) parts.push(`trend ${formatSigned(metrics.fruitSlope,2)}`);
  if(metrics.lossRatio!==undefined) parts.push(`lossσ/μ ${formatMetric(metrics.lossRatio,2)}`);
  return parts.join(' • ');
}
function resetAutoLog(){
  autoLogEntries.length=0;
  if(ui.autoLogStream) ui.autoLogStream.innerHTML='';
  lastAutoMetrics=null;
  lastAutoSummaryEpisode=autoPilot?.episode||0;
}
function updateAutoLogVisibility(){
  if(!ui.autoLogPanel) return;
  ui.autoLogPanel.classList.toggle('hidden',trainingMode!=='auto');
}
function logAutoEvent({title='',detail='',metrics=null,tone='info',episode=null}={}){
  if(!ui.autoLogStream) return;
  const entry=document.createElement('div');
  entry.className=`auto-log__entry auto-log__entry--${tone}`;
  if(episode!==null&&episode!==undefined){
    const tag=document.createElement('div');
    tag.className='auto-log__tag';
    tag.textContent=`Episod ${episode}`;
    entry.appendChild(tag);
  }
  if(title){
    const titleEl=document.createElement('div');
    titleEl.className='auto-log__title';
    titleEl.textContent=title;
    entry.appendChild(titleEl);
  }
  if(detail){
    const detailEl=document.createElement('div');
    detailEl.className='auto-log__detail';
    detailEl.textContent=detail;
    entry.appendChild(detailEl);
  }
  const metricsLine=buildMetricsLine(metrics);
  if(metricsLine){
    const metricsEl=document.createElement('div');
    metricsEl.className='auto-log__metrics';
    metricsEl.textContent=metricsLine;
    entry.appendChild(metricsEl);
  }
  ui.autoLogStream.prepend(entry);
  autoLogEntries.unshift(entry);
  while(autoLogEntries.length>MAX_AUTO_LOG_ENTRIES){
    const old=autoLogEntries.pop();
    old?.remove();
  }
}
function describeAutoAdjustment(adj={}){
  const res={title:'Auto adjustment',detail:'',tone:'info'};
  if(!adj||typeof adj!=='object') return res;
  switch(adj.type){
    case 'board':
      res.title='Curriculum';
      res.detail=`Board → ${adj.size}×${adj.size}`;
      res.tone='board';
      break;
    case 'epsilon':{
      res.title='Exploration';
      const parts=[];
      if(adj.end!==undefined) parts.push(`ε end → ${formatMetric(adj.end,2)}`);
      if(adj.decay!==undefined) parts.push(`decay → ${Math.round(+adj.decay)}`);
      res.detail=parts.join(' • ');
      res.tone='epsilon';
      break;
    }
    case 'lr':
      res.title='Learning rate';
      res.detail=`LR → ${formatMetric(adj.value,4)}`;
      res.tone='lr';
      break;
    case 'reward':{
      res.tone='reward';
      res.detail=describeRewardDetail(adj);
      break;
    }
    default:
      res.title='Auto adjustment';
      res.detail=adj.type?`${adj.type}`:'';
      res.tone='info';
  }
  const reason=humanizeAutoReason(adj.reason);
  if(reason){
    res.detail=res.detail?`${res.detail} — ${reason}`:reason;
  }
  return res;
}
function logAutoAdjustments(adjustments=[]){
  if(trainingMode!=='auto') return;
  if(!Array.isArray(adjustments)||!adjustments.length) return;
  adjustments.forEach(adj=>{
    const metrics=adj.metrics||lastAutoMetrics;
    const episodeNumber=adj.episode??autoPilot?.episode??0;
    const {title,detail,tone}=describeAutoAdjustment(adj);
    logAutoEvent({title,detail,metrics,tone,episode:episodeNumber});
    if(metrics) lastAutoMetrics=metrics;
    lastAutoSummaryEpisode=episodeNumber;
  });
}
function logAutoSummary(metrics,episodeNumber){
  if(trainingMode!=='auto') return;
  if(!metrics) return;
  logAutoEvent({title:'Auto check-in',detail:'No new adjustments',metrics,tone:'summary',episode:episodeNumber});
}

function bindUI(){
  ui.playbackButtons.forEach(btn=>{
    btn.addEventListener('click',()=>{
      setPlaybackMode(btn.dataset.speed);
    });
  });
  ui.modeButtons.forEach(btn=>{
    btn.addEventListener('click',()=>{
      setTrainingMode(btn.dataset.mode);
    });
  });
  ui.gridSize.addEventListener('input',()=>{
    updateGridLabel();
    const desiredSize=Math.max(8,(+ui.gridSize.value)|0);
    if(desiredSize!==COLS){
      resetEnvironment(desiredSize,true);
    }
  });
  ui.btnReset.addEventListener('click',()=>resetEnvironment(+ui.gridSize.value,true));
  ui.btnTrain.addEventListener('click',startTraining);
  ui.btnPause.addEventListener('click',stopTraining);
  ui.btnStep.addEventListener('click',async()=>{ await playSingleEpisode(); });
  ui.btnWatch.addEventListener('click',watchSmoothEpisode);
  ui.btnSave.addEventListener('click',saveTrainingToFile);
  ui.btnLoad.addEventListener('click',()=>ui.fileLoader?.click());
  ui.btnLoadModel.addEventListener('click',()=>ui.modelLoader?.click());
  ui.btnClear.addEventListener('click',()=>{
    for(const k in localStorage){
      if(k.includes('tensorflowjs')) localStorage.removeItem(k);
    }
    flash('Cleared local storage');
  });
  ui.autoLogClear?.addEventListener('click',()=>{
    resetAutoLog();
  });
  ui.fileLoader?.addEventListener('change',async ev=>{
    const [file]=ev.target.files||[];
    if(file) await loadTrainingFromFile(file);
    ev.target.value='';
  });
  ui.modelLoader?.addEventListener('change',async ev=>{
    const [file]=ev.target.files||[];
    if(!file){ ev.target.value=''; return; }
    const resume=training;
    if(resume) stopTraining();
    try{
      const text=await file.text();
      const data=JSON.parse(text);
      await applyCheckpointData(data);
      flash('Model loaded');
    }catch(err){
      console.error(err);
      flash('Failed to load model',true);
    }finally{
      ev.target.value='';
      if(resume&&!watching) startTraining();
    }
  });
  ui.algoSelect.addEventListener('change',()=>{
    if(watching) return;
    const wasTraining=training;
    if(wasTraining) stopTraining();
    instantiateAgent(ui.algoSelect.value);
  });
  const updateAndApply=()=>{ updateReadouts(); applyConfigToAgent(); };
  ['gamma','lr','epsStart','epsEnd','epsDecay','batchSize','bufferSize','targetSync','nStep','priorityAlpha','priorityBeta','pgEntropy','acEntropy','acValueCoef','ppoEntropy','ppoClip','ppoLambda','ppoBatch','ppoEpochs','ppoValueCoef']
    .forEach(id=>ui[id]?.addEventListener('input',updateAndApply));
  ui.envCount?.addEventListener('input',()=>{
    updateReadouts();
    applyEnvCountFromUI();
  });
  const rewardIds=['rewardStep','rewardTurn','rewardApproach','rewardRetreat','rewardLoop','rewardRevisit','rewardWall','rewardSelf','rewardTimeout','rewardTrap','rewardSpace','rewardFruit','rewardCompact'];
  const updateRewards=()=>{ updateRewardReadouts(); applyRewardsToEnv(); };
  rewardIds.forEach(id=>ui[id]?.addEventListener('input',updateRewards));
  ui.tabTraining.addEventListener('click',()=>setActiveTab('training'));
  ui.tabGuide.addEventListener('click',()=>setActiveTab('guide'));
  document.querySelectorAll('.card.collapsible').forEach(card=>{
    const toggle=card.querySelector('.collapse-toggle');
    const body=card.querySelector('.card-body');
    if(!toggle||!body) return;
    const collapseLabel=toggle.dataset.labelCollapse||toggle.getAttribute('aria-label')||'Collapse panel';
    const expandLabel=toggle.dataset.labelExpand||collapseLabel;
    const applyState=collapsed=>{
      card.classList.toggle('collapsed',collapsed);
      body.hidden=collapsed;
      toggle.setAttribute('aria-expanded',(!collapsed).toString());
      toggle.setAttribute('aria-label',collapsed?expandLabel:collapseLabel);
      toggle.setAttribute('title',collapsed?'Expand panel':'Collapse panel');
    };
    toggle.addEventListener('click',()=>{
      const collapsed=!card.classList.contains('collapsed');
      applyState(collapsed);
    });
    applyState(card.classList.contains('collapsed'));
  });
  updateReadouts();
  updateGridLabel();
  applyRewardsToEnv();
  updateControlAvailability();
  setTrainingMode(trainingMode);
  updateAutoLogVisibility();
}
function setActiveTab(tab){
  const showGuide=tab==='guide';
  ui.tabTraining.classList.toggle('active',!showGuide);
  ui.tabGuide.classList.toggle('active',showGuide);
  ui.trainingView.classList.toggle('hidden',showGuide);
  ui.guideView.classList.toggle('hidden',!showGuide);
}
function updateGridLabel(){
  const val=+ui.gridSize.value;
  ui.gridLabel.textContent=`${val}×${val}`;
}
function updateControlAvailability(){
  if(ui.btnStep){
    ui.btnStep.disabled=trainingMode==='auto'||envCount>1;
  }
}
function createContextSlot(index,state){
  return {
    envIndex:index,
    state:Float32Array.from(state),
    totalReward:0,
    fruits:0,
    steps:0,
    needsReset:false,
  };
}
function seedContexts(forceReset=true){
  if(!vecEnv) return;
  const states=forceReset?vecEnv.resetAll():vecEnv.envs.map(env=>Float32Array.from(env.getState()));
  contexts=states.map((state,idx)=>createContextSlot(idx,state));
  env=vecEnv.getEnv(renderIndex)||vecEnv.getEnv(0);
  if(env) setImmediateState(env);
}
function ensureContextPool(){
  if(!vecEnv) return;
  if(contexts.length!==envCount){
    seedContexts(true);
  }
}
function reconfigureEnvironment({count=envCount,size=COLS,force=false}={}){
  let desiredCount=Math.max(1,count|0);
  if(trainingMode==='auto'){
    desiredCount=Math.max(12,desiredCount);
  }
  const desiredSize=Math.max(8,(+size)|0);
  const needInit=!vecEnv;
  const changedCount=desiredCount!==envCount;
  const changedSize=force||desiredSize!==COLS||needInit;
  envCount=desiredCount;
  if(!vecEnv){
    vecEnv=new VecSnakeEnv(envCount,{cols:desiredSize,rows:desiredSize,rewardConfig});
  }else if(changedCount||changedSize){
    vecEnv.configure({count:envCount,cols:desiredSize,rows:desiredSize,rewardConfig});
  }else{
    vecEnv.setRewardConfig(rewardConfig);
  }
  renderIndex=Math.min(renderIndex,envCount-1);
  env=vecEnv.getEnv(renderIndex)||vecEnv.getEnv(0);
  COLS=desiredSize;
  ROWS=desiredSize;
  CELL=board.width/COLS;
  stateDim=env?.getState()?.length||stateDim;
  seedContexts(true);
  agent?.setEnvCount?.(envCount);
  renderTick=0;
  updateControlAvailability();
  if(ui.envCount && ui.envCount.value!==`${envCount}`){
    ui.envCount.value=`${envCount}`;
  }
  updateBadgeMetrics();
}
function resetEnvironment(size=COLS,force=false){
  const wasTraining=training;
  if(wasTraining) stopTraining();
  reconfigureEnvironment({size,force:true});
  if(wasTraining&&!watching) startTraining();
}
function applyEnvCountFromUI(){
  const desired=Math.max(1,+ui.envCount.value||1);
  if(desired===envCount) return;
  const wasTraining=training;
  if(wasTraining) stopTraining();
  reconfigureEnvironment({count:desired,size:+ui.gridSize.value,force:true});
  if(wasTraining&&!watching) startTraining();
}
function setTrainingMode(mode){
  let next=mode==='auto'?'auto':'manual';
  const wasTraining=training;
  const prevMode=trainingMode;
  if(next==='auto' && agent?.kind!=='dqn'){
    flash('Auto mode requires a DQN agent',true);
    next='manual';
  }
  if(wasTraining) stopTraining();
  trainingMode=next;
  ui.modeButtons.forEach(btn=>btn.classList.toggle('active',btn.dataset.mode===trainingMode));
  if(trainingMode==='auto'){
    const firstActivation=prevMode!=='auto';
    autoPilot=new BrowserAutoPilot({rewardConfig:{...rewardConfig}});
    autoPilot.setAgent(agent);
    const desiredCount=Math.max(12,envCount);
    ui.envCount.value=`${desiredCount}`;
    if(firstActivation){
      ui.gridSize.value='10';
      updateGridLabel();
      reconfigureEnvironment({count:desiredCount,size:10,force:true});
    }else{
      reconfigureEnvironment({count:desiredCount,size:+ui.gridSize.value,force:true});
    }
    updateReadouts();
    const stageIdx=autoPilot.boardStages.findIndex(stage=>stage.size===COLS);
    if(stageIdx>=0) autoPilot.stageIndex=stageIdx;
    lastAutoMetrics=null;
    lastAutoSummaryEpisode=autoPilot?.episode||0;
    autoPilot.lastEvaluationEpisode=autoPilot.episode||0;
    if(firstActivation){
      resetAutoLog();
      updateAutoLogVisibility();
      logAutoEvent({
        title:'Auto mode activated',
        detail:`${envCount} environments • ${COLS}×${ROWS}`,
        tone:'info',
        episode:autoPilot?.episode||0,
      });
    }else{
      updateAutoLogVisibility();
    }
    ui.envCount.disabled=true;
  }else{
    autoPilot=null;
    ui.envCount.disabled=agent?.kind!=='dqn';
    lastAutoMetrics=null;
    lastAutoSummaryEpisode=0;
    updateAutoLogVisibility();
  }
  if(trainingMode==='auto') ui.envCount.disabled=true;
  updateControlAvailability();
  updateReadouts();
  if(wasTraining&&!watching) startTraining();
}
function setPlaybackMode(mode){
  if(!playbackModes[mode]) mode='cinematic';
  playbackMode=mode;
  ui.playbackButtons.forEach(btn=>{
    btn.classList.toggle('active',btn.dataset.speed===mode);
  });
  ui.playbackLabel.textContent=playbackModes[mode].label;
}
function applyConfigToAgent(){
  if(!agent) return;
  const shared={
    gamma:+ui.gamma.value,
    lr:+ui.lr.value,
  };
  agent.setEnvCount?.(envCount);
  agent.setGamma(shared.gamma);
  agent.setLearningRate(shared.lr);
  if(agent.kind==='dqn'){
    agent.setEpsilonSchedule?.({
      start:+ui.epsStart.value,
      end:+ui.epsEnd.value,
      decay:+ui.epsDecay.value,
    });
    agent.batch=+ui.batchSize.value;
    agent.buffer.setCapacity(+ui.bufferSize.value);
    agent.buffer.setAlpha(+ui.priorityAlpha.value);
    agent.buffer.setBeta(+ui.priorityBeta.value);
    agent.setNStep(+ui.nStep.value);
    targetSyncSteps=+ui.targetSync.value||2000;
  }else if(agent.kind==='policy'){
    agent.setEntropy(+ui.pgEntropy.value);
    targetSyncSteps=Infinity;
  }else if(agent.kind==='a2c'){
    agent.setEntropy(+ui.acEntropy.value);
    agent.setValueCoef(+ui.acValueCoef.value);
    targetSyncSteps=Infinity;
  }else if(agent.kind==='ppo'){
    agent.setEntropy(+ui.ppoEntropy.value);
    agent.setValueCoef(+ui.ppoValueCoef.value);
    agent.setClip(+ui.ppoClip.value);
    agent.setLambda(+ui.ppoLambda.value);
    agent.setBatch(+ui.ppoBatch.value);
    agent.setEpochs(+ui.ppoEpochs.value);
    targetSyncSteps=Infinity;
  }
  updateBadgeMetrics();
}
function updateReadouts(){
  updateBadgeMetrics();
  updateRewardReadouts();
}
function updateBadgeMetrics(){
  ui.gammaReadout.textContent=(+ui.gamma.value).toFixed(3);
  ui.gammaBadge.textContent=(+ui.gamma.value).toFixed(3);
  ui.lrReadout.textContent=(+ui.lr.value).toFixed(4);
  ui.lrBadge.textContent=(+ui.lr.value).toFixed(4);
  if(ui.envCountReadout){
    ui.envCountReadout.textContent=`${(+ui.envCount.value)|0}`;
  }
  if(agent?.kind==='dqn'){
    ui.epsReadout.textContent=(agent.epsilon??1).toFixed(2);
  }else{
    ui.epsReadout.textContent='—';
  }
  ui.epsStartReadout.textContent=(+ui.epsStart.value).toFixed(2);
  ui.epsEndReadout.textContent=(+ui.epsEnd.value).toFixed(2);
  ui.epsDecayReadout.textContent=`${(+ui.epsDecay.value)|0}`;
  ui.batchReadout.textContent=`${(+ui.batchSize.value)|0}`;
  ui.bufferReadout.textContent=`${(+ui.bufferSize.value)|0}`;
  ui.targetSyncReadout.textContent=`${(+ui.targetSync.value)|0}`;
  ui.nStepReadout.textContent=`${(+ui.nStep.value)|0}`;
  ui.alphaReadout.textContent=(+ui.priorityAlpha.value).toFixed(2);
  ui.betaReadout.textContent=(+ui.priorityBeta.value).toFixed(2);
  ui.pgEntropyReadout.textContent=(+ui.pgEntropy.value).toFixed(3);
  ui.acEntropyReadout.textContent=(+ui.acEntropy.value).toFixed(3);
  ui.acValueCoefReadout.textContent=(+ui.acValueCoef.value).toFixed(2);
  ui.ppoEntropyReadout.textContent=(+ui.ppoEntropy.value).toFixed(3);
  ui.ppoClipReadout.textContent=(+ui.ppoClip.value).toFixed(2);
  ui.ppoLambdaReadout.textContent=(+ui.ppoLambda.value).toFixed(2);
  ui.ppoBatchReadout.textContent=`${(+ui.ppoBatch.value)|0}`;
  ui.ppoEpochsReadout.textContent=`${(+ui.ppoEpochs.value)|0}`;
  ui.ppoValueCoefReadout.textContent=(+ui.ppoValueCoef.value).toFixed(2);
}
function updateRewardReadouts(){
  if(!ui.rewardStep) return;
  ui.rewardStepReadout.textContent=(+ui.rewardStep.value).toFixed(3);
  ui.rewardTurnReadout.textContent=(+ui.rewardTurn.value).toFixed(3);
  ui.rewardApproachReadout.textContent=(+ui.rewardApproach.value).toFixed(3);
  ui.rewardRetreatReadout.textContent=(+ui.rewardRetreat.value).toFixed(3);
  ui.rewardLoopReadout.textContent=(+ui.rewardLoop.value).toFixed(2);
  ui.rewardRevisitReadout.textContent=(+ui.rewardRevisit.value).toFixed(3);
  ui.rewardWallReadout.textContent=(+ui.rewardWall.value).toFixed(1);
  ui.rewardSelfReadout.textContent=(+ui.rewardSelf.value).toFixed(1);
  ui.rewardTimeoutReadout.textContent=(+ui.rewardTimeout.value).toFixed(1);
  ui.rewardTrapReadout.textContent=(+ui.rewardTrap.value).toFixed(2);
  ui.rewardSpaceReadout.textContent=(+ui.rewardSpace.value).toFixed(2);
  ui.rewardFruitReadout.textContent=(+ui.rewardFruit.value).toFixed(1);
  ui.rewardCompactReadout.textContent=(+ui.rewardCompact.value).toFixed(3);
}
function getRewardConfigFromUI(){
  return {
    stepPenalty:+ui.rewardStep.value,
    turnPenalty:+ui.rewardTurn.value,
    approachBonus:+ui.rewardApproach.value,
    retreatPenalty:+ui.rewardRetreat.value,
    loopPenalty:+ui.rewardLoop.value,
    revisitPenalty:+ui.rewardRevisit.value,
    wallPenalty:+ui.rewardWall.value,
    selfPenalty:+ui.rewardSelf.value,
    timeoutPenalty:+ui.rewardTimeout.value,
    trapPenalty:+ui.rewardTrap.value,
    spaceGainBonus:+ui.rewardSpace.value,
    fruitReward:+ui.rewardFruit.value,
    compactWeight:+ui.rewardCompact.value,
  };
}
function applyRewardsToEnv(){
  rewardConfig=getRewardConfigFromUI();
  vecEnv?.setRewardConfig(rewardConfig);
  env=vecEnv?.getEnv(renderIndex)||env;
  autoPilot?.setRewardConfig?.({...rewardConfig});
}
function applyRewardConfigToUI(config={}){
  if(config.stepPenalty!==undefined) ui.rewardStep.value=config.stepPenalty;
  if(config.turnPenalty!==undefined) ui.rewardTurn.value=config.turnPenalty;
  if(config.approachBonus!==undefined) ui.rewardApproach.value=config.approachBonus;
  if(config.retreatPenalty!==undefined) ui.rewardRetreat.value=config.retreatPenalty;
  if(config.loopPenalty!==undefined) ui.rewardLoop.value=config.loopPenalty;
  if(config.revisitPenalty!==undefined) ui.rewardRevisit.value=config.revisitPenalty;
  if(config.wallPenalty!==undefined) ui.rewardWall.value=config.wallPenalty;
  if(config.selfPenalty!==undefined) ui.rewardSelf.value=config.selfPenalty;
  if(config.timeoutPenalty!==undefined) ui.rewardTimeout.value=config.timeoutPenalty;
  if(config.trapPenalty!==undefined) ui.rewardTrap.value=config.trapPenalty;
  if(config.spaceGainBonus!==undefined) ui.rewardSpace.value=config.spaceGainBonus;
  if(config.fruitReward!==undefined) ui.rewardFruit.value=config.fruitReward;
  if(config.compactWeight!==undefined) ui.rewardCompact.value=config.compactWeight;
  updateRewardReadouts();
  applyRewardsToEnv();
}
class BrowserAutoPilot{
  constructor({rewardConfig={}}={}){
    this.history=[];
    this.lossHistory=[];
    this.episode=0;
    this.rewardConfig={...rewardConfig};
    this.boardStages=[
      {size:10,threshold:0},
      {size:14,threshold:60},
      {size:18,threshold:120},
      {size:20,threshold:200},
    ];
    this.stageIndex=0;
    this.lastAdjust={};
    this.bestFruit=0;
    this.agent=null;
    this.evaluationInterval=50;
    this.minEpisodesForAdjust=200;
    this.lastEvaluationEpisode=0;
  }
  setAgent(agent){
    this.agent=agent;
  }
  setRewardConfig(cfg={}){
    this.rewardConfig={...cfg};
  }
  getRewardConfig(){
    return {...this.rewardConfig};
  }
  recordEpisode({
    fruits=0,
    reward=0,
    steps=0,
    loss=null,
    loopHits=0,
    revisitPenalty=0,
    crash=null,
    timeToFruitTotal=0,
    timeToFruitCount=0,
    rewardBreakdown=null,
  }={}){
    this.history.push({
      fruits,
      reward,
      steps,
      loopHits,
      revisitPenalty,
      crash,
      timeToFruitTotal,
      timeToFruitCount,
      breakdown:rewardBreakdown?{...rewardBreakdown}:null,
    });
    if(this.history.length>6000) this.history.shift();
    if(loss!==null && loss!==undefined){
      this.lossHistory.push(loss);
      if(this.lossHistory.length>6000) this.lossHistory.shift();
    }
    this.episode++;
  }
  _canAdjust(key,cooldown=500){
    const last=this.lastAdjust[key]??-Infinity;
    if(this.episode-last<cooldown) return false;
    this.lastAdjust[key]=this.episode;
    return true;
  }
  _averageBreakdown(window=200){
    const recent=this.history.slice(-window).filter(item=>item.breakdown);
    if(!recent.length) return null;
    const totals=Object.fromEntries(REWARD_COMPONENT_KEYS.map(key=>[key,0]));
    recent.forEach(item=>{
      const data=item.breakdown;
      REWARD_COMPONENT_KEYS.forEach(key=>{
        totals[key]+=data[key]??0;
      });
    });
    const scale=1/recent.length;
    REWARD_COMPONENT_KEYS.forEach(key=>{
      totals[key]*=scale;
    });
    return totals;
  }
  getMetrics(){
    const fruits=this.history.map(item=>item.fruits);
    const ma100=movingAverage(fruits,100);
    const ma500=movingAverage(fruits,500);
    const prev100=movingAverage(fruits,100,100);
    const fruitSlope=ma100-prev100;
    const improvement2000=movingAverage(fruits,2000)-movingAverage(fruits,2000,2000);
    const stepsHist=this.history.map(item=>item.steps||0);
    const avgEpisodeLen100=movingAverage(stepsHist,100);
    this.bestFruit=Math.max(this.bestFruit,ma100||0);
    const regression=this.bestFruit>0 && ma100<this.bestFruit*0.75;
    const window500=this.history.slice(-500);
    const totalSteps500=window500.reduce((sum,item)=>sum+(item.steps||0),0);
    const loopHits500=window500.reduce((sum,item)=>sum+(item.loopHits||0),0);
    const revisitPenalty500=window500.reduce((sum,item)=>sum+(item.revisitPenalty||0),0);
    const crashSelfEpisodes=window500.filter(item=>item.crash==='self').length;
    const timeToFruitTotal=window500.reduce((sum,item)=>sum+(item.timeToFruitTotal||0),0);
    const timeToFruitCount=window500.reduce((sum,item)=>sum+(item.timeToFruitCount||0),0);
    const loopHitRate=totalSteps500>0?loopHits500/totalSteps500:0;
    const revisitRate=totalSteps500>0?revisitPenalty500/Math.max(1,totalSteps500):0;
    const crashRateSelf=window500.length?crashSelfEpisodes/window500.length:0;
    const timeToFruitAvg=timeToFruitCount>0?timeToFruitTotal/timeToFruitCount:0;
    const lossValues=this.lossHistory.slice(-200);
    const lossMean=lossValues.length?lossValues.reduce((a,b)=>a+b,0)/lossValues.length:0;
    const lossStd=stddev(lossValues);
    const lossRatio=lossMean>0?lossStd/lossMean:0;
    return {
      maFruit100:ma100,
      maFruit500:ma500,
      fruitSlope,
      improvement2000,
      regression,
      lossMean,
      lossStd,
      lossRatio,
      avgEpisodeLen100,
      loopHitRate,
      revisitRate,
      crashRateSelf,
      timeToFruitAvg,
    };
  }
  maybeAdjust({agent}={}){
    const actor=agent||this.agent;
    const metrics=this.getMetrics();
    const adjustments=[];
    const nextStage=this.boardStages[this.stageIndex+1];
    if(nextStage && metrics.maFruit500>nextStage.threshold && this._canAdjust('board',200)){
      this.stageIndex++;
      adjustments.push({type:'board',size:this.boardStages[this.stageIndex].size});
    }
    if(!actor||actor.kind!=='dqn'){
      return {adjustments,metrics};
    }
    if(this.episode<this.minEpisodesForAdjust){
      return {adjustments,metrics};
    }
    if(this.episode-this.lastEvaluationEpisode<this.evaluationInterval){
      return {adjustments,metrics};
    }
    this.lastEvaluationEpisode=this.episode;
    const breakdownAvg=this._averageBreakdown(240);
    if(metrics.fruitSlope<=0 && metrics.improvement2000<2 && this._canAdjust('epsilon-up',500)){
      const newEnd=clamp(actor.epsEnd+0.03,0.01,0.3);
      const newDecay=clamp(actor.epsDecay*1.2,5000,200000);
      actor.setEpsilonSchedule?.({end:newEnd,decay:newDecay});
      adjustments.push({type:'epsilon',end:newEnd,decay:newDecay,reason:'stagnation'});
    }
    if(metrics.regression && this._canAdjust('regression',800)){
      const newEnd=clamp(actor.epsEnd+0.02,0.01,0.3);
      actor.setEpsilonSchedule?.({end:newEnd});
      const newLr=Math.max(0.0002,actor.lr*0.8);
      actor.setLearningRate(newLr);
      adjustments.push({type:'lr',value:newLr,reason:'regression'});
    }else if(metrics.fruitSlope>0 && actor.epsEnd>0.12 && this._canAdjust('epsilon-down',800)){
      const newEnd=clamp(actor.epsEnd-0.02,0.01,0.3);
      const newDecay=clamp(actor.epsDecay*0.9,5000,200000);
      actor.setEpsilonSchedule?.({end:newEnd,decay:newDecay});
      adjustments.push({type:'epsilon',end:newEnd,decay:newDecay,reason:'recovery'});
    }
    if(metrics.lossRatio>0.85 && this._canAdjust('lr-down',1000)){
      const newLr=Math.max(0.0002,actor.lr*0.85);
      actor.setLearningRate(newLr);
      adjustments.push({type:'lr',value:newLr,reason:'loss_ratio'});
    }else if(metrics.lossRatio<0.3 && this._canAdjust('lr-up',1200)){
      const newLr=Math.min(0.0005,actor.lr*1.05);
      actor.setLearningRate(newLr);
      adjustments.push({type:'lr',value:newLr,reason:'recover'});
    }
    this._adjustRewards(actor,metrics,adjustments,breakdownAvg);
    return {adjustments,metrics};
  }
  _adjustRewards(actor,metrics,adjustments,breakdownAvg){
    if(!metrics) return;
    const rewardConfig=this.rewardConfig||{};
    if(metrics.loopHitRate>0.01 && metrics.fruitSlope<=0 && this._canAdjust('reward-loop',500)){
      rewardConfig.loopPenalty=clamp((rewardConfig.loopPenalty??0.5)+0.05,0,1);
      rewardConfig.compactWeight=0;
      adjustments.push({type:'reward',key:'loopPenalty',value:rewardConfig.loopPenalty,reason:'loop_penalty'});
    }
    if(metrics.revisitRate>0.01 && this._canAdjust('reward-revisit',500)){
      rewardConfig.revisitPenalty=clamp((rewardConfig.revisitPenalty??0.05)+0.005,0,0.1);
      const newEnd=clamp((actor?.epsEnd??0.12)+0.02,0.01,0.3);
      actor?.setEpsilonSchedule?.({end:newEnd});
      adjustments.push({type:'reward',key:'revisitPenalty',value:rewardConfig.revisitPenalty,reason:'revisit_penalty'});
      adjustments.push({type:'epsilon',end:newEnd,reason:'revisit_penalty'});
    }
    if(metrics.crashRateSelf>0.4 && this._canAdjust('reward-self',500)){
      rewardConfig.selfPenalty=clamp((rewardConfig.selfPenalty??25.5)+1,0,30);
      rewardConfig.turnPenalty=clamp((rewardConfig.turnPenalty??0.001)-0.0002,0,0.02);
      adjustments.push({type:'reward',key:'selfPenalty',value:rewardConfig.selfPenalty,reason:'self_penalty'});
    }
    let approachAdjusted=false;
    let retreatAdjusted=false;
    if(metrics.timeToFruitAvg>200 && metrics.loopHitRate<0.005 && metrics.revisitRate<0.005 && this._canAdjust('reward-fruit',500)){
      rewardConfig.approachBonus=clamp((rewardConfig.approachBonus??0.03)+0.005,0,0.1);
      rewardConfig.retreatPenalty=clamp((rewardConfig.retreatPenalty??0.03)+0.005,0,0.1);
      adjustments.push({type:'reward',key:'approachBonus',value:rewardConfig.approachBonus,reason:'slow_fruit'});
      adjustments.push({type:'reward',key:'retreatPenalty',value:rewardConfig.retreatPenalty,reason:'slow_fruit'});
      approachAdjusted=true;
      retreatAdjusted=true;
    }
    if(breakdownAvg){
      const avgFruit=breakdownAvg.fruitReward??0;
      const avgStep=breakdownAvg.stepPenalty??0;
      const avgRetreat=breakdownAvg.retreatPenalty??0;
      const avgApproach=breakdownAvg.approachBonus??0;
      if(avgStep<0 && Math.abs(avgStep)>Math.max(0.5,Math.abs(avgFruit))*1.3 && this._canAdjust('reward-step-down',900)){
        rewardConfig.stepPenalty=clamp((rewardConfig.stepPenalty??0.01)*0.9,0.001,0.05);
        adjustments.push({type:'reward',key:'stepPenalty',value:rewardConfig.stepPenalty,reason:'step_drag'});
      }
      if(!retreatAdjusted && Math.abs(avgRetreat)>(Math.abs(avgApproach)+0.5) && this._canAdjust('reward-retreat-down',900)){
        rewardConfig.retreatPenalty=Math.max(0,(rewardConfig.retreatPenalty??0.03)-0.005);
        adjustments.push({type:'reward',key:'retreatPenalty',value:rewardConfig.retreatPenalty,reason:'retreat_load'});
      }
      if(avgFruit<3 && metrics.timeToFruitAvg>160 && this._canAdjust('reward-fruit-extra',1200)){
        rewardConfig.fruitReward=clamp((rewardConfig.fruitReward??10)+1,0,30);
        adjustments.push({type:'reward',key:'fruitReward',value:rewardConfig.fruitReward,reason:'fruit_support'});
      }
      if(!approachAdjusted && avgApproach<1 && metrics.timeToFruitAvg>150 && this._canAdjust('reward-approach-boost',1200)){
        rewardConfig.approachBonus=clamp((rewardConfig.approachBonus??0.03)+0.005,0,0.1);
        adjustments.push({type:'reward',key:'approachBonus',value:rewardConfig.approachBonus,reason:'fruit_support'});
      }
    }
    this.rewardConfig={...rewardConfig};
  }
}
function updateAdvancedVisibility(){
  const type=AGENT_PRESETS[currentAlgoKey]?.type||'dqn';
  Object.entries(ui.advancedSections).forEach(([key,el])=>{
    if(!el) return;
    el.classList.toggle('hidden',key!==type);
  });
}
function instantiateAgent(key,opts={}){
  currentAlgoKey=AGENT_PRESETS[key]?key:'dueling';
  ui.algoSelect.value=currentAlgoKey;
  const preset=AGENT_PRESETS[currentAlgoKey];
  if(!opts.useCurrentUI){
    applyPresetToUI(preset.defaults);
  }
  agent=preset.create(stateDim,actionDim,{
    gamma:+ui.gamma.value,
    lr:+ui.lr.value,
    epsStart:+ui.epsStart.value,
    epsEnd:+ui.epsEnd.value,
    epsDecay:+ui.epsDecay.value,
    batch:+ui.batchSize.value,
    bufferSize:+ui.bufferSize.value,
    priorityAlpha:+ui.priorityAlpha.value,
    priorityBeta:+ui.priorityBeta.value,
    nStep:+ui.nStep.value,
    targetSync:+ui.targetSync.value,
    entropy:+ui.pgEntropy.value,
    valueCoef:+ui.acValueCoef.value,
    clip:+ui.ppoClip.value,
    lambda:+ui.ppoLambda.value,
    batch:+ui.ppoBatch.value,
    epochs:+ui.ppoEpochs.value,
    learnRepeats:preset.defaults.learnRepeats,
    layers:preset.defaults.layers,
    dueling:preset.defaults.dueling,
    double:preset.defaults.double,
  });
  agent.learnRepeats=preset.defaults.learnRepeats??agent.learnRepeats??1;
  targetSyncSteps=agent.kind==='dqn'? (+ui.targetSync.value||2000):Infinity;
  updateAdvancedVisibility();
  ui.algoBadge.textContent=preset.badge||preset.label;
  ui.algoDescription.textContent=preset.description;
  updateBadgeMetrics();
  resetTrainingStats();
  if(agent.kind!=='dqn' && trainingMode==='auto'){
    setTrainingMode('manual');
  }
  if(agent.kind!=='dqn'){
    ui.envCount.value='1';
    ui.envCount.disabled=true;
    reconfigureEnvironment({count:1,size:+ui.gridSize.value,force:true});
  }else{
    ui.envCount.disabled=false;
    const desiredCount=Math.max(1,+ui.envCount.value||envCount);
    reconfigureEnvironment({count:desiredCount,size:+ui.gridSize.value,force:true});
  }
  autoPilot?.setAgent?.(agent);
  updateControlAvailability();
  updateReadouts();
}
function applyPresetToUI(config){
  if(config.gamma!==undefined) ui.gamma.value=config.gamma;
  if(config.lr!==undefined) ui.lr.value=config.lr;
  if(config.epsStart!==undefined) ui.epsStart.value=config.epsStart;
  if(config.epsEnd!==undefined) ui.epsEnd.value=config.epsEnd;
  if(config.epsDecay!==undefined) ui.epsDecay.value=config.epsDecay;
  if(config.batch!==undefined) ui.batchSize.value=config.batch;
  if(config.bufferSize!==undefined) ui.bufferSize.value=config.bufferSize;
  if(config.targetSync!==undefined) ui.targetSync.value=config.targetSync;
  if(config.nStep!==undefined) ui.nStep.value=config.nStep;
  if(config.priorityAlpha!==undefined) ui.priorityAlpha.value=config.priorityAlpha;
  if(config.priorityBeta!==undefined) ui.priorityBeta.value=config.priorityBeta;
  if(config.entropy!==undefined){
    ui.pgEntropy.value=config.entropy;
    ui.acEntropy.value=config.entropy;
    ui.ppoEntropy.value=config.entropy;
  }
  if(config.valueCoef!==undefined){
    ui.acValueCoef.value=config.valueCoef;
    ui.ppoValueCoef.value=config.valueCoef;
  }
  if(config.clip!==undefined) ui.ppoClip.value=config.clip;
  if(config.lambda!==undefined) ui.ppoLambda.value=config.lambda;
  if(config.batch!==undefined) ui.ppoBatch.value=config.batch;
  if(config.epochs!==undefined) ui.ppoEpochs.value=config.epochs;
  updateReadouts();
}
function resetTrainingStats(){
  episode=0;
  totalSteps=0;
  bestLen=0;
  rwHist.length=0;
  fruitHist.length=0;
  lossHist.length=0;
  rewardTelemetry.reset();
  updateStatsUI();
  updateRewardTelemetryUI();
  renderTick=0;
  contexts.forEach(ctx=>ctx.needsReset=true);
  if(autoPilot){
    autoPilot.history.length=0;
    autoPilot.lossHistory.length=0;
    autoPilot.episode=0;
    autoPilot.bestFruit=0;
    autoPilot.lastAdjust={};
    autoPilot.lastEvaluationEpisode=0;
    autoPilot.rewardConfig={...rewardConfig};
  }
  lastAutoMetrics=null;
  lastAutoSummaryEpisode=0;
}
function updateStatsUI(){
  ui.kEpisodes.textContent=episode;
  ui.kAvgRw.textContent=avg(rwHist,100).toFixed(2);
  ui.kBest.textContent=bestLen;
  ui.kFruitRate.textContent=avg(fruitHist,100).toFixed(2);
}
function updateRewardTelemetryUI(){
  if(!ui.rewardTelemetryBody) return;
  const {rows,total}=rewardTelemetry.summary();
  const frag=document.createDocumentFragment();
  const valueClass=value=>{
    if(value>1e-3) return 'positive';
    if(value<-1e-3) return 'negative';
    return 'neutral';
  };
  rows.forEach(row=>{
    const tr=document.createElement('tr');
    const lastClass=valueClass(row.last);
    const avgClass=valueClass(row.avg100);
    const trendClass=valueClass(row.trend);
    tr.innerHTML=`
      <td>${row.label}</td>
      <td class="mono ${lastClass}">${formatMetric(row.last,2)}</td>
      <td class="mono ${avgClass}">${formatMetric(row.avg100,2)}</td>
      <td class="mono ${avgClass}">${formatMetric(row.avg500,2)}</td>
      <td class="mono share">${formatPercent(row.share,1)}</td>
      <td class="mono trend ${trendClass}">${formatSigned(row.trend,2)}</td>
    `;
    frag.appendChild(tr);
  });
  ui.rewardTelemetryBody.innerHTML='';
  ui.rewardTelemetryBody.appendChild(frag);
  if(ui.rewardTelemetrySummary){
    const netClass=valueClass(total.avg100);
    const trendClass=valueClass(total.trend);
    ui.rewardTelemetrySummary.textContent=`${formatMetric(total.avg100,2)} (trend ${formatSigned(total.trend,2)})`;
    ui.rewardTelemetrySummary.className=`mono ${netClass}`;
    ui.rewardTelemetrySummary.dataset.trend=trendClass;
  }
}
function flash(message,danger=false){
  ui.trainState.textContent=message;
  ui.trainState.style.background=danger?'var(--danger)':'#1a1f46';
  ui.trainState.style.borderColor=danger?'#ff8da4':'#2a2f61';
  setTimeout(()=>{
    ui.trainState.textContent=watching?'watching':(training?'training':'idle');
    ui.trainState.style.background='#1a1f46';
    ui.trainState.style.borderColor='#2a2f61';
  },1200);
}

/* ---------------- Training loop ---------------- */
async function finalizeContextEpisode(ctx,envIndex){
  agent.drainPending?.(envIndex);
  const loss=await agent.finishEpisode?.(ctx);
  if(loss!==null && loss!==undefined){
    lossHist.push(loss);
    if(lossHist.length>1000) lossHist.shift();
  }
  episode++;
  rwHist.push(ctx.totalReward);
  if(rwHist.length>1000) rwHist.shift();
  fruitHist.push(ctx.fruits);
  if(fruitHist.length>1000) fruitHist.shift();
  const envRef=vecEnv.getEnv(envIndex);
  if(envRef) bestLen=Math.max(bestLen,envRef.snake.length);
  const breakdown=envRef?.getEpisodeBreakdown?.();
  const loopHits=envRef?.loopHits??0;
  const revisitPenalty=envRef?.revisitAccum??0;
  const crashType=envRef?.lastCrash??null;
  const timeToFruitTotal=envRef?.timeToFruitAccum??0;
  const timeToFruitCount=envRef?.timeToFruitCount??0;
  updateStatsUI();
  rewardTelemetry.record(breakdown);
  updateRewardTelemetryUI();
  const latestLoss=lossHist.length?lossHist[lossHist.length-1]:null;
  let adjustments=[];
  if(trainingMode==='auto' && autoPilot){
    autoPilot.setAgent(agent);
    autoPilot.recordEpisode({
      fruits:ctx.fruits,
      reward:ctx.totalReward,
      steps:ctx.steps,
      loss:latestLoss,
      loopHits,
      revisitPenalty,
      crash:crashType,
      timeToFruitTotal,
      timeToFruitCount,
      rewardBreakdown:breakdown,
    });
    const res=autoPilot.maybeAdjust({agent});
    const metrics=res?.metrics||null;
    const autoEpisode=autoPilot?.episode||0;
    if(metrics) lastAutoMetrics=metrics;
    if(res?.adjustments?.length){
      adjustments=res.adjustments.map(adj=>({
        ...adj,
        metrics,
        episode:autoEpisode,
      }));
      lastAutoSummaryEpisode=autoEpisode;
    }else if(metrics && autoEpisode-lastAutoSummaryEpisode>=200){
      logAutoSummary(metrics,autoEpisode);
      lastAutoSummaryEpisode=autoEpisode;
    }
  }
  ctx.totalReward=0;
  ctx.fruits=0;
  ctx.steps=0;
  ctx.needsReset=true;
  ctx.state=null;
  return adjustments;
}
async function applyAutoAdjustments(adjustments){
  if(!Array.isArray(adjustments)||!adjustments.length) return;
  let nextBoard=null;
  let rewardAdjusted=false;
  adjustments.forEach(adj=>{
    if(adj.type==='board'){
      nextBoard=adj.size;
    }else if(adj.type==='reward'){
      rewardAdjusted=true;
    }
  });
  if(nextBoard){
    ui.gridSize.value=`${nextBoard}`;
    updateGridLabel();
    reconfigureEnvironment({size:nextBoard,force:true});
    flash(`Curriculum: ${nextBoard}×${nextBoard}`);
  }
  if(rewardAdjusted){
    const cfg=autoPilot?.getRewardConfig?.()||{...rewardConfig};
    applyRewardConfigToUI(cfg);
  }
  if(agent?.kind==='dqn'){
    ui.epsStart.value=agent.epsStart.toFixed(2);
    ui.epsEnd.value=agent.epsEnd.toFixed(2);
    ui.epsDecay.value=`${Math.round(agent.epsDecay)}`;
    ui.lr.value=agent.lr.toFixed(4);
  }
  updateReadouts();
  logAutoAdjustments(adjustments);
}
async function performVectorStep(mode){
  ensureContextPool();
  if(!contexts.length) return false;
  contexts.forEach(ctx=>{
    if(ctx.needsReset || !ctx.state){
      const state=vecEnv.resetEnv(ctx.envIndex);
      ctx.state=Float32Array.from(state);
      ctx.totalReward=0;
      ctx.fruits=0;
      ctx.steps=0;
      ctx.needsReset=false;
      if(ctx.envIndex===renderIndex){
        env=vecEnv.getEnv(renderIndex)||env;
        if(env) setImmediateState(env);
      }
    }
  });
  env=vecEnv.getEnv(renderIndex)||env;
  const displayEnv=env;
  const shouldRender=(renderTick%mode.renderEvery===0);
  let before=null;
  if(shouldRender && displayEnv){
    before=snapshotEnv(displayEnv);
  }
  const actions=contexts.map(ctx=>agent.act(ctx.state));
  const {nextStates,rewards,dones,ateFruit}=vecEnv.step(actions);
  renderTick++;
  if(shouldRender && displayEnv){
    const after=snapshotEnv(displayEnv);
    enqueueRenderFrame(before,after,mode.frameMs);
    await waitForRenderCapacity(mode.queueTarget);
  }
  const pendingAdjustments=[];
  for(let i=0;i<contexts.length;i++){
    const ctx=contexts[i];
    const reward=rewards[i];
    const nextState=nextStates[i];
    const done=dones[i];
    const ate=ateFruit[i];
    if(agent.kind==='dqn'){
      agent.recordTransition(i,ctx.state,actions[i],reward,nextState,done);
    }else{
      agent.recordTransition(ctx.state,actions[i],reward,nextState,done);
    }
    ctx.state=nextState;
    ctx.totalReward+=reward;
    if(ate||reward>1) ctx.fruits++;
    ctx.steps++;
    totalSteps++;
    if(done){
      const adjustments=await finalizeContextEpisode(ctx,i);
      pendingAdjustments.push(...adjustments);
    }
  }
  const repeats=agent.learnRepeats??1;
  for(let i=0;i<repeats;i++){
    const loss=await agent.learn();
    if(loss!==null && loss!==undefined){
      lossHist.push(loss);
      if(lossHist.length>1000) lossHist.shift();
    }
  }
  if(agent.kind==='dqn' && targetSyncSteps>0 && totalSteps%targetSyncSteps===0){
    agent.syncTarget();
  }
  if(agent.updateEpsilon){
    const eps=agent.updateEpsilon(totalSteps);
    if(agent.kind==='dqn' && eps!==undefined){
      ui.epsReadout.textContent=eps.toFixed(2);
    }
  }
  if(totalSteps%32===0) await tf.nextFrame();
  if(pendingAdjustments.length){
    await applyAutoAdjustments(pendingAdjustments);
  }
  return true;
}
async function trainingLoop(ts){
  if(!training||watching){
    trainingToken=0;
    return;
  }
  const mode=playbackModes[playbackMode]||playbackModes.cinematic;
  if(ts-lastFrame<mode.frameMs){
    trainingToken=requestAnimationFrame(trainingLoop);
    return;
  }
  lastFrame=ts;
  for(let i=0;i<mode.stepsPerFrame;i++){
    const cont=await performVectorStep(mode);
    if(!cont||!training||watching) break;
  }
  if(training&&!watching){
    trainingToken=requestAnimationFrame(trainingLoop);
  }else{
    trainingToken=0;
  }
}
function startTraining(){
  if(training||watching||!agent) return;
  ensureContextPool();
  autoPilot?.setAgent?.(agent);
  training=true;
  ui.trainState.textContent='training';
  lastFrame=0;
  if(!trainingToken) trainingToken=requestAnimationFrame(trainingLoop);
}
function stopTraining(){
  if(!training) return;
  training=false;
  if(trainingToken){
    cancelAnimationFrame(trainingToken);
    trainingToken=0;
  }
  ui.trainState.textContent='idle';
}
async function playSingleEpisode(){
  if(training||watching) return;
  if(envCount>1){
    flash('Step mode requires envCount = 1',true);
    return;
  }
  ensureContextPool();
  const target=episode+1;
  const mode=playbackModes.cinematic;
  while(episode<target){
    await performVectorStep(mode);
  }
}
function previewDeath(env,action){
  const d=env.dir;
  const L={x:-d.y,y:d.x};
  const R={x:d.y,y:-d.x};
  const F=d;
  const dir=action===1?L:action===2?R:F;
  const h=env.snake[0];
  const nx=h.x+dir.x;
  const ny=h.y+dir.y;
  const tail=env.snake[env.snake.length-1];
  const willGrow=(nx===env.fruit.x && ny===env.fruit.y);
  const hitsWall=nx<0||ny<0||nx>=env.cols||ny>=env.rows;
  const key=`${nx},${ny}`;
  const hitsBody=env.snakeSet.has(key) && !(tail && tail.x===nx && tail.y===ny && !willGrow);
  return hitsWall||hitsBody;
}
async function watchSmoothEpisode(){
  if(watching||!agent) return;
  const wasTraining=training;
  if(wasTraining) stopTraining();
  watching=true;
  ui.trainState.textContent='watching';
  ui.btnWatch.disabled=true;
  try{
    await waitForRenderIdle();
    if(window.showDirectoryPicker){
      try{
        const checkpoint=await readLatestCheckpoint();
        await applyCheckpointData(checkpoint);
      }catch(err){
        console.warn('Failed to read latest-checkpoint',err);
      }
    }
    const desired=+ui.gridSize.value;
    if(env.cols!==desired||env.rows!==desired){
      resetEnvironment(desired,true);
    }
    let state=env.reset();
    setImmediateState(env);
    const mode=playbackModes.watch;
    const maxSteps=COLS*ROWS*6;
    let steps=0;
    let done=false;
    while(!done && steps<maxSteps){
      const before=snapshotEnv(env);
      let action=agent.greedyAction(state);
      if(previewDeath(env,action)){
        for(const alt of [0,1,2]){
          if(!previewDeath(env,alt)){ action=alt; break; }
        }
      }
      const {state:nextState,done:finished}=env.step(action);
      const after=snapshotEnv(env);
      enqueueRenderFrame(before,after,mode.frameMs);
      await waitForRenderCapacity(mode.queueTarget);
      await tf.nextFrame();
      state=nextState;
      done=finished;
      steps++;
    }
    await waitForRenderIdle();
    bestLen=Math.max(bestLen,env.snake.length);
    ui.kBest.textContent=bestLen;
  }finally{
    watching=false;
    ui.btnWatch.disabled=false;
    ui.trainState.textContent=wasTraining?'training':'idle';
    if(wasTraining) startTraining();
  }
}

/* ---------------- Save / load ---------------- */
async function buildAppState(){
  const agentState=await agent.exportState();
  return {
    version:4,
    createdAt:new Date().toISOString(),
    algo:currentAlgoKey,
    playback:playbackMode,
    mode:trainingMode,
    envCount,
    gridSize:+ui.gridSize.value,
    rewardConfig:{...rewardConfig},
    agent:agentState,
    meta:{
      episode,totalSteps,bestLen,
      envCount,
      boardSize:COLS,
      rwHist:Array.from(rwHist),
      fruitHist:Array.from(fruitHist),
      lossHist:Array.from(lossHist),
      rewardTelemetry:rewardTelemetry.toJSON(),
    },
  };
}
function applyMeta(meta={}){
  episode=+meta.episode||0;
  totalSteps=+meta.totalSteps||0;
  bestLen=+meta.bestLen||0;
  assignArray(rwHist,meta.rwHist,v=>+v||0);
  assignArray(fruitHist,meta.fruitHist,v=>+v||0);
  assignArray(lossHist,meta.lossHist,v=>+v||0);
  if(meta.rewardTelemetry){
    rewardTelemetry.fromJSON(meta.rewardTelemetry);
  }else{
    rewardTelemetry.reset();
  }
  updateRewardTelemetryUI();
  const hasMetaCount=typeof meta.envCount==='number';
  let nextCount=hasMetaCount?meta.envCount:envCount;
  if(trainingMode==='auto'){
    nextCount=Math.max(12,nextCount||12);
  }else{
    nextCount=Math.max(1,nextCount||1);
  }
  const nextSize=typeof meta.boardSize==='number'?meta.boardSize:+ui.gridSize.value;
  if(hasMetaCount){
    ui.envCount.value=`${nextCount}`;
  }
  if(typeof meta.boardSize==='number'){
    ui.gridSize.value=`${meta.boardSize}`;
    updateGridLabel();
  }
  reconfigureEnvironment({count:nextCount,size:nextSize,force:true});
  if(trainingMode==='auto' && autoPilot){
    const stageIdx=autoPilot.boardStages.findIndex(stage=>stage.size===COLS);
    if(stageIdx>=0) autoPilot.stageIndex=stageIdx;
  }
  updateStatsUI();
  updateReadouts();
}
async function saveTrainingToFile(){
  if(!agent) return;
  const resume=training;
  if(resume) stopTraining();
  try{
    await waitForRenderIdle();
    const state=await buildAppState();
    const blob=new Blob([JSON.stringify(state,null,2)],{type:'application/json'});
    const stamp=new Date().toISOString().replace(/[:.]/g,'-');
    const url=URL.createObjectURL(blob);
    const a=document.createElement('a');
    a.href=url;
    a.download=`snake-training-${stamp}.json`;
    document.body.appendChild(a);
    a.click();
    document.body.removeChild(a);
    setTimeout(()=>URL.revokeObjectURL(url),1000);
    flash('Saved to file');
  }catch(err){
    console.error(err);
    flash('Failed to save',true);
  }finally{
    if(resume&&!watching) startTraining();
  }
}
async function ensureCheckpointDirectory(){
  if(!window.showDirectoryPicker) throw new Error('File access is not supported in this browser');
  if(!checkpointDirHandle){
    checkpointDirHandle=await window.showDirectoryPicker({mode:'read'});
  }
  return checkpointDirHandle;
}
async function readLatestCheckpoint(){
  const handle=await ensureCheckpointDirectory();
  const latest=await handle.getDirectoryHandle('latest');
  const fileHandle=await latest.getFileHandle('checkpoint.json');
  const file=await fileHandle.getFile();
  const text=await file.text();
  return JSON.parse(text);
}
async function applyCheckpointData(data){
  if(!data||!data.agent) throw new Error('Invalid checkpoint');
  const kind=(data.agent.kind==='dqn')?'dueling':(AGENT_PRESETS[data.agent.kind]?data.agent.kind:'dueling');
  const preset=AGENT_PRESETS[kind];
  if(preset){
    applyPresetToUI({...preset.defaults,...(data.agent.config||{})});
  }
  if(data.rewardConfig) applyRewardConfigToUI(data.rewardConfig);
  }


async function loadTrainingFromFile(file){
  if(!agent||!file) return;
  if(watching){
    flash('Stop watching first',true);
    return;
  }
  const resume=training;
  if(resume) stopTraining();
  try{
    const text=await file.text();
    const data=JSON.parse(text);
    if(!data||!data.agent) throw new Error('Invalid save file');
    const algo=data.algo&&AGENT_PRESETS[data.algo]?data.algo:'dueling';
    applyPresetToUI({...AGENT_PRESETS[algo].defaults,...data.agent.config});
    if(data.rewardConfig) applyRewardConfigToUI(data.rewardConfig);
    const loadedEnvCount=data.envCount??data.meta?.envCount??envCount;
    const boardSize=typeof data.gridSize==='number'?data.gridSize:typeof data.meta?.boardSize==='number'?data.meta.boardSize:+ui.gridSize.value;
    ui.envCount.value=`${loadedEnvCount}`;
    ui.gridSize.value=`${boardSize}`;
    updateGridLabel();
    reconfigureEnvironment({count:loadedEnvCount,size:boardSize,force:true});
    instantiateAgent(algo,{useCurrentUI:true});
    await agent.importState(data.agent);
    applyConfigToAgent();
    if(data.playback) setPlaybackMode(data.playback);
    if(data.mode) setTrainingMode(data.mode);
    applyMeta(data.meta||{});
    flash('Loaded from file');
  }catch(err){
    console.error(err);
    flash('Failed to load',true);
  }finally{
    if(resume&&!watching) startTraining();
  }
}

/* ---------------- Init ---------------- */
window.addEventListener('load',()=>{
  bindUI();
  setPlaybackMode('cinematic');
  instantiateAgent('dueling');
  setImmediateState(env);
});
</script>
</body>
</html><|MERGE_RESOLUTION|>--- conflicted
+++ resolved
@@ -35,10 +35,6 @@
   box-shadow:0 20px 40px rgba(6,8,20,0.6);
 }
 header .header-inner{
-<<<<<<< HEAD
-  max-width:1480px;
-=======
->>>>>>> d11d10fd
   margin:0 auto;
   padding:0 32px;
   display:flex;
@@ -90,10 +86,6 @@
   border-color:rgba(139,92,246,0.45);
 }
 main.layout{
-<<<<<<< HEAD
-  max-width:1480px;
-=======
->>>>>>> d11d10fd
   margin:32px auto 48px;
   padding:0 24px 40px;
   display:grid;
@@ -113,78 +105,11 @@
   gap:18px;
   backdrop-filter:blur(18px);
 }
-<<<<<<< HEAD
-.card-body{
-  display:flex;
-  flex-direction:column;
-  gap:18px;
-}
-.card.collapsible .card-head{
-  display:grid;
-  grid-template-columns:1fr auto;
-  align-items:flex-start;
-  gap:12px;
-}
-.card.collapsible .card-toolbar{
-  display:flex;
-  align-items:flex-start;
-  gap:12px;
-  flex-wrap:wrap;
-  justify-content:flex-end;
-}
-.card.collapsible .card-toolbar .card-actions{
-  flex:1 1 auto;
-  justify-content:flex-end;
-}
-.card.collapsible.collapsed .card-body{
-  display:none;
-}
-.card-title{
-  display:flex;
-  flex-direction:column;
-  gap:6px;
-}
-.collapse-toggle{
-  width:34px;
-  height:34px;
-  border-radius:12px;
-  border:1px solid rgba(128,138,206,0.35);
-  background:rgba(32,38,82,0.85);
-  color:#d4dcff;
-  display:grid;
-  place-items:center;
-  cursor:pointer;
-  transition:.2s background,.2s color,.2s transform;
-}
-.card.collapsible .card-toolbar .collapse-toggle{
-  flex:0 0 auto;
-}
-.collapse-toggle:hover{
-  background:rgba(40,48,102,0.9);
-  color:#fff;
-}
-.card.collapsible .collapse-toggle svg{
-  width:16px;
-  height:16px;
-  transition:transform .2s ease;
-}
-.card.collapsible.collapsed .collapse-toggle svg{
-  transform:rotate(-90deg);
-}
-=======
->>>>>>> d11d10fd
 .game-card{grid-column:1;}
 .control-card{
   grid-column:2;
   align-self:start;
 }
-<<<<<<< HEAD
-.tuning-card{
-  grid-column:3;
-  align-self:start;
-}
-=======
->>>>>>> d11d10fd
 .card-head{
   display:flex;
   justify-content:space-between;
@@ -720,14 +645,6 @@
   padding:18px;
   font-size:12px;
 }
-<<<<<<< HEAD
-@media(max-width:1200px){
-  main.layout{
-    grid-template-columns:minmax(0,640px) minmax(0,1fr);
-=======
-  main.layout{
-    grid-template-columns:minmax(0,560px) minmax(0,1fr);
->>>>>>> d11d10fd
   }
   .control-card{
     grid-column:2;
