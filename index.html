--- conflicted
+++ resolved
@@ -35,11 +35,6 @@
   box-shadow:0 20px 40px rgba(6,8,20,0.6);
 }
 header .header-inner{
-<<<<<<< HEAD
-  max-width:1480px;
-=======
-  max-width:1360px;
->>>>>>> 134c0878
   margin:0 auto;
   padding:0 32px;
   display:flex;
@@ -91,22 +86,10 @@
   border-color:rgba(139,92,246,0.45);
 }
 main.layout{
-<<<<<<< HEAD
-  max-width:1480px;
-=======
-  max-width:1360px;
->>>>>>> 134c0878
   margin:32px auto 48px;
   padding:0 24px 40px;
   display:grid;
   gap:32px;
-<<<<<<< HEAD
-  grid-template-columns:minmax(520px,1fr) minmax(260px,320px) minmax(260px,320px);
-  align-items:start;
-  grid-auto-flow:row;
-=======
-  align-items:start;
->>>>>>> 134c0878
 }
 .card{
   background:linear-gradient(155deg,rgba(34,41,82,0.88) 0%,rgba(18,21,46,0.92) 100%);
@@ -124,13 +107,6 @@
   grid-column:2;
   align-self:start;
 }
-<<<<<<< HEAD
-.tuning-card{
-  grid-column:3;
-  align-self:start;
-}
-=======
->>>>>>> 134c0878
 .card-head{
   display:flex;
   justify-content:space-between;
@@ -666,11 +642,6 @@
   padding:18px;
   font-size:12px;
 }
-<<<<<<< HEAD
-@media(max-width:1200px){
-=======
-@media(max-width:1280px){
->>>>>>> 134c0878
   main.layout{
     grid-template-columns:minmax(0,560px) minmax(0,1fr);
   }
