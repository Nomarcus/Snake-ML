
<!DOCTYPE html>
<html lang="en">
<head>
<meta charset="UTF-8" />
<meta name="viewport" content="width=device-width, initial-scale=1.0"/>
<title>Snake — RL studio with smooth rendering</title>
<script defer src="https://cdn.jsdelivr.net/npm/@tensorflow/tfjs@4.20.0/dist/tf.min.js"></script>
<style>
:root {
  --bg:#090d1f;
  --panel:#141936;
  --ink:#eef2ff;
  --muted:#9ba8d6;
  --accent-a:#8b5cf6;
  --accent-b:#ec4899;
  --danger:#f43f5e;
  --stroke:rgba(134,144,214,0.18);
}
*{box-sizing:border-box}
body{
  margin:0;
  min-height:100vh;
  background:radial-gradient(160% 140% at 20% -20%,#202866 0%,#131834 45%,#090d1f 100%);
  color:var(--ink);
  font:14px/1.5 "Inter","Segoe UI",Roboto,sans-serif;
}
header{
  padding:20px 0;
  position:sticky;
  top:0;
  z-index:10;
  background:linear-gradient(135deg,rgba(28,33,72,0.85),rgba(12,16,36,0.88));
  backdrop-filter:blur(18px);
  border-bottom:1px solid var(--stroke);
  box-shadow:0 20px 40px rgba(6,8,20,0.6);
}
header .header-inner{
  margin:0 auto;
  padding:0 32px;
  display:flex;
  align-items:center;
  gap:18px;
}
.logo{
  font-weight:800;
  font-size:20px;
  display:flex;
  align-items:center;
  gap:12px;
  color:var(--ink);
  letter-spacing:0.01em;
}
.logo::before{
  content:"";
  width:24px;
  height:24px;
  border-radius:8px;
  background:linear-gradient(140deg,var(--accent-a),var(--accent-b));
  box-shadow:0 0 24px rgba(236,72,153,0.4);
}
.logo-text{
  background:linear-gradient(140deg,var(--accent-a),var(--accent-b));
  -webkit-background-clip:text;
  -webkit-text-fill-color:transparent;
}
.status-group{
  margin-left:auto;
  display:flex;
  gap:8px;
  align-items:center;
  flex-wrap:wrap;
}
.badge{
  padding:6px 12px;
  border-radius:999px;
  border:1px solid rgba(134,144,214,0.35);
  background:rgba(26,32,74,0.75);
  color:#cfd5ff;
  font-size:12px;
  font-weight:600;
  box-shadow:0 8px 18px rgba(8,12,32,0.35);
}
.badge.soft{
  background:rgba(139,92,246,0.18);
  color:#e9ecff;
  border-color:rgba(139,92,246,0.45);
}
main.layout{
  margin:32px auto 48px;
  padding:0 24px 40px;
  display:grid;
  gap:32px;
}
.card{
  background:linear-gradient(155deg,rgba(34,41,82,0.88) 0%,rgba(18,21,46,0.92) 100%);
  border:1px solid var(--stroke);
  border-radius:24px;
  padding:24px;
  box-shadow:0 24px 50px rgba(6,8,24,0.55);
  display:flex;
  flex-direction:column;
  gap:18px;
  backdrop-filter:blur(18px);
}
.game-card{grid-column:1;}
.control-card{
  grid-column:2;
  align-self:start;
}
.card-head{
  display:flex;
  justify-content:space-between;
  align-items:center;
  gap:12px;
}
.game-card .card-head{
  align-items:flex-start;
  gap:18px;
}
.game-card .card-head .subtitle{
  margin:4px 0 0;
  font-size:13px;
  color:var(--muted);
}
.card-actions{
  display:flex;
  gap:8px;
  flex-wrap:wrap;
}
h2{
  margin:0;
  font-size:20px;
  color:#f0f2ff;
  letter-spacing:0.01em;
}
canvas#board{
  width:100%;
  max-width:560px;
  aspect-ratio:1/1;
  border-radius:26px;
  background:radial-gradient(140% 140% at 30% 20%,#273067 0%,#151a3a 50%,#0d1127 100%);
  border:1px solid rgba(128,140,210,0.25);
  box-shadow:0 40px 80px rgba(8,12,42,0.55);
  align-self:center;
}
.controls{
  display:flex;
  flex-wrap:wrap;
  gap:12px;
  align-items:center;
}
.controls.primary{
  width:100%;
  justify-content:center;
  background:rgba(21,26,60,0.62);
  border-radius:18px;
  padding:14px;
  border:1px solid rgba(128,138,206,0.25);
  box-shadow:0 18px 36px rgba(8,12,34,0.45);
}
.controls.primary button{
  flex:1 1 140px;
  min-width:140px;
}
.controls.secondary{
  width:100%;
  justify-content:space-between;
  background:rgba(19,24,54,0.6);
  border-radius:16px;
  padding:14px 16px;
  border:1px solid rgba(128,138,206,0.2);
  box-shadow:0 16px 34px rgba(6,10,30,0.38);
}
.controls.tertiary{
  width:100%;
  justify-content:space-between;
  align-items:center;
  gap:14px;
  flex-wrap:wrap;
  background:rgba(19,24,54,0.6);
  border-radius:16px;
  padding:14px 16px;
  border:1px solid rgba(128,138,206,0.2);
  box-shadow:0 16px 34px rgba(6,10,30,0.38);
}
.ai-auto-tune{
  display:flex;
  flex-direction:column;
  gap:14px;
  background:rgba(19,24,54,0.6);
  border-radius:16px;
  padding:14px 16px;
  border:1px solid rgba(128,138,206,0.2);
  box-shadow:0 16px 34px rgba(6,10,30,0.38);
}
.ai-auto-tune__header{
  display:flex;
  align-items:center;
  justify-content:space-between;
  gap:16px;
}
.ai-auto-tune__header h3{
  margin:0;
  font-size:14px;
  letter-spacing:0.06em;
  text-transform:uppercase;
  color:#e7ebff;
}
.ai-auto-tune__header .hint{
  margin:4px 0 0;
}
.ai-auto-tune__controls{
  display:flex;
  align-items:center;
  justify-content:space-between;
  gap:18px;
  flex-wrap:wrap;
}
.toggle{
  display:flex;
  align-items:center;
  gap:10px;
  color:#e7ebff;
  font-weight:600;
  cursor:pointer;
}
.toggle input[type="checkbox"]{
  width:18px;
  height:18px;
  accent-color:var(--accent-a);
  cursor:pointer;
}
button{
  appearance:none;
  border:none;
  padding:11px 16px;
  border-radius:12px;
  color:#fff;
  background:linear-gradient(135deg,var(--accent-a),var(--accent-b));
  font-weight:700;
  cursor:pointer;
  transition:.25s transform,.25s box-shadow;
  box-shadow:0 18px 36px rgba(236,72,153,0.35);
  letter-spacing:0.01em;
}
button:hover{transform:translateY(-2px)}
button.secondary{
  background:rgba(32,38,82,0.85);
  box-shadow:none;
  color:#d4dcff;
  border:1px solid rgba(128,138,206,0.35);
}
button.secondary:hover{
  background:rgba(40,48,102,0.9);
  border-color:rgba(155,168,235,0.45);
}
button.danger{
  background:linear-gradient(135deg,#fb7185,#ef4444);
  box-shadow:none;
}
button.danger:hover{
  background:linear-gradient(135deg,#f43f5e,#dc2626);
}
button:disabled{
  opacity:0.6;
  cursor:not-allowed;
  transform:none;
  box-shadow:none;
}
button:focus-visible{
  outline:2px solid rgba(139,92,246,0.6);
  outline-offset:3px;
}
.pill-group{
  display:inline-flex;
  gap:6px;
  background:rgba(26,32,74,0.8);
  padding:6px;
  border-radius:999px;
  border:1px solid rgba(128,138,206,0.35);
  box-shadow:0 14px 30px rgba(8,12,34,0.4);
}
.pill-group .pill{
  appearance:none;
  border:none;
  padding:8px 16px;
  border-radius:999px;
  background:transparent;
  color:#d4dcff;
  font-weight:600;
  cursor:pointer;
  transition:.2s background,.2s color,.2s box-shadow;
}
.pill-group .pill.active{
  background:linear-gradient(135deg,var(--accent-a),var(--accent-b));
  color:#fff;
  box-shadow:0 12px 26px rgba(236,72,153,0.35);
}
.field{
  display:flex;
  flex-direction:column;
  gap:4px;
  font-size:12px;
  color:var(--muted);
}
.field.compact{
  min-width:160px;
}
.field.block select{
  width:100%;
}
.field label{
  color:var(--muted);
  font-size:12px;
  font-weight:600;
}
input[type="range"]{
  width:200px;
  -webkit-appearance:none;
  background:rgba(38,45,92,0.85);
  height:6px;
  border-radius:999px;
  outline:none;
}
input[type="range"]::-webkit-slider-runnable-track{
  height:6px;
  border-radius:999px;
  background:rgba(38,45,92,0.85);
}
input[type="range"]::-webkit-slider-thumb{
  -webkit-appearance:none;
  width:16px;
  height:16px;
  border-radius:50%;
  background:linear-gradient(135deg,var(--accent-a),var(--accent-b));
  box-shadow:0 6px 16px rgba(236,72,153,0.35);
  margin-top:-5px;
  border:none;
}
input[type="range"]::-moz-range-track{
  height:6px;
  border-radius:999px;
  background:rgba(38,45,92,0.85);
}
input[type="range"]::-moz-range-thumb{
  width:16px;
  height:16px;
  border-radius:50%;
  background:linear-gradient(135deg,var(--accent-a),var(--accent-b));
  box-shadow:0 6px 16px rgba(236,72,153,0.35);
  border:none;
}
select{
  background:rgba(20,24,56,0.85);
  border:1px solid rgba(128,138,206,0.35);
  border-radius:12px;
  color:#d4dcff;
  padding:11px 12px;
  font-size:14px;
}
.kpi{
  display:grid;
  grid-template-columns:repeat(4,1fr);
  gap:12px;
}
.kpi .item{
  background:linear-gradient(160deg,rgba(30,36,78,0.9) 0%,rgba(17,20,44,0.92) 100%);
  padding:14px;
  border-radius:16px;
  border:1px solid var(--stroke);
  box-shadow:0 20px 36px rgba(8,12,32,0.45);
}
.kpi .item b{
  display:block;
  font-size:12px;
  color:#9aa3c7;
  font-weight:600;
}
.kpi .item span{
  font-weight:900;
  font-size:20px;
  color:#f6f7ff;
}
.split{
  display:grid;
  gap:16px;
  grid-template-columns:repeat(auto-fit,minmax(240px,1fr));
}
.telemetry-panel{
  background:linear-gradient(160deg,rgba(24,29,66,0.9) 0%,rgba(14,17,40,0.92) 100%);
  border:1px solid var(--stroke);
  border-radius:16px;
  padding:16px 18px;
  display:flex;
  flex-direction:column;
  gap:12px;
  box-shadow:0 22px 40px rgba(6,8,26,0.5);
}
.telemetry-panel__header{
  display:flex;
  align-items:flex-end;
  justify-content:space-between;
  gap:8px;
}
.telemetry-panel__header h2{
  margin:0;
  font-size:14px;
  color:#dfe3ff;
}
.telemetry-panel__header .hint{
  font-size:11px;
  color:#9aa3c7;
}
.telemetry-summary{
  display:flex;
  justify-content:space-between;
  align-items:center;
  font-size:12px;
  color:#9aa3c7;
}
.telemetry-summary .mono{
  color:#c7d2fe;
}
.telemetry-summary .positive{
  color:#5ad1a7;
}
.telemetry-summary .negative{
  color:#ff8da4;
}
.telemetry-table{
  width:100%;
  border-collapse:collapse;
  font-size:12px;
  color:#c3caef;
}
.telemetry-table thead th{
  text-align:left;
  padding-bottom:6px;
  font-size:10px;
  letter-spacing:.08em;
  text-transform:uppercase;
  color:#7d86c6;
}
.telemetry-table tbody td{
  padding:8px 4px;
  border-top:1px solid rgba(45,52,96,0.75);
}
.telemetry-table tbody tr:first-child td{
  border-top:none;
}
.telemetry-table td.mono{
  font-family:ui-monospace,SFMono-Regular,Menlo,Consolas,monospace;
}
.telemetry-table td.positive{
  color:#5ad1a7;
}
.telemetry-table td.negative{
  color:#ff8da4;
}
.telemetry-table td.neutral{
  color:#c7cdef;
}
.telemetry-table td.share{
  color:#9aa3c7;
}
.telemetry-table td.trend{
  color:#9aa3c7;
}
.telemetry-table td.trend.positive{
  color:#5ad1a7;
}
.telemetry-table td.trend.negative{
  color:#ff8da4;
}
.mono{
  font-family:ui-monospace,SFMono-Regular,Menlo,Consolas,monospace;
  color:#c7d2fe;
  font-size:12px;
}
.hint{
  color:#a7b2e8;
  font-size:12px;
}
.game-card .hint{
  font-size:13px;
  line-height:1.6;
  max-width:520px;
}
.tabs{
  margin-left:32px;
  display:flex;
  gap:24px;
  align-items:center;
}
.tabs button{
  appearance:none;
  border:none;
  padding:8px 0;
  background:transparent;
  color:#9fa8db;
  font-weight:600;
  letter-spacing:0.02em;
  cursor:pointer;
  position:relative;
  transition:.2s color ease;
}
.tabs button::after{
  content:"";
  position:absolute;
  left:0;
  bottom:0;
  width:100%;
  height:3px;
  border-radius:999px;
  background:linear-gradient(135deg,var(--accent-a),var(--accent-b));
  opacity:0;
  transform:scaleX(0.3);
  transform-origin:center;
  transition:.25s opacity ease,.25s transform ease;
}
.tabs button.active{
  color:#f0f2ff;
}
.tabs button.active::after{
  opacity:1;
  transform:scaleX(1);
}
.tabs button:hover{
  color:#fff;
}
.tabs button:focus-visible{
  outline:none;
  color:#fff;
  box-shadow:0 8px 20px rgba(139,92,246,0.35);
}
.tabs button:focus-visible::after{
  opacity:1;
  transform:scaleX(1);
}
.auto-log{
  background:linear-gradient(165deg,rgba(24,29,66,0.9) 0%,rgba(14,17,40,0.92) 100%);
  border:1px solid var(--stroke);
  border-radius:16px;
  padding:14px 18px;
  display:flex;
  flex-direction:column;
  gap:12px;
  font-size:12px;
  color:#c7cdef;
  box-shadow:0 20px 38px rgba(8,10,30,0.45);
}
.auto-log__header{
  display:flex;
  align-items:center;
  gap:10px;
}
.auto-log__header h3{
  margin:0;
  font-size:12px;
  color:#dfe3ff;
  letter-spacing:.08em;
  text-transform:uppercase;
}
.auto-log__stream{
  display:flex;
  flex-direction:column;
  gap:8px;
  max-height:160px;
  overflow-y:auto;
  padding-right:4px;
}
.auto-log__entry{
  background:rgba(23,28,68,0.95);
  border:1px solid rgba(58,68,132,0.6);
  border-left:3px solid var(--accent-a);
  border-radius:12px;
  padding:10px 12px;
  display:flex;
  flex-direction:column;
  gap:3px;
  line-height:1.4;
}
.auto-log__entry--board{border-left-color:var(--accent-b);}
.auto-log__entry--epsilon{border-left-color:#5ad1a7;}
.auto-log__entry--lr{border-left-color:#f9c74f;}
.auto-log__entry--reward{border-left-color:#ff8da4;}
.auto-log__entry--summary{border-left-color:#8d99ff;}
.auto-log__entry--info{border-left-color:var(--accent-a);}
.auto-log__entry--ai{border-left-color:#22d3ee;}
.auto-log__entry--error{border-left-color:var(--danger);}
.auto-log__title{
  font-weight:600;
  color:#e5e9ff;
}
.auto-log__detail{color:#c3caef;}
.auto-log__metrics{
  font-family:ui-monospace,SFMono-Regular,Menlo,Consolas,monospace;
  font-size:11px;
  color:#9aa3c7;
}
.auto-log__tag{
  align-self:flex-end;
  font-size:10px;
  color:#a0a8dc;
  background:#1e2450;
  border-radius:999px;
  padding:2px 8px;
  margin-top:4px;
}
button.micro{
  padding:4px 8px;
  font-size:11px;
  border-radius:6px;
  box-shadow:none;
}
details{
  background:linear-gradient(170deg,rgba(24,29,66,0.92) 0%,rgba(14,17,40,0.94) 100%);
  border-radius:18px;
  border:1px solid var(--stroke);
  padding:16px 18px;
  box-shadow:0 20px 38px rgba(6,8,24,0.45);
}
details[open]{
  padding-bottom:16px;
}
details summary{
  cursor:pointer;
  font-weight:700;
  color:#f0f2ff;
  margin:-16px -18px 18px;
  padding:16px 18px;
  border-radius:18px;
  background:rgba(26,32,74,0.35);
}
details summary::-webkit-details-marker{display:none}
.stack{
  display:flex;
  flex-direction:column;
  gap:10px;
  margin-bottom:14px;
}
.stack h3{
  margin:0;
  font-size:13px;
  color:#dfe3ff;
  letter-spacing:.01em;
  text-transform:uppercase;
}
.row{
  display:flex;
  flex-wrap:wrap;
  gap:16px;
  align-items:flex-end;
}
.row label{
  display:flex;
  flex-direction:column;
  gap:4px;
}
.hidden{display:none!important}
#guideView{
  max-width:900px;
  margin:24px auto 60px;
  padding:0 16px;
  display:flex;
  flex-direction:column;
  gap:16px;
}
#guideView .card{
  padding:24px;
}
#guideView h2{
  font-size:20px;
  margin-bottom:12px;
}
#guideView h3{
  margin-top:20px;
  margin-bottom:8px;
  color:#dfe3ff;
}
#guideView p,#guideView li{
  color:#c7cdef;
}
#guideView ul{
  padding-left:20px;
  margin:8px 0;
}
footer{
  opacity:.7;
  text-align:center;
  padding:18px;
  font-size:12px;
}
  main.layout{
    grid-template-columns:minmax(0,560px) minmax(0,1fr);
  }
  .control-card{
    grid-column:2;
  }
  .tuning-card{
    grid-column:2;
    grid-row:2;
  }
}
@media(max-width:1050px){
  main.layout{
    grid-template-columns:1fr;
  }
  .game-card,
  .control-card,
  .tuning-card{
    grid-column:1;
  }
  canvas#board{
    width:100%;
    height:auto;
  }
  .controls.secondary{
    flex-direction:column;
    align-items:flex-start;
    gap:12px;
  }
  .status-group{
    justify-content:flex-end;
  }
}
@media(max-width:640px){
  header .header-inner{
    padding:0 16px;
    flex-wrap:wrap;
    gap:12px;
  }
  .status-group{
    width:100%;
    justify-content:flex-start;
  }
  .tabs{
    margin-left:0;
    width:100%;
    justify-content:flex-start;
  }
  .controls.primary{
    flex-direction:column;
    align-items:stretch;
  }
  .controls.primary button{
    min-width:0;
    width:100%;
  }
  input[type="range"]{
    width:160px;
  }
}
</style>
</head>
<body>
<header>
  <div class="header-inner">
    <div class="logo"><span class="logo-text">Snake Simulation</span></div>
    <div class="status-group">
      <span class="badge" id="trainState">idle</span>
      <span class="badge" id="algoBadge">Dueling DQN</span>
      <span class="badge">ε <span id="epsReadout">1.00</span></span>
      <span class="badge">γ <span id="gammaBadge">0.98</span></span>
      <span class="badge">LR <span id="lrBadge">0.0005</span></span>
    </div>
    <nav class="tabs">
      <button type="button" id="tabTraining" class="active">Training</button>
      <button type="button" id="tabGuide">Guide</button>
    </nav>
  </div>
</header>

<main id="trainingView" class="layout">
  <section class="card game-card">
    <div class="card-head">
      <div>
        <h2>Snake Simulation</h2>
        <p class="subtitle">Smooth rendering for reinforcement learning experiments.</p>
      </div>
      <span class="badge soft" id="playbackLabel">Smooth realtime</span>
    </div>
    <canvas id="board" width="500" height="500"></canvas>
    <div class="controls primary">
      <button id="btnTrain">▶ Start training</button>
      <button id="btnPause" class="secondary">⏸ Pause</button>
      <button id="btnStep" class="secondary">Step one episode</button>
      <button id="btnWatch" class="secondary">Watch</button>
      <button id="btnReset" class="secondary">Reset</button>
    </div>
    <div class="controls secondary">
      <div class="pill-group" id="playbackGroup" role="group" aria-label="Playback mode">
        <button type="button" class="pill active" data-speed="cinematic">Smooth</button>
        <button type="button" class="pill" data-speed="fast">Fast</button>
        <button type="button" class="pill" data-speed="turbo">Turbo</button>
      </div>
      <div class="field compact">
        <label for="gridSize">Board size</label>
        <input type="range" id="gridSize" min="10" max="30" step="2" value="20">
        <span class="mono" id="gridLabel">20×20</span>
      </div>
    </div>
  </section>

  <section class="card control-card">
    <div class="card-head">
      <h2>Learning</h2>
      <div class="card-actions">
        <button id="btnSave" class="secondary">Save</button>
        <button id="btnLoad" class="secondary">Load</button>
        <button id="btnLoadModel" class="secondary">Load model</button>
        <button id="btnClear" class="danger">Clear cache</button>
      </div>
    </div>
    <div class="controls tertiary">
      <div class="pill-group" id="modeGroup" role="group" aria-label="Training mode">
        <button type="button" class="pill active" data-mode="manual">Manual</button>
        <button type="button" class="pill" data-mode="auto">Auto</button>
      </div>
      <span class="hint">Auto handles the curriculum, save logic, and hyperparameters for you.</span>
    </div>
    <div class="field block">
      <label for="algoSelect">Algorithm</label>
      <select id="algoSelect">
        <option value="dueling">Dueling Double DQN</option>
        <option value="vanilla">Classic DQN</option>
        <option value="policy">Policy Gradient (REINFORCE)</option>
        <option value="a2c">Advantage Actor-Critic</option>
        <option value="ppo">Proximal Policy Optimization</option>
      </select>
    </div>
    <p class="hint" id="algoDescription">Prioritized replay, n-step returns, and dueling heads make DQN stable and sample efficient.</p>

    <div class="ai-auto-tune" id="aiAutoTunePanel">
      <div class="ai-auto-tune__header">
        <div>
          <h3>AI Auto-Tune</h3>
          <p class="hint">LLM-analys justerar belöningar och hyperparametrar för att maximera överlevnad och frukt.</p>
        </div>
        <label class="toggle" for="aiAutoTuneToggle">
          <input type="checkbox" id="aiAutoTuneToggle" aria-label="Aktivera AI Auto-Tune">
          <span>Aktivera</span>
        </label>
      </div>
      <div class="ai-auto-tune__controls">
        <span class="hint">Analysera var</span>
        <div class="field compact">
          <label for="aiIntervalSlider">Avslutade episoder</label>
          <input type="range" id="aiIntervalSlider" min="100" max="5000" step="100" value="1000">
          <span class="mono" id="aiIntervalReadout">1000 ep</span>
        </div>
      </div>
    </div>

    <div id="autoLogPanel" class="auto-log hidden">
      <div class="auto-log__header">
        <h3>Auto adjustments</h3>
        <button type="button" id="autoLogClear" class="secondary micro">Clear</button>
      </div>
      <div id="autoLogStream" class="auto-log__stream" role="log" aria-live="polite"></div>
    </div>

    <div class="kpi">
      <div class="item"><b>Episodes</b><span id="kEpisodes">0</span></div>
      <div class="item"><b>Avg reward (100)</b><span id="kAvgRw">0.0</span></div>
      <div class="item"><b>Best length</b><span id="kBest">0</span></div>
      <div class="item"><b>Fruit / ep</b><span id="kFruitRate">0.0</span></div>
    </div>

    <div class="split charts">
      <div class="telemetry-panel" id="rewardTelemetryPanel">
        <div class="telemetry-panel__header">
          <h2>Reward telemetry</h2>
          <span class="hint">Rolling averages per component</span>
        </div>
        <div class="telemetry-summary">
          <span class="hint">Net reward (avg 100)</span>
          <span id="rewardTelemetrySummary" class="mono neutral">0.00 (trend +0.00)</span>
        </div>
        <table class="telemetry-table">
          <thead>
            <tr>
              <th>Component</th>
              <th>Last</th>
              <th>Avg 100</th>
              <th>Avg 500</th>
              <th>Share</th>
              <th>Trend</th>
            </tr>
          </thead>
          <tbody id="rewardTelemetryBody"></tbody>
        </table>
      </div>
    </div>
  </section>

  <section class="card tuning-card">
    <div class="card-head">
      <h2>Reward &amp; tuning</h2>
      <span class="hint">Adjust incentives and hyperparameters.</span>
    </div>

    <details id="rewardPanel" open>
      <summary>Reward model</summary>
      <div class="stack">
        <h3>Tempo &amp; direction</h3>
        <div class="row">
          <label>Step penalty
            <input type="range" id="rewardStep" min="0" max="0.05" step="0.001" value="0.010">
            <span class="mono" id="rewardStepReadout">0.010</span>
          </label>
          <label>Turn penalty
            <input type="range" id="rewardTurn" min="0" max="0.02" step="0.001" value="0.001">
            <span class="mono" id="rewardTurnReadout">0.001</span>
          </label>
          <label>Toward fruit bonus
            <input type="range" id="rewardApproach" min="0" max="0.1" step="0.005" value="0.030">
            <span class="mono" id="rewardApproachReadout">0.030</span>
          </label>
        </div>
        <div class="row">
          <label>Away from fruit penalty
            <input type="range" id="rewardRetreat" min="0" max="0.1" step="0.005" value="0.030">
            <span class="mono" id="rewardRetreatReadout">0.030</span>
          </label>
        </div>
      </div>
      <div class="stack">
        <h3>Loops &amp; revisits</h3>
        <div class="row">
          <label>Loop penalty
            <input type="range" id="rewardLoop" min="0" max="1" step="0.01" value="0.50">
            <span class="mono" id="rewardLoopReadout">0.50</span>
          </label>
          <label>Revisit penalty
            <input type="range" id="rewardRevisit" min="0" max="0.1" step="0.001" value="0.050">
            <span class="mono" id="rewardRevisitReadout">0.050</span>
          </label>
        </div>
      </div>
      <div class="stack">
        <h3>Crashes &amp; stalling</h3>
        <div class="row">
          <label>Wall crash
            <input type="range" id="rewardWall" min="0" max="30" step="0.5" value="10">
            <span class="mono" id="rewardWallReadout">10.0</span>
          </label>
          <label>Self crash
            <input type="range" id="rewardSelf" min="0" max="30" step="0.5" value="25.5">
            <span class="mono" id="rewardSelfReadout">25.5</span>
          </label>
          <label>Timeout penalty
            <input type="range" id="rewardTimeout" min="0" max="20" step="0.5" value="5">
            <span class="mono" id="rewardTimeoutReadout">5.0</span>
          </label>
        </div>
        <div class="row">
          <label>Trap penalty
            <input type="range" id="rewardTrap" min="0" max="2" step="0.05" value="0.50">
            <span class="mono" id="rewardTrapReadout">0.50</span>
          </label>
          <label>Open space bonus
            <input type="range" id="rewardSpace" min="0" max="0.2" step="0.01" value="0.05">
            <span class="mono" id="rewardSpaceReadout">0.05</span>
          </label>
        </div>
      </div>
      <div class="stack">
        <h3>High-impact rewards</h3>
        <div class="row">
          <label>Fruit reward
            <input type="range" id="rewardFruit" min="0" max="30" step="0.5" value="10">
            <span class="mono" id="rewardFruitReadout">10.0</span>
          </label>
          <label>Compactness bonus
            <input type="range" id="rewardCompact" min="0" max="0.1" step="0.001" value="0.000">
            <span class="mono" id="rewardCompactReadout">0.000</span>
          </label>
        </div>
      </div>
    </details>

    <details id="advancedPanel" open>
      <summary>Advanced settings</summary>
      <div class="stack" data-config="shared">
        <h3>Shared</h3>
        <div class="row">
          <label>Parallel environments
            <input type="range" id="envCount" min="1" max="24" step="1" value="1">
            <span class="mono" id="envCountReadout">1</span>
          </label>
          <label>γ (discount)
            <input type="range" id="gamma" min="0.90" max="0.999" step="0.001" value="0.98">
            <span class="mono" id="gammaReadout">0.98</span>
          </label>
          <label>LR
            <input type="range" id="lr" min="0.0001" max="0.005" step="0.0001" value="0.0005">
            <span class="mono" id="lrReadout">0.0005</span>
          </label>
        </div>
      </div>
      <div class="stack" data-config="dqn">
        <h3>DQN family</h3>
        <div class="row">
          <label>ε start
            <input type="range" id="epsStart" min="0.2" max="1.0" step="0.05" value="1.0">
            <span class="mono" id="epsStartReadout">1.00</span>
          </label>
          <label>ε end
            <input type="range" id="epsEnd" min="0.01" max="0.3" step="0.01" value="0.12">
            <span class="mono" id="epsEndReadout">0.12</span>
          </label>
          <label>ε decay (steps)
            <input type="range" id="epsDecay" min="5000" max="200000" step="5000" value="80000">
            <span class="mono" id="epsDecayReadout">80000</span>
          </label>
        </div>
        <div class="row">
          <label>Batch
            <input type="range" id="batchSize" min="32" max="512" step="32" value="128">
            <span class="mono" id="batchReadout">128</span>
          </label>
          <label>Replay size
            <input type="range" id="bufferSize" min="5000" max="200000" step="5000" value="50000">
            <span class="mono" id="bufferReadout">50000</span>
          </label>
          <label>Target sync (steps)
            <input type="range" id="targetSync" min="500" max="10000" step="500" value="2000">
            <span class="mono" id="targetSyncReadout">2000</span>
          </label>
        </div>
        <div class="row">
          <label>n-step
            <input type="range" id="nStep" min="1" max="5" step="1" value="3">
            <span class="mono" id="nStepReadout">3</span>
          </label>
          <label>PER α
            <input type="range" id="priorityAlpha" min="0.1" max="1" step="0.05" value="0.6">
            <span class="mono" id="alphaReadout">0.60</span>
          </label>
          <label>PER β
            <input type="range" id="priorityBeta" min="0.1" max="1" step="0.05" value="0.4">
            <span class="mono" id="betaReadout">0.40</span>
          </label>
        </div>
      </div>
      <div class="stack hidden" data-config="policy">
        <h3>Policy Gradient</h3>
        <div class="row">
          <label>Entropy weight
            <input type="range" id="pgEntropy" min="0" max="0.05" step="0.001" value="0.01">
            <span class="mono" id="pgEntropyReadout">0.010</span>
          </label>
        </div>
      </div>
      <div class="stack hidden" data-config="a2c">
        <h3>Actor-Critic</h3>
        <div class="row">
          <label>Entropy weight
            <input type="range" id="acEntropy" min="0" max="0.05" step="0.001" value="0.005">
            <span class="mono" id="acEntropyReadout">0.005</span>
          </label>
          <label>Value weight
            <input type="range" id="acValueCoef" min="0.1" max="1.0" step="0.05" value="0.5">
            <span class="mono" id="acValueCoefReadout">0.50</span>
          </label>
        </div>
      </div>
      <div class="stack hidden" data-config="ppo">
        <h3>PPO</h3>
        <div class="row">
          <label>Entropy weight
            <input type="range" id="ppoEntropy" min="0" max="0.05" step="0.001" value="0.003">
            <span class="mono" id="ppoEntropyReadout">0.003</span>
          </label>
          <label>Clip factor
            <input type="range" id="ppoClip" min="0.05" max="0.4" step="0.01" value="0.2">
            <span class="mono" id="ppoClipReadout">0.20</span>
          </label>
          <label>GAE λ
            <input type="range" id="ppoLambda" min="0.5" max="1.0" step="0.01" value="0.95">
            <span class="mono" id="ppoLambdaReadout">0.95</span>
          </label>
        </div>
        <div class="row">
          <label>Batch
            <input type="range" id="ppoBatch" min="32" max="512" step="32" value="256">
            <span class="mono" id="ppoBatchReadout">256</span>
          </label>
          <label>Epochs
            <input type="range" id="ppoEpochs" min="1" max="10" step="1" value="4">
            <span class="mono" id="ppoEpochsReadout">4</span>
          </label>
          <label>Value weight
            <input type="range" id="ppoValueCoef" min="0.1" max="1.0" step="0.05" value="0.5">
            <span class="mono" id="ppoValueCoefReadout">0.50</span>
          </label>
        </div>
      </div>
    </details>
  </section>
</main>

<section id="guideView" class="hidden">
  <div class="card">
    <h2>Training primer – overview</h2>
    <p>This primer explains how the training environment works and why the different reinforcement learning strategies in Snake-ML behave the way they do. Keep it alongside the controls so you can make confident tweaks while you experiment.</p>
    <ul>
      <li><strong>Background:</strong> what happens on the board and how rewards are generated.</li>
      <li><strong>Algorithms:</strong> theoretical explanations of DQN, policy gradient, A2C, and PPO.</li>
      <li><strong>Sliders:</strong> practical guidance for every control and how to adjust it.</li>
    </ul>
  </div>

  <div class="card">
    <h2>Quickstart</h2>
    <ol>
      <li>Select a playback mode in the <em>Smooth/Fast/Turbo</em> pill group. Smooth shows every move and is perfect for studying behaviours, while Turbo skips rendering for maximum training speed.</li>
      <li>Press <strong>Start training</strong>. The KPI tiles show how reward and length evolve.</li>
      <li>Adjust one slider at a time. Switch to <strong>Step one episode</strong> to see the effect of a choice without letting the model keep learning.</li>
      <li>Save your parameters with <strong>Save</strong>. The downloaded file can be imported again with <strong>Load</strong>.</li>
    </ol>
    <p>Board size controls how many tiles the snake can work with. Larger boards mean longer distances between fruit and more complex strategies, but they also require more training steps.</p>
  </div>

  <div class="card">
    <h2>Algorithms and why they work</h2>
    <details open>
      <summary>Dueling Double DQN</summary>
      <p>Dueling Double DQN is the default. The network splits the state value V(s) and the advantage A(s,a) and combines them into <code>Q(s,a) = V(s) + A(s,a) - ar{A}(s)</code>. Double updates use the online network to pick the action but the target network to evaluate it, reducing overestimation.</p>
      <ul>
        <li><strong>Dueling architecture:</strong> helpful when some actions barely change the outcome, such as continuing straight in empty corridors.</li>
        <li><strong>Double networks:</strong> the <code>targetSync</code> slider controls how often the target network is copied, keeping learning stable.</li>
        <li><strong>Prioritized replay:</strong> the buffer samples experiences with high TD error more often. The <strong>PER α</strong> and <strong>PER β</strong> sliders tune how strong that priority is.</li>
        <li><strong>n-step returns:</strong> summarise rewards across several moves to deliver faster feedback when the snake is heading toward fruit.</li>
      </ul>
      <p>Recommended starting point: LR 5e-4, γ = 0.98, batch 128, and replay 50&nbsp;000. Increase <strong>ε decay</strong> if you need more exploration in larger worlds.</p>
    </details>
    <details>
      <summary>Classic DQN</summary>
      <p>The classic DQN uses a simpler Q-network without the dueling head. Its update follows Bellman's equation <code>Q(s,a) \leftarrow r + γ · \max_{a'} Q_{target}(s',a')</code>. It is easy to reason about and works well on smaller boards.</p>
      <ul>
        <li><strong>Epsilon-greedy:</strong> uses the same ε start/end/decay sliders. A high start produces more random moves in the beginning.</li>
        <li><strong>Replay buffer:</strong> keep the buffer large enough (≥ 20&nbsp;000) to avoid correlated experiences.</li>
        <li><strong>n-step:</strong> can be reduced to 1 if you want to compare with the original DQN paper.</li>
      </ul>
      <p>If the loss curve oscillates heavily, lower the learning rate or increase the target sync interval.</p>
    </details>
    <details>
      <summary>Policy Gradient (REINFORCE)</summary>
      <p>Policy gradient learns a direct policy π(a|s) and maximises the expected return's log probability: <code>∇θ J(θ) = E[ G_t ∇θ log π_θ(a_t|s_t) ]</code>. The variance is high, so a baseline equal to the average return is subtracted.</p>
      <ul>
        <li><strong>Entropy weight:</strong> higher values encourage more random policies and prevent the model from locking in too early.</li>
        <li>No replay buffer is used; each episode updates the weights directly. Run Turbo mode to gather more episodes.</li>
        <li>Keep the learning rate around 1e-3. If reward swings, lower LR or increase the entropy weight slightly.</li>
      </ul>
    </details>
    <details>
      <summary>Advantage Actor-Critic</summary>
      <p>A2C trains two networks simultaneously: the actor learns π(a|s) while the critic estimates V(s). Updates use the advantage A(s,a) = Q(s,a) − V(s) to reduce variance.</p>
      <ul>
        <li><strong>Entropy weight:</strong> similar effect as in policy gradient but typically lower (0.003–0.01).</li>
        <li><strong>Value weight:</strong> controls how strongly the critic's MSE loss influences the total loss. High weight stabilises learning but can slow the policy.</li>
        <li>The shared γ and LR sliders apply here as well. γ around 0.99 helps the model plan several steps ahead.</li>
      </ul>
      <p>A2C is quick when episodes are short. If the critic loss diverges, reduce the value weight or learning rate.</p>
    </details>
    <details>
      <summary>Proximal Policy Optimization</summary>
      <p>PPO uses a clipped objective: <code>L_{clip}(θ) = E[\min(r_t(θ)A_t, \operatorname{clip}(r_t(θ), 1-ε, 1+ε) A_t)]</code>. This prevents updates from pushing the policy too far in a single step.</p>
      <ul>
        <li><strong>Clip factor:</strong> corresponds to ε in the formula. Lower values (~0.1) yield cautious updates; higher values (~0.3) allow more change.</li>
        <li><strong>GAE λ:</strong> balances bias and variance in generalised advantage estimation. 0.95 is a solid default; lower it for more responsiveness.</li>
        <li><strong>Batch</strong> and <strong>Epochs:</strong> PPO performs several gradient steps per collected batch. Smaller batches with more epochs adapt quickly but risk overfitting the data.</li>
        <li><strong>Value weight</strong> and <strong>Entropy weight:</strong> influence the same components as in A2C but inside PPO's combined loss.</li>
      </ul>
      <p>If the policy becomes unstable, reduce the clip factor or the number of epochs per batch.</p>
    </details>
  </div>

  <div class="card">
    <h2>Reward guide</h2>
    <p>The reward model determines how the snake values every step. Adjust the sliders in the <em>Reward model</em> panel to fine-tune the strategy without retraining from scratch.</p>
    <h3>Tempo &amp; direction</h3>
    <ul>
      <li><strong>Step penalty:</strong> base cost per move (default 0.01). Raise it for shorter, more purposeful routes.</li>
      <li><strong>Turn penalty:</strong> extra cost when the snake turns. Lower it if you want the model to try more small corrections.</li>
      <li><strong>Toward/Away from fruit:</strong> the bonus for closing the distance to the fruit and the penalty for increasing it. Keep the values similar for symmetric feedback.</li>
    </ul>
    <h3>Loops &amp; revisits</h3>
    <ul>
      <li><strong>Loop penalty:</strong> triggers when the history shows left/right loops (pattern 1,2,1,2). Increase it if the snake often gets stuck in figure-eights.</li>
      <li><strong>Revisit penalty:</strong> multiplied by how recently a tile was visited. Higher values push the snake to explore fresh space.</li>
    </ul>
    <h3>Crashes &amp; stalling</h3>
    <ul>
      <li><strong>Wall crash:</strong> penalty when the head leaves the board.</li>
      <li><strong>Self crash:</strong> penalty when the snake bites itself.</li>
      <li><strong>Timeout penalty:</strong> applied if no fruit is collected for two full board areas worth of moves. Prevents endless loops.</li>
    </ul>
    <h3>High-impact rewards</h3>
    <ul>
      <li><strong>Fruit reward:</strong> the main reward when a fruit is eaten. Raise it for more aggressive fruit chasing.</li>
      <li><strong>Compactness bonus:</strong> gives a small bonus when the occupied area becomes denser (lower difference between the bounding box and snake length). Increase it late in training if you want the body packed tightly.</li>
    </ul>
    <h3>Reading the reward telemetry</h3>
    <ul>
      <li><strong>Columns:</strong> <em>Last</em> shows the latest episode, <em>Avg 100</em>/<em>Avg 500</em> are rolling means, <em>Trend</em> compares the most recent 100 episodes with the previous 100, and <em>Share</em> normalises each component against the absolute total so you can spot dominant contributors.</li>
      <li><strong>Net reward row:</strong> sums every component; a positive trend confirms that training is heading in the right direction.</li>
      <li><strong>Component labels:</strong> bonuses tagged as positive (fruit, approach, open space) should stay ≥ 0, whereas penalties (step, loop, revisit, crashes) normally sit ≤ 0. Large negative shares mean the snake spends much of its time incurring that cost.</li>
      <li><strong>Healthy patterns:</strong> rising fruit/approach bonuses combined with shrinking loop/revisit penalties signal better navigation. Persistent step penalties dominating the share column indicate wandering without progress.</li>
      <li><strong>Warning signs:</strong> a falling fruit trend or growing crash penalties hint at stagnation. Track the 100-episode averages to confirm whether the issue is a blip or a sustained regression.</li>
    </ul>
    <h3>Automatic reward tuning thresholds</h3>
    <p>The auto-scheduler tweaks sliders when telemetry crosses strict limits. Manual overrides are still available, but these rules explain why certain values change on their own:</p>
    <ul>
      <li><strong>Loop penalty:</strong> increased when <em>LoopHitRate</em> (loop detections ÷ total steps over the last 500 episodes) exceeds 1 % <em>and</em> the fruit trend stalls or turns negative. At the same time the compactness bonus is disabled to avoid encouraging tight spirals.</li>
      <li><strong>Revisit penalty:</strong> raised once <em>RevisitRate</em> (recent-tile penalties ÷ total steps across 500 episodes) climbs beyond 1 %, pushing the policy toward fresh territory.</li>
      <li><strong>Self crash penalty:</strong> boosted only if self-collisions account for more than 40 % of episode endings, signalling that survivability has become the main issue.</li>
      <li><strong>Approach/retreat weights:</strong> adjusted together when the average time-to-fruit stays high while both loop and revisit rates are low, nudging the snake to pursue fruit more assertively.</li>
      <li><strong>Metric windows:</strong> all trigger checks use the latest 500-episode aggregates, so brief spikes rarely trip them. If a slider never moves automatically, its condition likely has not been met.</li>
    </ul>
  </div>

  <div class="card">
    <h2>Sliders &amp; how they affect training</h2>
    <h3>Environment &amp; playback</h3>
    <ul>
      <li><strong>Playback mode:</strong> <em>Smooth</em> shows every move, <em>Fast</em> skips every other frame, and <em>Turbo</em> disables rendering. All modes continue updating the network.</li>
      <li><strong>Board size:</strong> 10×10 yields short episodes and quick feedback. 30×30 requires longer episodes but rewards planning.</li>
    </ul>
    <h3>Shared hyperparameters</h3>
    <ul>
      <li><strong>γ (discount):</strong> high values (0.97–0.995) prioritise long-term fruit. Lower to 0.94–0.96 if the snake often crashes before reaching reward.</li>
      <li><strong>LR:</strong> sets the gradient step size. 0.0005 works for DQN; drop toward 0.0003 for PPO/A2C if the loss oscillates.</li>
    </ul>
    <h3>DQN family</h3>
    <ul>
      <li><strong>ε start/end/decay:</strong> control exploration. Longer decay (≥ 80&nbsp;000) yields a slow transition to exploitation. Raise the end value (e.g. 0.10) if the snake loops in repetitive patterns.</li>
      <li><strong>Batch:</strong> larger batches reduce variance but need bigger buffers. 256 requires at least 100&nbsp;000 replay entries.</li>
      <li><strong>Replay size:</strong> 50&nbsp;000 by default. Increase it for large boards, but remember old experiences may become irrelevant.</li>
      <li><strong>Target sync:</strong> how often the policy network is copied to the target network. Lower values (1000) adapt quickly but can become unstable.</li>
      <li><strong>n-step:</strong> more steps give stronger signals but mixed rewards can add noise. Try 2–3 for small boards and 4–5 for large ones.</li>
      <li><strong>PER α:</strong> how strongly TD error affects prioritisation. Higher (0.8–1.0) focuses on hard experiences; drop to 0.5 for more variety.</li>
      <li><strong>PER β:</strong> corrects the bias introduced by prioritisation. Increase it gradually toward 1.0 during long training runs.</li>
    </ul>
    <h3>Policy-based methods</h3>
    <ul>
      <li><strong>Entropy weight (Policy/A2C/PPO):</strong> lower values give decisive policies, higher values prevent premature convergence. Reduce it once the model finds a stable strategy.</li>
      <li><strong>Value weight (A2C/PPO):</strong> controls how much the value loss matters. High weight helps the critic track long-term rewards.</li>
      <li><strong>Clip factor (PPO):</strong> keep between 0.1–0.25 for stability. Pair it with a lower LR if you increase it.</li>
      <li><strong>GAE λ (PPO):</strong> lower (0.90) reacts faster to new signals; higher (0.97) yields smoother estimates.</li>
      <li><strong>PPO Batch/Epochs:</strong> more epochs on the same data risk overfitting. If the policy swings, lower the epochs or increase the batch size.</li>
    </ul>
    <p>Always change one slider at a time and monitor the reward and loss charts. When the 100-episode reward average levels out, try an adjustment, run a few hundred episodes, and compare.</p>
  </div>

  <div class="card">
    <h2>Diagnostics and common patterns</h2>
    <ul>
      <li><strong>Reward drops after rising:</strong> raise ε end or the entropy weight to reintroduce exploration.</li>
      <li><strong>Loss explodes:</strong> lower the learning rate, increase the target sync interval, or reduce the batch size.</li>
      <li><strong>The snake loops in circles:</strong> try higher entropy (policy/A2C/PPO) or a longer ε decay in DQN so the model dares to break the pattern.</li>
      <li><strong>No improvement on large boards:</strong> increase n-step and replay size, and run Turbo mode to gather more experience.</li>
      <li><strong>Big differences between episodes:</strong> inspect the KPI tiles. If average reward is low but best length high it signals an unstable policy — adjust exploration or lower LR.</li>
    </ul>
    <p>Use <strong>Pause</strong> and <strong>Step one episode</strong> to analyse individual sequences. <strong>Reset</strong> restarts the episode, while <strong>Clear cache</strong> removes stored weights from the browser if you want a fresh start.</p>
  </div>
</section>

<input type="file" id="fileLoader" accept="application/json" hidden>
<input type="file" id="modelLoader" accept="application/json" hidden>

<footer class="hint">© Marcus — Snake learns with multiple RL strategies and cinematic movement.</footer>

<<<<<<< HEAD
<script src="__key.js"></script>
<script type="module" src="ai-tuner.js"></script>
<script type="module">
import {createAITuner} from './ai-tuner.js';
=======
<script type="module">
import {createAITuner} from './src/ai-tuner.js';
>>>>>>> 20e3ed57

const REWARD_DEFAULTS={
  stepPenalty:0.01,
  turnPenalty:0.001,
  approachBonus:0.03,
  retreatPenalty:0.03,
  loopPenalty:0.50,
  revisitPenalty:0.05,
  wallPenalty:10,
  selfPenalty:25.5,
  timeoutPenalty:5,
  fruitReward:10,
  compactWeight:0,
  trapPenalty:0.5,
  spaceGainBonus:0.05,
};
const REWARD_COMPONENTS=[
  {key:'fruitReward',label:'Fruit bonus',sign:'positive'},
  {key:'approachBonus',label:'Toward fruit bonus',sign:'positive'},
  {key:'spaceGainBonus',label:'Open space bonus',sign:'positive'},
  {key:'compactness',label:'Compactness bonus',sign:'neutral'},
  {key:'stepPenalty',label:'Step penalty',sign:'negative'},
  {key:'turnPenalty',label:'Turn penalty',sign:'negative'},
  {key:'retreatPenalty',label:'Retreat penalty',sign:'negative'},
  {key:'loopPenalty',label:'Loop penalty',sign:'negative'},
  {key:'revisitPenalty',label:'Revisit penalty',sign:'negative'},
  {key:'trapPenalty',label:'Trap penalty',sign:'negative'},
  {key:'selfPenalty',label:'Self crash penalty',sign:'negative'},
  {key:'wallPenalty',label:'Wall crash penalty',sign:'negative'},
  {key:'timeoutPenalty',label:'Timeout penalty',sign:'negative'},
];
const REWARD_COMPONENT_KEYS=REWARD_COMPONENTS.map(item=>item.key);
const REWARD_LABELS={
  stepPenalty:'Step penalty',
  turnPenalty:'Turn penalty',
  approachBonus:'Toward fruit bonus',
  retreatPenalty:'Retreat penalty',
  loopPenalty:'Loop penalty',
  revisitPenalty:'Revisit penalty',
  trapPenalty:'Trap penalty',
  spaceGainBonus:'Space bonus',
  wallPenalty:'Wall crash penalty',
  selfPenalty:'Self crash penalty',
  timeoutPenalty:'Timeout penalty',
  fruitReward:'Fruit reward',
  compactWeight:'Compactness weight',
  compactness:'Compactness bonus',
};
let rewardConfig={...REWARD_DEFAULTS};
const LOOP_PATTERNS=new Set(['1,2,1,2','2,1,2,1']);

/* ---------------- Serialization helpers ---------------- */
const DTYPE_ARRAYS={float32:Float32Array,int32:Int32Array,bool:Uint8Array};
function typedArrayToBase64(arr){
  if(!(arr instanceof Float32Array||arr instanceof Int32Array||arr instanceof Uint8Array)){
    arr=Float32Array.from(arr);
  }
  const view=new Uint8Array(arr.buffer,arr.byteOffset||0,arr.byteLength);
  let binary='';
  const chunk=0x8000;
  for(let i=0;i<view.length;i+=chunk){
    binary+=String.fromCharCode.apply(null,view.subarray(i,i+chunk));
  }
  return btoa(binary);
}
function base64ToTypedArray(str,dtype='float32'){
  const binary=atob(str);
  const len=binary.length;
  const bytes=new Uint8Array(len);
  for(let i=0;i<len;i++) bytes[i]=binary.charCodeAt(i);
  const C=DTYPE_ARRAYS[dtype]||Float32Array;
  return new C(bytes.buffer);
}
function assignArray(target,source,mapper=v=>v){
  target.length=0;
  if(!Array.isArray(source)) return;
  source.forEach(v=>target.push(mapper(v)));
}

/* ---------------- Snake environment ---------------- */
class SnakeEnv{
  constructor(cols=20,rows=20,rewardOverrides={}){
    this.cols=cols;
    this.rows=rows;
    this.setRewardConfig(rewardOverrides);
    this.reset();
  }
  _makeRewardBreakdown(){
    const base={total:0};
    REWARD_COMPONENT_KEYS.forEach(key=>{ base[key]=0; });
    return base;
  }
  setRewardConfig(cfg={}){
    this.reward={...REWARD_DEFAULTS,...cfg};
  }
  neighbors(x,y){
    return [
      {x:x+1,y},
      {x:x-1,y},
      {x,y:y+1},
      {x,y:y-1},
    ].filter(p=>p.x>=0&&p.y>=0&&p.x<this.cols&&p.y<this.rows);
  }
  freeSpaceFrom(sx,sy,tailWillMove){
    const seen=new Set();
    const q=[{x:sx,y:sy}];
    const blocked=new Set(this.snakeSet);
    blocked.delete(`${sx},${sy}`);
    if(tailWillMove&&this.snake.length){
      const t=this.snake[this.snake.length-1];
      blocked.delete(`${t.x},${t.y}`);
    }
    while(q.length){
      const p=q.pop();
      const key=`${p.x},${p.y}`;
      if(seen.has(key)) continue;
      if(blocked.has(key)) continue;
      seen.add(key);
      for(const n of this.neighbors(p.x,p.y)) q.push(n);
      if(seen.size>this.cols*this.rows) break;
    }
    return seen.size;
  }
  computeSlack(){
    if(!this.snake?.length) return 0;
    let minX=this.snake[0].x, maxX=this.snake[0].x;
    let minY=this.snake[0].y, maxY=this.snake[0].y;
    for(const seg of this.snake){
      if(seg.x<minX) minX=seg.x;
      if(seg.x>maxX) maxX=seg.x;
      if(seg.y<minY) minY=seg.y;
      if(seg.y>maxY) maxY=seg.y;
    }
    const width=(maxX-minX+1);
    const height=(maxY-minY+1);
    const area=width*height;
    return Math.max(0,area-this.snake.length);
  }
  reset(){
    this.dir={x:1,y:0};
    const cx=(this.cols/2|0), cy=(this.rows/2|0);
    this.snake=[{x:cx-1,y:cy},{x:cx,y:cy}];
    this.snakeSet=new Set(this.snake.map(p=>`${p.x},${p.y}`));
    this.visit=new Float32Array(this.cols*this.rows).fill(0);
    this.actionHist=[];
    this.spawnFruit();
    this.rewardBreakdown=this._makeRewardBreakdown();
    this.steps=0;
    this.stepsSinceFruit=0;
    this.alive=true;
    this.prevSlack=this.computeSlack();
    this.loopHits=0;
    this.revisitAccum=0;
    this.timeToFruitAccum=0;
    this.timeToFruitCount=0;
    this.episodeFruit=0;
    this.lastCrash=null;
    return this.getState();
  }
  idx(x,y){return y*this.cols+x;}
  spawnFruit(){
    const free=[];
    for(let y=0;y<this.rows;y++){
      for(let x=0;x<this.cols;x++){
        if(!this.snakeSet.has(`${x},${y}`)) free.push({x,y});
      }
    }
    this.fruit=free.length?free[(Math.random()*free.length)|0]:{x:-1,y:-1};
  }
  turn(a){
    const d=this.dir;
    if(a===1)this.dir={x:-d.y,y:d.x};
    else if(a===2)this.dir={x:d.y,y:-d.x};
  }
  step(a){
    if(!this.alive) return {state:this.getState(),reward:0,done:true,ateFruit:false};
    const R=this.reward;
    const breakdown=this.rewardBreakdown||(this.rewardBreakdown=this._makeRewardBreakdown());
    this.lastCrash=null;
    this.turn(a);
    const h=this.snake[0];
    const nx=h.x+this.dir.x;
    const ny=h.y+this.dir.y;
    this.steps++;
    this.stepsSinceFruit++;
    const key=`${nx},${ny}`;
    const tail=this.snake[this.snake.length-1];
    const willGrow=(nx===this.fruit.x && ny===this.fruit.y);
    const hitsWall=nx<0||ny<0||nx>=this.cols||ny>=this.rows;
    const hitsBody=this.snakeSet.has(key) && !(tail && tail.x===nx && tail.y===ny && !willGrow);
    if(hitsWall||hitsBody){
      this.alive=false;
      const crashReward=hitsWall?-R.wallPenalty:-R.selfPenalty;
      if(hitsWall) breakdown.wallPenalty+=crashReward;
      else breakdown.selfPenalty+=crashReward;
      breakdown.total+=crashReward;
      this.lastCrash=hitsWall?'wall':'self';
      return {state:this.getState(),reward:crashReward,done:true,ateFruit:false};
    }
    let spaceReward=0;
    if((R.trapPenalty??0)!==0 || (R.spaceGainBonus??0)!==0){
      const space=this.freeSpaceFrom(nx,ny,!willGrow);
      const need=this.snake.length+2;
      const denom=Math.max(1,need);
      if(space<need){
        spaceReward-=R.trapPenalty*(1+(need-space)/denom);
      }else if(R.spaceGainBonus){
        const curSpace=this.freeSpaceFrom(this.snake[0].x,this.snake[0].y,true);
        if(space>curSpace){
          spaceReward+=R.spaceGainBonus*Math.min(1,(space-curSpace)/denom);
        }
      }
    }
    for(let i=0;i<this.visit.length;i++) this.visit[i]*=0.995;
    this.snake.unshift({x:nx,y:ny});
    let r=-R.stepPenalty;
    breakdown.stepPenalty-=R.stepPenalty;
    r+=spaceReward;
    if(spaceReward>0) breakdown.spaceGainBonus+=spaceReward;
    else if(spaceReward<0) breakdown.trapPenalty+=spaceReward;
    if(a!==0){
      r-=R.turnPenalty;
      breakdown.turnPenalty-=R.turnPenalty;
    }
    this.actionHist.push(a);
    if(this.actionHist.length>6) this.actionHist.shift();
    if(this.actionHist.length>=4){
      const last4=this.actionHist.slice(-4).join(',');
      if(LOOP_PATTERNS.has(last4)){
        r-=R.loopPenalty;
        this.loopHits++;
        breakdown.loopPenalty-=R.loopPenalty;
      }
    }
    const vidx=this.idx(nx,ny);
    const revisitPenalty=this.visit[vidx]*R.revisitPenalty;
    r-=revisitPenalty;
    this.revisitAccum+=revisitPenalty;
    if(revisitPenalty) breakdown.revisitPenalty-=revisitPenalty;
    let ateFruit=false;
    if(nx===this.fruit.x && ny===this.fruit.y){
      ateFruit=true;
      r+=R.fruitReward;
      breakdown.fruitReward+=R.fruitReward;
      this.snakeSet.add(`${nx},${ny}`);
      this.spawnFruit();
      this.timeToFruitAccum+=this.stepsSinceFruit;
      this.timeToFruitCount++;
      this.stepsSinceFruit=0;
      this.episodeFruit++;
    }else{
      const tail=this.snake.pop();
      this.snakeSet.delete(`${tail.x},${tail.y}`);
      this.snakeSet.add(`${nx},${ny}`);
      this.visit[vidx]=Math.min(1,this.visit[vidx]+0.3);
      const pd=Math.abs(h.x-this.fruit.x)+Math.abs(h.y-this.fruit.y);
      const nd=Math.abs(nx-this.fruit.x)+Math.abs(ny-this.fruit.y);
      if(nd<pd){
        r+=R.approachBonus;
        breakdown.approachBonus+=R.approachBonus;
      }else if(nd>pd){
        r-=R.retreatPenalty;
        breakdown.retreatPenalty-=R.retreatPenalty;
      }
    }
    const slack=this.computeSlack();
    const slackDelta=this.prevSlack-slack;
    if(R.compactWeight!==0){
      const compactReward=slackDelta*R.compactWeight;
      if(compactReward!==0){
        r+=compactReward;
        breakdown.compactness+=compactReward;
      }
    }
    this.prevSlack=slack;
    if(this.stepsSinceFruit>this.cols*this.rows*2){
      this.alive=false;
      r-=R.timeoutPenalty;
      this.lastCrash='timeout';
      this.rewardBreakdown.timeoutPenalty-=R.timeoutPenalty;
      this.rewardBreakdown.total+=r;
      return {state:this.getState(),reward:r,done:true,ateFruit:false};
    }
    this.rewardBreakdown.total+=r;
    return {state:this.getState(),reward:r,done:false,ateFruit};
  }
  getEpisodeBreakdown(){
    const src=this.rewardBreakdown||{};
    const copy={total:src.total??0};
    REWARD_COMPONENT_KEYS.forEach(key=>{ copy[key]=src[key]??0; });
    return copy;
  }
  getVisit(x,y){
    if(x<0||y<0||x>=this.cols||y>=this.rows) return 1;
    return this.visit[this.idx(x,y)]||0;
  }
  getState(){
    const h=this.snake[0];
    const L={x:-this.dir.y,y:this.dir.x}, R={x:this.dir.y,y:-this.dir.x};
    const block=(dx,dy)=>{
      const x=h.x+dx,y=h.y+dy;
      return (x<0||y<0||x>=this.cols||y>=this.rows||this.snakeSet.has(`${x},${y}`))?1:0;
    };
    const danger=[block(this.dir.x,this.dir.y),block(L.x,L.y),block(R.x,R.y)];
    const dir=[this.dir.y===-1?1:0,this.dir.y===1?1:0,this.dir.x===-1?1:0,this.dir.x===1?1:0];
    const fruit=[this.fruit.y<h.y?1:0,this.fruit.y>h.y?1:0,this.fruit.x<h.x?1:0,this.fruit.x>h.x?1:0];
    const dists=[h.y/(this.rows-1),(this.rows-1-h.y)/(this.rows-1),h.x/(this.cols-1),(this.cols-1-h.x)/(this.cols-1)];
    const dx=this.fruit.x-h.x, dy=this.fruit.y-h.y, len=Math.hypot(dx,dy)||1;
    const crowd=[
      this.getVisit(h.x, h.y-1),
      this.getVisit(h.x, h.y+1),
      this.getVisit(h.x-1, h.y),
      this.getVisit(h.x+1, h.y),
    ];
    return Float32Array.from([...danger,...dir,...fruit,...dists,dy/len,dx/len,...crowd]);
  }
}

class VecSnakeEnv{
  constructor(count=1,{cols=20,rows=20,rewardConfig={}}={}){
    this.cols=cols;
    this.rows=rows;
    this.rewardConfig={...REWARD_DEFAULTS,...rewardConfig};
    this.envCount=Math.max(1,count|0);
    this.envs=Array.from({length:this.envCount},()=>new SnakeEnv(this.cols,this.rows,this.rewardConfig));
  }
  getEnv(index=0){
    if(!this.envs.length) return null;
    const idx=((index%this.envCount)+this.envCount)%this.envCount;
    return this.envs[idx];
  }
  configure({count=this.envCount,cols=this.cols,rows=this.rows,rewardConfig=this.rewardConfig}={}){
    this.envCount=Math.max(1,count|0);
    this.cols=cols;
    this.rows=rows;
    this.rewardConfig={...REWARD_DEFAULTS,...rewardConfig};
    this.envs=Array.from({length:this.envCount},()=>new SnakeEnv(this.cols,this.rows,this.rewardConfig));
    return this.resetAll();
  }
  setCount(count){
    return this.configure({count});
  }
  setSize(cols,rows){
    return this.configure({cols,rows});
  }
  setRewardConfig(cfg={}){
    this.rewardConfig={...this.rewardConfig,...cfg};
    this.envs.forEach(env=>env.setRewardConfig(this.rewardConfig));
  }
  resetEnv(index){
    const env=this.getEnv(index);
    if(!env) return null;
    env.setRewardConfig(this.rewardConfig);
    return env.reset();
  }
  resetAll(){
    return this.envs.map(env=>{
      env.setRewardConfig(this.rewardConfig);
      return env.reset();
    });
  }
  step(actions){
    if(!Array.isArray(actions)||actions.length!==this.envCount){
      throw new Error(`Expected ${this.envCount} actions but received ${actions?.length}`);
    }
    const nextStates=new Array(this.envCount);
    const rewards=new Array(this.envCount);
    const dones=new Array(this.envCount);
    const ateFruit=new Array(this.envCount);
    for(let i=0;i<this.envCount;i++){
      const res=this.envs[i].step(actions[i]);
      nextStates[i]=res.state;
      rewards[i]=res.reward;
      dones[i]=!!res.done;
      ateFruit[i]=!!res.ateFruit;
    }
    return {nextStates,rewards,dones,ateFruit};
  }
}

/* ---------------- Replay buffer helpers ---------------- */
class NStepAccumulator{
  constructor(n=1,gamma=0.99){ this.setConfig(n,gamma); }
  setConfig(n,gamma){
    this.n=Math.max(1,n|0);
    this.gamma=gamma;
    this.queue=[];
  }
  push(step){
    const item={
      s:Float32Array.from(step.s),
      a:step.a|0,
      r:+step.r,
      ns:Float32Array.from(step.ns),
      d:!!step.d,
    };
    this.queue.push(item);
    const ready=[];
    while(this.queue.length>=this.n){
      ready.push(this.build());
      this.queue.shift();
      if(ready[ready.length-1].d){
        this.queue.length=0;
        return ready;
      }
    }
    if(item.d){
      ready.push(...this.flush());
    }
    return ready;
  }
  build(){
    let reward=0;
    let discount=1;
    let done=false;
    let nextState=this.queue[0].ns;
    const limit=Math.min(this.n,this.queue.length);
    for(let i=0;i<limit;i++){
      const step=this.queue[i];
      reward+=discount*step.r;
      discount*=this.gamma;
      nextState=step.ns;
      if(step.d){
        done=true;
        break;
      }
    }
    const first=this.queue[0];
    return {s:first.s,a:first.a,r:reward,ns:nextState,d:done};
  }
  flush(){
    const out=[];
    while(this.queue.length){
      out.push(this.build());
      this.queue.shift();
    }
    return out;
  }
}
class ReplayBuffer{
  constructor(cap=50000,opts={}){
    this.cap=Math.max(1,cap|0);
    this.buf=[];
    this.pos=0;
    this.alpha=opts.alpha??0.6;
    this.beta=opts.beta??0.4;
    this.betaIncrement=opts.betaIncrement??0.000002;
    this.priorityEps=opts.priorityEps??0.001;
    this.priorities=new Float32Array(this.cap);
    this.maxPriority=this.priorityEps;
  }
  size(){return this.buf.length;}
  setCapacity(cap){
    const newCap=Math.max(1,cap|0);
    if(newCap===this.cap) return;
    this.cap=newCap;
    this.buf=this.buf.slice(-this.cap);
    this.pos=Math.min(this.pos,this.cap-1);
    this.priorities=new Float32Array(this.cap);
    this.maxPriority=this.priorityEps;
  }
  setAlpha(val){ this.alpha=Math.max(0.01,+val||0.01); }
  setBeta(val){ this.beta=Math.min(1,Math.max(0,+val||0)); }
  setPriorityEps(val){
    this.priorityEps=Math.max(1e-6,+val||1e-6);
    for(let i=0;i<this.buf.length;i++){
      if(this.priorities[i]<this.priorityEps) this.priorities[i]=this.priorityEps;
    }
  }
  setBetaIncrement(val){ this.betaIncrement=Math.max(0,+val||0); }
  push(sample){
    const entry={...sample};
    if(this.buf.length<this.cap){
      this.buf.push(entry);
      const lastIdx=this.buf.length-1;
      this.priorities[lastIdx]=this.maxPriority;
    }else{
      const idx=this.pos%this.cap;
      this.buf[idx]=entry;
      this.priorities[idx]=this.maxPriority;
    }
    this.pos=(this.pos+1)%this.cap;
  }
  sample(batchSize){
    if(!this.buf.length) return null;
    const size=Math.min(batchSize,this.buf.length);
    const priorities=this.priorities.slice(0,this.buf.length);
    const probs=priorities.map(p=>Math.pow(p,this.alpha));
    const sum=probs.reduce((a,b)=>a+b,0)||1;
    const normalized=probs.map(p=>p/sum);
    const batch=[];
    const idxs=[];
    const weights=[];
    let beta=this.beta;
    this.beta=Math.min(1,this.beta+this.betaIncrement);
    const maxWeight=Math.pow(this.buf.length, -beta);
    for(let i=0;i<size;i++){
      const r=Math.random();
      let acc=0;
      let index=0;
      for(let j=0;j<normalized.length;j++){
        acc+=normalized[j];
        if(r<=acc){ index=j; break; }
      }
      batch.push(this.buf[index]);
      idxs.push(index);
      const w=Math.pow(this.buf.length*normalized[index], -beta);
      weights.push(w/maxWeight);
    }
    return {batch,idxs,weights};
  }
  updatePriorities(idxs,priorities){
    idxs.forEach((idx,i)=>{
      const p=Math.max(this.priorityEps,priorities[i]);
      this.priorities[idx]=p;
      this.maxPriority=Math.max(this.maxPriority,p);
    });
  }
  toJSON(){
    return {
      cap:this.cap,
      buf:this.buf.map(item=>({
        s:Array.from(item.s),
        a:item.a,
        r:item.r,
        ns:Array.from(item.ns),
        d:item.d,
      })),
      pos:this.pos,
      alpha:this.alpha,
      beta:this.beta,
      betaIncrement:this.betaIncrement,
      priorityEps:this.priorityEps,
      priorities:Array.from(this.priorities),
      maxPriority:this.maxPriority,
    };
  }
  static fromJSON(json={},cap,opts={}){
    const buffer=new ReplayBuffer(cap??json.cap,opts);
    if(Array.isArray(json.buf)){
      buffer.buf=json.buf.map(item=>({
        s:Float32Array.from(item.s),
        a:item.a,
        r:item.r,
        ns:Float32Array.from(item.ns),
        d:item.d,
      }));
      buffer.priorities=new Float32Array(buffer.cap);
      json.priorities?.forEach((p,i)=>{
        if(i<buffer.priorities.length) buffer.priorities[i]=p;
      });
      buffer.pos=json.pos??0;
      buffer.maxPriority=json.maxPriority??buffer.priorityEps;
    }
    return buffer;
  }
}

/* ---------------- Agents ---------------- */
class DQNAgent{
  constructor(sDim,aDim,cfg={}){
    this.kind='dqn';
    this.sDim=sDim;
    this.aDim=aDim;
    this.envCount=Math.max(1,cfg.envCount??1);
    this.gamma=cfg.gamma??0.98;
    this.lr=cfg.lr??0.0005;
    this.batch=cfg.batch??128;
    this.priorityEps=cfg.priorityEps??0.001;
    this.layers=Array.isArray(cfg.layers)?cfg.layers.slice():[256,256,128];
    this.dueling=cfg.dueling!==undefined?!!cfg.dueling:true;
    this.double=cfg.double!==undefined?!!cfg.double:true;
    this.learnRepeats=cfg.learnRepeats??2;
    this.buffer=new ReplayBuffer(cfg.bufferSize??50000,{
      alpha:cfg.priorityAlpha??0.6,
      beta:cfg.priorityBeta??0.4,
      betaIncrement:cfg.priorityBetaIncrement??0.000002,
      priorityEps:this.priorityEps,
    });
    this.priorityEps=this.buffer.priorityEps;
    this.epsStart=cfg.epsStart??1.0;
    this.epsEnd=cfg.epsEnd??0.12;
    this.epsDecay=cfg.epsDecay??80000;
    this.nStep=cfg.nStep??3;
    this.nStepBuffers=Array.from({length:this.envCount},()=>new NStepAccumulator(this.nStep,this.gamma));
    this.trainStep=cfg.trainStep??0;
    this.optimizer=tf.train.adam(this.lr);
    this.online=this.build();
    this.target=this.build();
    this.syncTarget();
    this.updateEpsilon(this.trainStep);
  }
  build(){
    const input=tf.input({shape:[this.sDim]});
    let x=input;
    this.layers.forEach(units=>{
      x=tf.layers.dense({units,activation:'relu',kernelInitializer:'heNormal'}).apply(x);
    });
    let q;
    if(this.dueling){
      const adv=tf.layers.dense({units:128,activation:'relu',kernelInitializer:'heNormal'}).apply(x);
      const advOut=tf.layers.dense({units:this.aDim,activation:'linear'}).apply(adv);
      const val=tf.layers.dense({units:128,activation:'relu',kernelInitializer:'heNormal'}).apply(x);
      const valOut=tf.layers.dense({units:1,activation:'linear'}).apply(val);
      q=tf.layers.add().apply([advOut,valOut]);
    }else{
      q=tf.layers.dense({units:this.aDim,activation:'linear'}).apply(x);
    }
    return tf.model({inputs:input,outputs:q});
  }
  setGamma(val){
    this.gamma=val;
    this.nStepBuffers.forEach(buf=>buf.setConfig(this.nStep,this.gamma));
  }
  setLearningRate(val){
    this.lr=val;
    this.optimizer=tf.train.adam(this.lr);
  }
  setEpsilonSchedule({start,end,decay}={}){
    if(start!==undefined) this.epsStart=start;
    if(end!==undefined) this.epsEnd=end;
    if(decay!==undefined) this.epsDecay=decay;
    this.updateEpsilon(this.trainStep);
  }
  setNStep(val){
    const n=Math.max(1,val|0);
    if(n===this.nStep)return;
    this.nStep=n;
    this.nStepBuffers.forEach(buf=>buf.setConfig(this.nStep,this.gamma));
  }
  recordTransition(...args){
    if(typeof args[0]==='number' && args.length>=6){
      const [envIndex,s,a,r,ns,d]=args;
      this._recordForEnv(envIndex,s,a,r,ns,d);
      return;
    }
    const [s,a,r,ns,d]=args;
    this._recordForEnv(0,s,a,r,ns,d);
  }
  _recordForEnv(envIndex,s,a,r,ns,d){
    const idx=((envIndex|0)%this.envCount+this.envCount)%this.envCount;
    const buf=this.nStepBuffers[idx];
    if(!buf) return;
    const ready=buf.push({s,a,r,ns,d});
    if(ready.length) ready.forEach(t=>this.buffer.push(t));
    if(d){
      const tail=buf.flush();
      if(tail.length) tail.forEach(t=>this.buffer.push(t));
    }
  }
  setEnvCount(count){
    const next=Math.max(1,count|0);
    if(next===this.envCount) return;
    this.envCount=next;
    this.nStepBuffers=Array.from({length:this.envCount},()=>new NStepAccumulator(this.nStep,this.gamma));
  }
  drainPending(envIndex){
    if(envIndex===undefined){
      this.nStepBuffers.forEach(buf=>{
        const tail=buf.flush();
        if(tail.length) tail.forEach(t=>this.buffer.push(t));
      });
      return;
    }
    const idx=((envIndex|0)%this.envCount+this.envCount)%this.envCount;
    const buf=this.nStepBuffers[idx];
    if(!buf) return;
    const tail=buf.flush();
    if(tail.length) tail.forEach(t=>this.buffer.push(t));
  }
  syncTarget(){
    this.target.setWeights(this.online.getWeights());
  }
  updateEpsilon(step){
    const t=Math.min(1,step/this.epsDecay);
    this.epsilon=this.epsStart*(1-t)+this.epsEnd*t;
    return this.epsilon;
  }
  act(s){
    if(Math.random()<this.epsilon) return (Math.random()*this.aDim)|0;
    return tf.tidy(()=>{
      return this.online.predict(tf.tensor2d([s],[1,this.sDim])).argMax(1).dataSync()[0];
    });
  }
  greedyAction(s){
    return tf.tidy(()=>{
      return this.online.predict(tf.tensor2d([s],[1,this.sDim])).argMax(1).dataSync()[0];
    });
  }
  async learn(){
    if(this.buffer.size()<this.batch) return null;
    const sample=this.buffer.sample(this.batch);
    if(!sample||!sample.batch.length) return null;
    const {batch,idxs,weights}=sample;
    const S=tf.tensor2d(batch.map(x=>x.s),[batch.length,this.sDim]);
    const NS=tf.tensor2d(batch.map(x=>x.ns),[batch.length,this.sDim]);
    const A=tf.tensor1d(batch.map(x=>x.a),'int32');
    const R=tf.tensor1d(batch.map(x=>x.r));
    const D=tf.tensor1d(batch.map(x=>x.d?1:0));
    const W=tf.tensor1d(weights);
    let tdErrors;
    const lossTensor=await this.optimizer.minimize(()=>{
      const q=this.online.apply(S);
      const oneHot=tf.oneHot(A,this.aDim);
      const qPred=tf.sum(q.mul(oneHot),1);
      const qNextTarget=this.target.apply(NS);
      let qNext;
      if(this.double){
        const qNextOnline=this.online.apply(NS);
        const aPrime=tf.argMax(qNextOnline,1);
        const mask=tf.oneHot(aPrime,this.aDim);
        qNext=tf.sum(qNextTarget.mul(mask),1);
      }else{
        qNext=tf.max(qNextTarget,1);
      }
      const target=R.add(qNext.mul(tf.scalar(this.gamma)).mul(tf.scalar(1).sub(D)));
      tdErrors=tf.keep(target.sub(qPred));
      const absErr=tdErrors.abs();
      const quadratic=tf.minimum(absErr,tf.scalar(1));
      const linear=absErr.sub(quadratic);
      const losses=quadratic.square().mul(0.5).add(linear);
      return losses.mul(W).mean();
    },true);
    const loss=lossTensor.dataSync()[0];
    lossTensor.dispose();
    const absTd=tdErrors.abs();
    const tdArray=absTd.dataSync();
    absTd.dispose();
    tdErrors.dispose();
    S.dispose(); NS.dispose(); A.dispose(); R.dispose(); D.dispose(); W.dispose();
    this.buffer.updatePriorities(idxs,tdArray);
    this.trainStep++;
    return loss;
  }
  async finishEpisode(){
    return null;
  }
  async exportState(){
    const weights=await Promise.all(this.online.getWeights().map(async w=>({
      shape:w.shape,
      dtype:w.dtype,
      data:typedArrayToBase64(await w.data()),
    })));
    return {
      version:4,
      kind:'dqn',
      sDim:this.sDim,
      aDim:this.aDim,
      config:{
        gamma:this.gamma,
        lr:this.lr,
        batch:this.batch,
        bufferSize:this.buffer.cap,
        epsStart:this.epsStart,
        epsEnd:this.epsEnd,
        epsDecay:this.epsDecay,
        nStep:this.nStep,
        priorityAlpha:this.buffer.alpha,
        priorityBeta:this.buffer.beta,
        priorityBetaIncrement:this.buffer.betaIncrement,
        priorityEps:this.buffer.priorityEps,
        dueling:this.dueling,
        double:this.double,
        layers:this.layers,
        envCount:this.envCount,
        learnRepeats:this.learnRepeats,
      },
      trainStep:this.trainStep,
      epsilon:this.epsilon,
      buffer:this.buffer.toJSON(),
      weights,
    };
  }
  async importState(state){
    if(!state) throw new Error('Invalid state');
    if(state.sDim && state.sDim!==this.sDim) throw new Error('State-dimension matchar inte');
    if(state.aDim && state.aDim!==this.aDim) throw new Error('Action-dimension matchar inte');
    const cfg=state.config??{};
    this.layers=Array.isArray(cfg.layers)?cfg.layers.slice():this.layers;
    this.dueling=cfg.dueling!==undefined?!!cfg.dueling:this.dueling;
    this.double=cfg.double!==undefined?!!cfg.double:this.double;
    this.learnRepeats=cfg.learnRepeats??this.learnRepeats;
    this.setGamma(cfg.gamma??this.gamma);
    this.setLearningRate(cfg.lr??this.lr);
    this.batch=cfg.batch??this.batch;
    this.buffer=ReplayBuffer.fromJSON(state.buffer,cfg.bufferSize,{
      alpha:cfg.priorityAlpha,
      beta:cfg.priorityBeta,
      betaIncrement:cfg.priorityBetaIncrement,
      priorityEps:cfg.priorityEps,
    });
    this.priorityEps=this.buffer.priorityEps;
    this.setEnvCount(cfg.envCount??this.envCount);
    this.epsStart=cfg.epsStart??this.epsStart;
    this.epsEnd=cfg.epsEnd??this.epsEnd;
    this.epsDecay=cfg.epsDecay??this.epsDecay;
    this.nStep=cfg.nStep??this.nStep;
    this.nStepBuffers=Array.from({length:this.envCount},()=>new NStepAccumulator(this.nStep,this.gamma));
    this.trainStep=state.trainStep??0;
    this.online.dispose();
    this.target.dispose();
    this.online=this.build();
    this.target=this.build();
    if(Array.isArray(state.weights)){
      const tensors=state.weights.map(w=>tf.tensor(base64ToTypedArray(w.data,w.dtype),w.shape,w.dtype));
      this.online.setWeights(tensors);
      tensors.forEach(t=>t.dispose());
    }
    this.syncTarget();
    this.updateEpsilon(this.trainStep);
  }
  setEntropy(){}
}
class PolicyGradientAgent{
  constructor(sDim,aDim,cfg={}){
    this.kind='policy';
    this.sDim=sDim;
    this.aDim=aDim;
    this.gamma=cfg.gamma??0.99;
    this.lr=cfg.lr??0.0008;
    this.entropy=cfg.entropy??0.01;
    this.optimizer=tf.train.adam(this.lr);
    this.model=this.build();
    this.trajectory=[];
    this.learnRepeats=0;
  }
  build(){
    const input=tf.input({shape:[this.sDim]});
    let x=tf.layers.dense({units:256,activation:'relu',kernelInitializer:'heNormal'}).apply(input);
    x=tf.layers.dense({units:256,activation:'relu',kernelInitializer:'heNormal'}).apply(x);
    const out=tf.layers.dense({units:this.aDim,activation:'softmax'}).apply(x);
    return tf.model({inputs:input,outputs:out});
  }
  setGamma(val){ this.gamma=val; }
  setLearningRate(val){ this.lr=val; this.optimizer=tf.train.adam(this.lr); }
  setEntropy(val){ this.entropy=val; }
  act(s){
    return tf.tidy(()=>{
      const probs=this.model.predict(tf.tensor2d([s],[1,this.sDim])).dataSync();
      const r=Math.random();
      let acc=0;
      for(let i=0;i<probs.length;i++){
        acc+=probs[i];
        if(r<=acc) return i;
      }
      return probs.length-1;
    });
  }
  greedyAction(s){
    return tf.tidy(()=>{
      const probs=this.model.predict(tf.tensor2d([s],[1,this.sDim])).dataSync();
      let best=0,max=-Infinity;
      probs.forEach((p,i)=>{ if(p>max){max=p;best=i;} });
      return best;
    });
  }
  recordTransition(s,a,r,ns,d){
    this.trajectory.push({s:Float32Array.from(s),a,r});
  }
  drainPending(){ this.trajectory.length=0; }
  async learn(){ return null; }
  async finishEpisode(){
    if(!this.trajectory.length) return null;
    const returns=[];
    let g=0;
    for(let i=this.trajectory.length-1;i>=0;i--){
      g=this.trajectory[i].r+this.gamma*g;
      returns[i]=g;
    }
    const states=tf.tensor2d(this.trajectory.map(t=>t.s),[this.trajectory.length,this.sDim]);
    const actions=tf.tensor1d(this.trajectory.map(t=>t.a),'int32');
    const returnsTensor=tf.tensor1d(returns);
    const entropyCoeff=this.entropy;
    const normalized=standardize1D(returnsTensor);
    const lossTensor=await this.optimizer.minimize(()=>tf.tidy(()=>{
      const probs=this.model.apply(states);
      const mask=tf.oneHot(actions,this.aDim);
      const selected=probs.mul(mask).sum(1).add(1e-8);
      const logProbs=tf.log(selected);
      const policyLoss=tf.neg(logProbs.mul(normalized));
      const entropy=probs.mul(tf.log(probs.add(1e-8))).sum(1).neg();
      return policyLoss.sub(entropy.mul(entropyCoeff)).mean();
    }),true);
    const loss=lossTensor.dataSync()[0];
    lossTensor.dispose();
    states.dispose();
    actions.dispose();
    returnsTensor.dispose();
    normalized.dispose();
    this.trajectory.length=0;
    return loss;
  }
  async exportState(){
    const weights=await Promise.all(this.model.getWeights().map(async w=>({
      shape:w.shape,
      dtype:w.dtype,
      data:typedArrayToBase64(await w.data()),
    })));
    return {
      version:4,
      kind:'policy',
      sDim:this.sDim,
      aDim:this.aDim,
      config:{
        gamma:this.gamma,
        lr:this.lr,
        entropy:this.entropy,
      },
      weights,
    };
  }
  async importState(state){
    if(!state) throw new Error('Invalid state');
    if(state.sDim && state.sDim!==this.sDim) throw new Error('State-dimension matchar inte');
    if(state.aDim && state.aDim!==this.aDim) throw new Error('Action-dimension matchar inte');
    const cfg=state.config??{};
    this.setGamma(cfg.gamma??this.gamma);
    this.setLearningRate(cfg.lr??this.lr);
    this.setEntropy(cfg.entropy??this.entropy);
    this.model.dispose();
    this.model=this.build();
    if(Array.isArray(state.weights)){
      const tensors=state.weights.map(w=>tf.tensor(base64ToTypedArray(w.data,w.dtype),w.shape,w.dtype));
      this.model.setWeights(tensors);
      tensors.forEach(t=>t.dispose());
    }
  }
}
class A2CAgent{
  constructor(sDim,aDim,cfg={}){
    this.kind='a2c';
    this.sDim=sDim;
    this.aDim=aDim;
    this.gamma=cfg.gamma??0.99;
    this.lr=cfg.lr??0.0006;
    this.entropyCoef=cfg.entropy??0.005;
    this.valueCoef=cfg.valueCoef??0.5;
    this.optimizer=tf.train.adam(this.lr);
    this.model=this.build();
    this.trajectory=[];
    this.learnRepeats=0;
  }
  build(){
    const input=tf.input({shape:[this.sDim]});
    let x=tf.layers.dense({units:256,activation:'relu',kernelInitializer:'heNormal'}).apply(input);
    x=tf.layers.dense({units:256,activation:'relu',kernelInitializer:'heNormal'}).apply(x);
    const policy=tf.layers.dense({units:this.aDim,activation:'softmax'}).apply(x);
    const value=tf.layers.dense({units:1,activation:'linear'}).apply(x);
    return tf.model({inputs:input,outputs:[policy,value]});
  }
  setGamma(val){ this.gamma=val; }
  setLearningRate(val){ this.lr=val; this.optimizer=tf.train.adam(this.lr); }
  setEntropy(val){ this.entropyCoef=val; }
  setValueCoef(val){ this.valueCoef=val; }
  act(s){
    return tf.tidy(()=>{
      const [policy,value]=this.model.predict(tf.tensor2d([s],[1,this.sDim]));
      value.dispose();
      const probs=policy.dataSync();
      const r=Math.random();
      let acc=0;
      let chosen=probs.length-1;
      for(let i=0;i<probs.length;i++){
        acc+=probs[i];
        if(r<=acc){ chosen=i; break; }
      }
      policy.dispose();
      return chosen;
    });
  }
  greedyAction(s){
    return tf.tidy(()=>{
      const [policy,value]=this.model.predict(tf.tensor2d([s],[1,this.sDim]));
      value.dispose();
      const probs=policy.dataSync();
      let best=0,max=-Infinity;
      probs.forEach((p,i)=>{ if(p>max){max=p;best=i;} });
      policy.dispose();
      return best;
    });
  }
  recordTransition(s,a,r,ns,d){
    this.trajectory.push({s:Float32Array.from(s),a,r,ns:Float32Array.from(ns),d});
  }
  drainPending(){ this.trajectory.length=0; }
  async learn(){ return null; }
  predictValue(state){
    const input=tf.tensor2d([state],[1,this.sDim]);
    const [policy,value]=this.model.predict(input);
    policy.dispose();
    const val=value.dataSync()[0];
    value.dispose();
    input.dispose();
    return val;
  }
  async finishEpisode(){
    const len=this.trajectory.length;
    if(!len) return null;
    const returns=new Array(len);
    let nextValue=0;
    if(!this.trajectory[len-1].d){
      nextValue=this.predictValue(this.trajectory[len-1].ns);
    }
    for(let i=len-1;i>=0;i--){
      const step=this.trajectory[i];
      nextValue=step.r+this.gamma*nextValue*(step.d?0:1);
      returns[i]=nextValue;
      if(step.d) nextValue=0;
    }
    const states=tf.tensor2d(this.trajectory.map(t=>t.s),[len,this.sDim]);
    const actions=tf.tensor1d(this.trajectory.map(t=>t.a),'int32');
    const returnsTensor=tf.tensor1d(returns);
    const entropyCoef=this.entropyCoef;
    const valueCoef=this.valueCoef;
    const lossTensor=await this.optimizer.minimize(()=>tf.tidy(()=>{
      const [policy,value]=this.model.apply(states);
      const mask=tf.oneHot(actions,this.aDim);
      const probs=policy.mul(mask).sum(1).add(1e-8);
      const logProbs=tf.log(probs);
      const values=value.reshape([len]);
      const rawAdv=returnsTensor.sub(values);
      const advMean=rawAdv.mean();
      const advStd=rawAdv.sub(advMean).square().mean().sqrt().add(1e-6);
      const advantages=rawAdv.sub(advMean).div(advStd);
      const actorLoss=tf.neg(logProbs.mul(advantages));
      const criticLoss=rawAdv.square().mul(0.5);
      const entropy=policy.mul(tf.log(policy.add(1e-8))).sum(1).neg();
      const total=actorLoss.add(criticLoss.mul(valueCoef)).sub(entropy.mul(entropyCoef));
      return total.mean();
    }),true);
    const loss=lossTensor.dataSync()[0];
    lossTensor.dispose();
    states.dispose();
    actions.dispose();
    returnsTensor.dispose();
    this.trajectory.length=0;
    return loss;
  }
  async exportState(){
    const weights=await Promise.all(this.model.getWeights().map(async w=>({
      shape:w.shape,
      dtype:w.dtype,
      data:typedArrayToBase64(await w.data()),
    })));
    return {
      version:4,
      kind:'a2c',
      sDim:this.sDim,
      aDim:this.aDim,
      config:{
        gamma:this.gamma,
        lr:this.lr,
        entropy:this.entropyCoef,
        valueCoef:this.valueCoef,
      },
      weights,
    };
  }
  async importState(state){
    if(!state) throw new Error('Invalid state');
    if(state.sDim && state.sDim!==this.sDim) throw new Error('State-dimension matchar inte');
    if(state.aDim && state.aDim!==this.aDim) throw new Error('Action-dimension matchar inte');
    const cfg=state.config??{};
    this.setGamma(cfg.gamma??this.gamma);
    this.setLearningRate(cfg.lr??this.lr);
    this.setEntropy(cfg.entropy??this.entropyCoef);
    this.setValueCoef(cfg.valueCoef??this.valueCoef);
    this.model.dispose();
    this.model=this.build();
    if(Array.isArray(state.weights)){
      const tensors=state.weights.map(w=>tf.tensor(base64ToTypedArray(w.data,w.dtype),w.shape,w.dtype));
      this.model.setWeights(tensors);
      tensors.forEach(t=>t.dispose());
    }
  }
}
class PPOAgent{
  constructor(sDim,aDim,cfg={}){
    this.kind='ppo';
    this.sDim=sDim;
    this.aDim=aDim;
    this.gamma=cfg.gamma??0.99;
    this.lam=cfg.lambda??0.95;
    this.lr=cfg.lr??0.0003;
    this.entropyCoef=cfg.entropy??0.003;
    this.valueCoef=cfg.valueCoef??0.5;
    this.clip=cfg.clip??0.2;
    this.batchSize=cfg.batch??256;
    this.epochs=cfg.epochs??4;
    this.optimizer=tf.train.adam(this.lr);
    this.model=this.build();
    this.trajectory=[];
    this.learnRepeats=0;
    this.lastActInfo=null;
  }
  build(){
    const input=tf.input({shape:[this.sDim]});
    let x=tf.layers.dense({units:256,activation:'relu',kernelInitializer:'heNormal'}).apply(input);
    x=tf.layers.dense({units:256,activation:'relu',kernelInitializer:'heNormal'}).apply(x);
    const policy=tf.layers.dense({units:this.aDim,activation:'softmax'}).apply(x);
    const value=tf.layers.dense({units:1,activation:'linear'}).apply(x);
    return tf.model({inputs:input,outputs:[policy,value]});
  }
  setGamma(val){ this.gamma=val; }
  setLearningRate(val){ this.lr=val; this.optimizer=tf.train.adam(this.lr); }
  setEntropy(val){ this.entropyCoef=val; }
  setValueCoef(val){ this.valueCoef=val; }
  setClip(val){ this.clip=val; }
  setLambda(val){ this.lam=val; }
  setBatch(val){ this.batchSize=Math.max(16,val|0); }
  setEpochs(val){ this.epochs=Math.max(1,val|0); }
  act(s){
    const input=tf.tensor2d([s],[1,this.sDim]);
    const [policy,value]=this.model.predict(input);
    const probs=policy.dataSync();
    const val=value.dataSync()[0];
    let r=Math.random();
    let action=probs.length-1;
    for(let i=0;i<probs.length;i++){
      r-=probs[i];
      if(r<=0){ action=i; break; }
    }
    const prob=Math.max(probs[action]??0,1e-8);
    this.lastActInfo={
      logProb:Math.log(prob),
      value:val,
    };
    policy.dispose();
    value.dispose();
    input.dispose();
    return action;
  }
  greedyAction(s){
    const input=tf.tensor2d([s],[1,this.sDim]);
    const [policy,value]=this.model.predict(input);
    value.dispose();
    const probs=policy.dataSync();
    let best=0,max=-Infinity;
    probs.forEach((p,i)=>{ if(p>max){max=p;best=i;} });
    policy.dispose();
    input.dispose();
    return best;
  }
  recordTransition(s,a,r,ns,d){
    const info=this.lastActInfo||this.evaluateAction(s,a);
    this.trajectory.push({
      s:Float32Array.from(s),
      a,
      r,
      ns:Float32Array.from(ns),
      d,
      value:info.value,
      logProb:info.logProb,
    });
    this.lastActInfo=null;
  }
  drainPending(){
    this.trajectory.length=0;
    this.lastActInfo=null;
  }
  async learn(){ return null; }
  evaluateAction(state,action){
    const input=tf.tensor2d([state],[1,this.sDim]);
    const [policy,value]=this.model.predict(input);
    const probs=policy.dataSync();
    const val=value.dataSync()[0];
    policy.dispose();
    value.dispose();
    input.dispose();
    const prob=Math.max(probs[action]??0,1e-8);
    return {logProb:Math.log(prob),value:val};
  }
  predictValue(state){
    const input=tf.tensor2d([state],[1,this.sDim]);
    const [,value]=this.model.predict(input);
    const val=value.dataSync()[0];
    value.dispose();
    input.dispose();
    return val;
  }
  async finishEpisode(){
    const len=this.trajectory.length;
    if(!len) return null;
    const values=this.trajectory.map(t=>t.value);
    let nextValue=0;
    if(!this.trajectory[len-1].d){
      nextValue=this.predictValue(this.trajectory[len-1].ns);
    }
    const advantages=new Array(len);
    const returns=new Array(len);
    let gae=0;
    for(let i=len-1;i>=0;i--){
      const step=this.trajectory[i];
      const value=values[i];
      const nextVal=(i===len-1)?nextValue:values[i+1];
      const nonTerminal=step.d?0:1;
      const delta=step.r+this.gamma*nextVal*nonTerminal-value;
      gae=delta+this.gamma*this.lam*nonTerminal*gae;
      advantages[i]=gae;
      returns[i]=gae+value;
    }
    const states=tf.tensor2d(this.trajectory.map(t=>t.s),[len,this.sDim]);
    const actions=tf.tensor1d(this.trajectory.map(t=>t.a),'int32');
    const oldLog=tf.tensor1d(this.trajectory.map(t=>t.logProb));
    const returnsTensor=tf.tensor1d(returns);
    const advRaw=tf.tensor1d(advantages);
    const advantagesTensor=standardize1D(advRaw);
    advRaw.dispose();
    const idxs=[...Array(len).keys()];
    let lastLoss=null;
    for(let epoch=0;epoch<this.epochs;epoch++){
      shuffleInPlace(idxs);
      for(let start=0;start<len;start+=this.batchSize){
        const slice=idxs.slice(start,Math.min(len,start+this.batchSize));
        if(!slice.length) continue;
        const batchIdx=tf.tensor1d(slice,'int32');
        const lossTensor=await this.optimizer.minimize(()=>tf.tidy(()=>{
          const batchStates=tf.gather(states,batchIdx);
          const batchActions=tf.gather(actions,batchIdx);
          const batchReturns=tf.gather(returnsTensor,batchIdx);
          const batchOldLog=tf.gather(oldLog,batchIdx);
          const batchAdv=tf.gather(advantagesTensor,batchIdx);
          const [policy,value]=this.model.apply(batchStates);
          const probs=policy.mul(tf.oneHot(batchActions,this.aDim)).sum(1).add(1e-8);
          const logProbs=tf.log(probs);
          const ratio=tf.exp(logProbs.sub(batchOldLog));
          const clipped=ratio.clipByValue(1-this.clip,1+this.clip);
          const actor=tf.minimum(ratio.mul(batchAdv),clipped.mul(batchAdv)).neg();
          const values=value.reshape([slice.length]);
          const critic=batchReturns.sub(values).square().mul(0.5*this.valueCoef);
          const entropy=policy.mul(tf.log(policy.add(1e-8))).sum(1).neg();
          return actor.add(critic).sub(entropy.mul(this.entropyCoef)).mean();
        }),true);
        lastLoss=lossTensor.dataSync()[0];
        lossTensor.dispose();
        batchIdx.dispose();
        await tf.nextFrame();
      }
    }
    states.dispose();
    actions.dispose();
    oldLog.dispose();
    returnsTensor.dispose();
    advantagesTensor.dispose();
    this.trajectory.length=0;
    return lastLoss;
  }
  async exportState(){
    const weights=await Promise.all(this.model.getWeights().map(async w=>({
      shape:w.shape,
      dtype:w.dtype,
      data:typedArrayToBase64(await w.data()),
    })));
    return {
      version:4,
      kind:'ppo',
      sDim:this.sDim,
      aDim:this.aDim,
      config:{
        gamma:this.gamma,
        lr:this.lr,
        entropy:this.entropyCoef,
        valueCoef:this.valueCoef,
        clip:this.clip,
        lambda:this.lam,
        batch:this.batchSize,
        epochs:this.epochs,
      },
      weights,
    };
  }
  async importState(state){
    if(!state) throw new Error('Invalid state');
    if(state.sDim && state.sDim!==this.sDim) throw new Error('State-dimension matchar inte');
    if(state.aDim && state.aDim!==this.aDim) throw new Error('Action-dimension matchar inte');
    const cfg=state.config??{};
    this.setGamma(cfg.gamma??this.gamma);
    this.setLearningRate(cfg.lr??this.lr);
    this.setEntropy(cfg.entropy??this.entropyCoef);
    this.setValueCoef(cfg.valueCoef??this.valueCoef);
    this.setClip(cfg.clip??this.clip);
    this.setLambda(cfg.lambda??this.lam);
    this.setBatch(cfg.batch??this.batchSize);
    this.setEpochs(cfg.epochs??this.epochs);
    this.model.dispose();
    this.model=this.build();
    if(Array.isArray(state.weights)){
      const tensors=state.weights.map(w=>tf.tensor(base64ToTypedArray(w.data,w.dtype),w.shape,w.dtype));
      this.model.setWeights(tensors);
      tensors.forEach(t=>t.dispose());
    }
  }
}
function shuffleInPlace(arr){
  for(let i=arr.length-1;i>0;i--){
    const j=(Math.random()*(i+1))|0;
    [arr[i],arr[j]]=[arr[j],arr[i]];
  }
}
function standardize1D(t){
  return tf.tidy(()=>{
    const mean=t.mean();
    const variance=t.sub(mean).square().mean();
    const std=variance.sqrt().add(1e-6);
    return t.sub(mean).div(std);
  });
}

function createRewardTelemetry(max=1200){
  const capacity=Math.max(10,max|0);
  const keys=[...REWARD_COMPONENT_KEYS,'total'];
  const store=Object.fromEntries(keys.map(key=>[key,[]]));
  return {
    record(breakdown){
      if(!breakdown) return;
      keys.forEach(key=>{
        const arr=store[key];
        const value=+breakdown[key]||0;
        arr.push(value);
        if(arr.length>capacity) arr.shift();
      });
    },
    summary(){
      const rows=REWARD_COMPONENTS.map(comp=>{
        const arr=store[comp.key];
        const last=arr.length?arr[arr.length-1]:0;
        const avg100=movingAverage(arr,100);
        const avg500=movingAverage(arr,500);
        const trend=avg100-movingAverage(arr,100,100);
        return {...comp,last,avg100,avg500,trend};
      });
      const totalArr=store.total;
      const total={
        key:'total',
        label:'Net reward',
        last:totalArr.length?totalArr[totalArr.length-1]:0,
        avg100:movingAverage(totalArr,100),
        avg500:movingAverage(totalArr,500),
        trend:movingAverage(totalArr,100)-movingAverage(totalArr,100,100),
      };
      const absSum=rows.reduce((acc,row)=>acc+Math.abs(row.avg100||0),0);
      rows.forEach(row=>{
        row.share=absSum?Math.abs(row.avg100)/absSum:0;
      });
      rows.sort((a,b)=>Math.abs(b.avg100)-Math.abs(a.avg100));
      return {rows,total};
    },
    toJSON(){
      const out={};
      keys.forEach(key=>{ out[key]=Array.from(store[key]); });
      return out;
    },
    fromJSON(data){
      keys.forEach(key=>{
        const arr=Array.isArray(data?.[key])?data[key].map(v=>+v||0):[];
        store[key].length=0;
        const slice=arr.slice(-capacity);
        slice.forEach(v=>store[key].push(v));
      });
    },
    reset(){
      keys.forEach(key=>{ store[key].length=0; });
    },
    getHistory(){
      return store;
    },
  };
}

/* ---------------- Rendering helpers ---------------- */
const board=document.getElementById('board');
const bctx=board.getContext('2d');
let COLS=20,ROWS=20,CELL=board.width/COLS;
let envCount=1;
let vecEnv=new VecSnakeEnv(envCount,{cols:COLS,rows:ROWS,rewardConfig});
let renderIndex=0;
let env=vecEnv.getEnv(renderIndex);

function snapshotEnv(environment){
  return {
    snake:environment.snake.map(p=>({x:p.x,y:p.y})),
    fruit:environment.fruit?{x:environment.fruit.x,y:environment.fruit.y}:{x:-1,y:-1},
  };
}
const cloneState=state=>({
  snake:state.snake.map(p=>({x:p.x,y:p.y})),
  fruit:{x:state.fruit.x,y:state.fruit.y},
});
const BG_COLOR='#101532';
const GRID_COLOR='rgba(135,143,210,0.16)';
const HEAD_GRADIENT=['#f472b6','#c084fc'];
const BODY_GRADIENT=['#8b5cf6','#6366f1'];
const HEAD_GLOW='rgba(244,114,182,0.65)';
const BODY_GLOW='rgba(99,102,241,0.5)';
let lastDrawnState=snapshotEnv(env);
let renderQueue=[];
let currentAnim=null;
let renderActive=false;
let renderToken=0;
let watching=false;
const MAX_RENDER_QUEUE=240;

function queueLimit(){ return watching?MAX_RENDER_QUEUE*2:MAX_RENDER_QUEUE; }
function setImmediateState(environment){
  const state=snapshotEnv(environment);
  if(renderToken){
    cancelAnimationFrame(renderToken);
    renderToken=0;
  }
  renderActive=false;
  renderQueue.length=0;
  currentAnim=null;
  lastDrawnState=cloneState(state);
  drawFrame(state,state,1);
}
function enqueueRenderFrame(from,to,duration){
  const entry={from:cloneState(from),to:cloneState(to),start:null,duration:Math.max(16,duration||80)};
  renderQueue.push(entry);
  const limit=queueLimit();
  if(renderQueue.length>limit){
    const latest=renderQueue[renderQueue.length-1];
    renderQueue=[{from:cloneState(lastDrawnState),to:cloneState(latest.to),start:null,duration:Math.max(40,duration)}];
    currentAnim=null;
  }
  if(!renderActive){
    renderActive=true;
    renderToken=requestAnimationFrame(stepRender);
  }
}
const easeProgress=t=>{
  if(t<=0) return 0;
  if(t>=1) return 1;
  return t<0.5?4*t*t*t:1-Math.pow(-2*t+2,3)/2;
};
function stepRender(ts){
  if(!currentAnim){
    currentAnim=renderQueue.shift();
    if(!currentAnim){
      renderActive=false;
      renderToken=0;
      drawFrame(lastDrawnState,lastDrawnState,1);
      return;
    }
  }
  if(currentAnim.start===null) currentAnim.start=ts;
  const duration=currentAnim.duration||80;
  const progress=duration<=0?1:Math.min(1,(ts-currentAnim.start)/duration);
  drawFrame(currentAnim.from,currentAnim.to,easeProgress(progress));
  if(progress>=1){
    lastDrawnState=cloneState(currentAnim.to);
    currentAnim=null;
  }
  renderToken=requestAnimationFrame(stepRender);
}
const waitAnimationFrame=()=>new Promise(res=>requestAnimationFrame(res));
async function waitForRenderCapacity(limit=Math.max(10,Math.floor(queueLimit()*0.6))){
  while(renderQueue.length>limit){
    await waitAnimationFrame();
  }
}
async function waitForRenderIdle(){
  while(renderQueue.length>0||currentAnim){
    await waitAnimationFrame();
  }
}
function drawFrame(from,to,t){
  bctx.fillStyle=BG_COLOR;
  bctx.fillRect(0,0,board.width,board.height);
  drawGrid();
  const sameFruit=from.fruit.x===to.fruit.x&&from.fruit.y===to.fruit.y;
  if(from.fruit.x>=0&&!sameFruit) drawFruit(from.fruit,1-t);
  if(to.fruit.x>=0) drawFruit(to.fruit,sameFruit?1:t);
  const fromSnake=from.snake;
  const toSnake=to.snake;
  const grew=toSnake.length>fromSnake.length;
  const shrank=toSnake.length<fromSnake.length;
  const offset=shrank?fromSnake.length-toSnake.length:0;
  const segments=toSnake.map((seg,i)=>{
    let start;
    if(grew){
      start=i===0?fromSnake[0]:fromSnake[i-1]??fromSnake[fromSnake.length-1];
    }else if(shrank){
      start=fromSnake[i+offset]??fromSnake[fromSnake.length-1];
    }else{
      start=fromSnake[i]??fromSnake[fromSnake.length-1];
    }
    const sx=(start?.x??seg.x);
    const sy=(start?.y??seg.y);
    return {x:sx+(seg.x-sx)*t,y:sy+(seg.y-sy)*t};
  });
  drawSnakeSegments(segments);
}
function drawGrid(){
  bctx.save();
  bctx.strokeStyle=GRID_COLOR;
  bctx.lineWidth=1;
  bctx.shadowBlur=0;
  for(let x=0;x<=COLS;x++){
    const px=x*CELL;
    bctx.beginPath();
    bctx.moveTo(px,0);
    bctx.lineTo(px,board.height);
    bctx.stroke();
  }
  for(let y=0;y<=ROWS;y++){
    const py=y*CELL;
    bctx.beginPath();
    bctx.moveTo(0,py);
    bctx.lineTo(board.width,py);
    bctx.stroke();
  }
  bctx.restore();
}
function drawFruit(fruit,alpha=1){
  if(fruit.x<0||fruit.y<0) return;
  const cx=(fruit.x+0.5)*CELL;
  const cy=(fruit.y+0.5)*CELL;
  const radius=CELL*0.35;
  const gradient=bctx.createRadialGradient(cx,cy,radius*0.2,cx,cy,radius);
  gradient.addColorStop(0,`rgba(255,214,102,${alpha})`);
  gradient.addColorStop(0.65,`rgba(253,149,102,${alpha})`);
  gradient.addColorStop(1,`rgba(236,72,153,${alpha})`);
  bctx.save();
  bctx.fillStyle=gradient;
  bctx.shadowBlur=14;
  bctx.shadowColor='rgba(236,72,153,0.45)';
  bctx.beginPath();
  bctx.arc(cx,cy,radius,0,Math.PI*2);
  bctx.fill();
  bctx.restore();
}
function drawSnakeSegments(segments){
  if(!segments.length) return;
  bctx.save();
  segments.forEach((seg,i)=>{
    const colors=i===0?HEAD_GRADIENT:BODY_GRADIENT;
    const glow=i===0?HEAD_GLOW:BODY_GLOW;
    const size=CELL*0.74;
    const offset=(CELL-size)/2;
    const radius=Math.min(size*0.45,12);
    const x=seg.x*CELL+offset;
    const y=seg.y*CELL+offset;
    const gradient=bctx.createLinearGradient(x,y,x,y+size);
    gradient.addColorStop(0,colors[0]);
    gradient.addColorStop(1,colors[1]);
    bctx.shadowBlur=i===0?18:12;
    bctx.shadowColor=glow;
    bctx.fillStyle=gradient;
    drawRoundedRect(x,y,size,size,radius);
    bctx.shadowBlur=0;
    const highlight=bctx.createRadialGradient(x+size*0.35,y+size*0.35,0,x+size*0.35,y+size*0.35,size*0.9);
    highlight.addColorStop(0,'rgba(255,255,255,0.32)');
    highlight.addColorStop(1,'rgba(255,255,255,0)');
    bctx.fillStyle=highlight;
    drawRoundedRect(x,y,size,size,radius);
  });
  bctx.restore();
}
function drawRoundedRect(x,y,w,h,r){
  const radius=Math.max(2,Math.min(r,Math.min(w,h)/2));
  bctx.beginPath();
  bctx.moveTo(x+radius,y);
  bctx.arcTo(x+w,y,x+w,y+h,radius);
  bctx.arcTo(x+w,y+h,x,y+h,radius);
  bctx.arcTo(x,y+h,x,y,radius);
  bctx.arcTo(x,y,x+w,y,radius);
  bctx.closePath();
  bctx.fill();
}

/* ---------------- App state ---------------- */
const playbackModes={
  cinematic:{label:'Smooth realtime',frameMs:110,stepsPerFrame:1,renderEvery:1,queueTarget:60},
  fast:{label:'Fast',frameMs:60,stepsPerFrame:3,renderEvery:1,queueTarget:90},
  turbo:{label:'Turbo',frameMs:30,stepsPerFrame:6,renderEvery:2,queueTarget:120},
  watch:{label:'Watch',frameMs:120,stepsPerFrame:1,renderEvery:1,queueTarget:60},
};
const AGENT_PRESETS={
  dueling:{
    label:'Dueling Double DQN',
    badge:'Dueling DQN',
    type:'dqn',
    defaults:{
      gamma:0.98,lr:0.0005,
      epsStart:1.0,epsEnd:0.12,epsDecay:80000,
      batch:128,bufferSize:50000,targetSync:2000,
      nStep:3,priorityAlpha:0.6,priorityBeta:0.4,
      layers:[256,256,128],dueling:true,double:true,learnRepeats:2,
    },
    description:'Prioritized replay, n-step returns, and dueling heads provide stable, sample-efficient DQN training.',
    create:(sDim,aDim,cfg)=>new DQNAgent(sDim,aDim,{
      ...cfg,
      dueling:true,
      double:true,
      layers:cfg.layers??[256,256,128],
      learnRepeats:cfg.learnRepeats??2,
    }),
  },
  vanilla:{
    label:'Classic DQN',
    badge:'Vanilla DQN',
    type:'dqn',
    defaults:{
      gamma:0.97,lr:0.00025,
      epsStart:1.0,epsEnd:0.12,epsDecay:80000,
      batch:64,bufferSize:40000,targetSync:1500,
      nStep:1,priorityAlpha:0.4,priorityBeta:0.4,
      layers:[128,128],dueling:false,double:false,learnRepeats:1,
    },
    description:'A simpler DQN without dueling/double — perfect for understanding the base behaviour.',
    create:(sDim,aDim,cfg)=>new DQNAgent(sDim,aDim,{
      ...cfg,
      dueling:false,
      double:false,
      layers:cfg.layers??[128,128],
      learnRepeats:cfg.learnRepeats??1,
    }),
  },
  policy:{
    label:'Policy Gradient (REINFORCE)',
    badge:'Policy Grad',
    type:'policy',
    defaults:{
      gamma:0.99,lr:0.0008,entropy:0.01,
    },
    description:'Monte Carlo policy gradient with entropy regularisation for steady exploration.',
    create:(sDim,aDim,cfg)=>new PolicyGradientAgent(sDim,aDim,cfg),
  },
  a2c:{
    label:'Advantage Actor-Critic',
    badge:'A2C',
    type:'a2c',
    defaults:{
      gamma:0.99,lr:0.0006,entropy:0.005,valueCoef:0.5,
    },
    description:'Shared network that trains both policy and value function for faster convergence.',
    create:(sDim,aDim,cfg)=>new A2CAgent(sDim,aDim,cfg),
  },
  ppo:{
    label:'Proximal Policy Optimization',
    badge:'PPO',
    type:'ppo',
    defaults:{
      gamma:0.99,lr:0.0003,entropy:0.003,valueCoef:0.5,clip:0.2,lambda:0.95,batch:256,epochs:4,
    },
    description:'Clipped policy gradient with GAE for stable updates even in long episodes.',
    create:(sDim,aDim,cfg)=>new PPOAgent(sDim,aDim,cfg),
  },
};

const ui={
  trainState:document.getElementById('trainState'),
  algoBadge:document.getElementById('algoBadge'),
  epsReadout:document.getElementById('epsReadout'),
  gammaBadge:document.getElementById('gammaBadge'),
  lrBadge:document.getElementById('lrBadge'),
  playbackLabel:document.getElementById('playbackLabel'),
  playbackButtons:Array.from(document.querySelectorAll('#playbackGroup .pill')),
  gridSize:document.getElementById('gridSize'),
  gridLabel:document.getElementById('gridLabel'),
  btnTrain:document.getElementById('btnTrain'),
  btnPause:document.getElementById('btnPause'),
  btnStep:document.getElementById('btnStep'),
  btnWatch:document.getElementById('btnWatch'),
  btnReset:document.getElementById('btnReset'),
  btnSave:document.getElementById('btnSave'),
  btnLoad:document.getElementById('btnLoad'),
  btnLoadModel:document.getElementById('btnLoadModel'),
  btnClear:document.getElementById('btnClear'),
  modeButtons:Array.from(document.querySelectorAll('#modeGroup .pill')),
  algoSelect:document.getElementById('algoSelect'),
  algoDescription:document.getElementById('algoDescription'),
  aiAutoTuneToggle:document.getElementById('aiAutoTuneToggle'),
  aiIntervalSlider:document.getElementById('aiIntervalSlider'),
  aiIntervalReadout:document.getElementById('aiIntervalReadout'),
  gamma:document.getElementById('gamma'),
  gammaReadout:document.getElementById('gammaReadout'),
  lr:document.getElementById('lr'),
  lrReadout:document.getElementById('lrReadout'),
  envCount:document.getElementById('envCount'),
  envCountReadout:document.getElementById('envCountReadout'),
  epsStart:document.getElementById('epsStart'),
  epsStartReadout:document.getElementById('epsStartReadout'),
  epsEnd:document.getElementById('epsEnd'),
  epsEndReadout:document.getElementById('epsEndReadout'),
  epsDecay:document.getElementById('epsDecay'),
  epsDecayReadout:document.getElementById('epsDecayReadout'),
  batchSize:document.getElementById('batchSize'),
  batchReadout:document.getElementById('batchReadout'),
  bufferSize:document.getElementById('bufferSize'),
  bufferReadout:document.getElementById('bufferReadout'),
  targetSync:document.getElementById('targetSync'),
  targetSyncReadout:document.getElementById('targetSyncReadout'),
  nStep:document.getElementById('nStep'),
  nStepReadout:document.getElementById('nStepReadout'),
  priorityAlpha:document.getElementById('priorityAlpha'),
  alphaReadout:document.getElementById('alphaReadout'),
  priorityBeta:document.getElementById('priorityBeta'),
  betaReadout:document.getElementById('betaReadout'),
  pgEntropy:document.getElementById('pgEntropy'),
  pgEntropyReadout:document.getElementById('pgEntropyReadout'),
  acEntropy:document.getElementById('acEntropy'),
  acEntropyReadout:document.getElementById('acEntropyReadout'),
  acValueCoef:document.getElementById('acValueCoef'),
  acValueCoefReadout:document.getElementById('acValueCoefReadout'),
  ppoEntropy:document.getElementById('ppoEntropy'),
  ppoEntropyReadout:document.getElementById('ppoEntropyReadout'),
  ppoClip:document.getElementById('ppoClip'),
  ppoClipReadout:document.getElementById('ppoClipReadout'),
  ppoLambda:document.getElementById('ppoLambda'),
  ppoLambdaReadout:document.getElementById('ppoLambdaReadout'),
  ppoBatch:document.getElementById('ppoBatch'),
  ppoBatchReadout:document.getElementById('ppoBatchReadout'),
  ppoEpochs:document.getElementById('ppoEpochs'),
  ppoEpochsReadout:document.getElementById('ppoEpochsReadout'),
  ppoValueCoef:document.getElementById('ppoValueCoef'),
  ppoValueCoefReadout:document.getElementById('ppoValueCoefReadout'),
  rewardStep:document.getElementById('rewardStep'),
  rewardStepReadout:document.getElementById('rewardStepReadout'),
  rewardTurn:document.getElementById('rewardTurn'),
  rewardTurnReadout:document.getElementById('rewardTurnReadout'),
  rewardApproach:document.getElementById('rewardApproach'),
  rewardApproachReadout:document.getElementById('rewardApproachReadout'),
  rewardRetreat:document.getElementById('rewardRetreat'),
  rewardRetreatReadout:document.getElementById('rewardRetreatReadout'),
  rewardLoop:document.getElementById('rewardLoop'),
  rewardLoopReadout:document.getElementById('rewardLoopReadout'),
  rewardRevisit:document.getElementById('rewardRevisit'),
  rewardRevisitReadout:document.getElementById('rewardRevisitReadout'),
  rewardWall:document.getElementById('rewardWall'),
  rewardWallReadout:document.getElementById('rewardWallReadout'),
  rewardSelf:document.getElementById('rewardSelf'),
  rewardSelfReadout:document.getElementById('rewardSelfReadout'),
  rewardTimeout:document.getElementById('rewardTimeout'),
  rewardTimeoutReadout:document.getElementById('rewardTimeoutReadout'),
  rewardTrap:document.getElementById('rewardTrap'),
  rewardTrapReadout:document.getElementById('rewardTrapReadout'),
  rewardSpace:document.getElementById('rewardSpace'),
  rewardSpaceReadout:document.getElementById('rewardSpaceReadout'),
  rewardFruit:document.getElementById('rewardFruit'),
  rewardFruitReadout:document.getElementById('rewardFruitReadout'),
  rewardCompact:document.getElementById('rewardCompact'),
  rewardCompactReadout:document.getElementById('rewardCompactReadout'),
  kEpisodes:document.getElementById('kEpisodes'),
  kAvgRw:document.getElementById('kAvgRw'),
  kBest:document.getElementById('kBest'),
  kFruitRate:document.getElementById('kFruitRate'),
  rewardTelemetryBody:document.getElementById('rewardTelemetryBody'),
  rewardTelemetrySummary:document.getElementById('rewardTelemetrySummary'),
  rewardTelemetryPanel:document.getElementById('rewardTelemetryPanel'),
  tabTraining:document.getElementById('tabTraining'),
  tabGuide:document.getElementById('tabGuide'),
  trainingView:document.getElementById('trainingView'),
  guideView:document.getElementById('guideView'),
  autoLogPanel:document.getElementById('autoLogPanel'),
  autoLogStream:document.getElementById('autoLogStream'),
  autoLogClear:document.getElementById('autoLogClear'),
  fileLoader:document.getElementById('fileLoader'),
  modelLoader:document.getElementById('modelLoader'),
  advancedPanel:document.getElementById('advancedPanel'),
  advancedSections:{
    dqn:document.querySelector('[data-config="dqn"]'),
    policy:document.querySelector('[data-config="policy"]'),
    a2c:document.querySelector('[data-config="a2c"]'),
    ppo:document.querySelector('[data-config="ppo"]'),
  },
};

let agent=null;
let stateDim=env?.getState()?.length||0;
let actionDim=3;
let currentAlgoKey='dueling';
let playbackMode='cinematic';
let training=false;
let trainingToken=0;
let checkpointDirHandle=null;
let lastFrame=0;
let targetSyncSteps=2000;
let episode=0,totalSteps=0,bestLen=0;
const rwHist=[],fruitHist=[],lossHist=[];
const rewardTelemetry=createRewardTelemetry(1200);
let contexts=[];
let renderTick=0;
let trainingMode='manual';
let autoPilot=null;
const autoLogEntries=[];
const MAX_AUTO_LOG_ENTRIES=24;
let lastAutoMetrics=null;
let lastAutoSummaryEpisode=0;
const aiEpisodeHistory=[];
let aiAnalysisInterval=1000;
let aiAutoTuneEnabled=false;
let aiTuner=null;
function avg(arr,n){
  if(!arr.length) return 0;
  const slice=arr.slice(-n);
  return slice.reduce((a,b)=>a+b,0)/slice.length;
}
function clamp(value,min,max){
  return Math.min(max,Math.max(min,value));
}
function movingAverage(arr=[],window,offset=0){
  if(!Array.isArray(arr)||!arr.length||window<=0) return 0;
  const end=Math.max(0,arr.length-offset);
  if(end<=0) return 0;
  const start=Math.max(0,end-window);
  const slice=arr.slice(start,end);
  if(!slice.length) return 0;
  return slice.reduce((a,b)=>a+b,0)/slice.length;
}
function stddev(arr=[]){
  if(!Array.isArray(arr)||!arr.length) return 0;
  const mean=arr.reduce((a,b)=>a+b,0)/arr.length;
  const variance=arr.reduce((a,b)=>a+(b-mean)**2,0)/arr.length;
  return Math.sqrt(variance);
}
function formatMetric(value,decimals=2){
  if(value===null||value===undefined||Number.isNaN(value)) return '—';
  const num=+value;
  return num.toFixed(decimals);
}
function formatPercent(value,decimals=1){
  if(value===null||value===undefined||Number.isNaN(value)) return '—';
  return `${(+value*100).toFixed(decimals)}%`;
}
function formatSigned(value,decimals=2){
  if(value===null||value===undefined||Number.isNaN(value)) return '—';
  const num=+value;
  const out=num.toFixed(decimals);
  return num>0?`+${out}`:out;
}
const AUTO_REASON_LABELS={
  stagnation:'stagnation',
  recovery:'recovery',
  regression:'regression',
  loss_ratio:'loss ratio',
  slow_fruit:'slow fruit',
  step_drag:'step drag',
  retreat_load:'retreat load',
  fruit_support:'fruit support',
  loop_penalty:'loop penalty',
  loop_relax:'loop relax',
  revisit_penalty:'revisit penalty',
  revisit_relax:'revisit relax',
  recover:'recover',
  self_penalty:'self penalty',
};
const REWARD_DECIMALS={
  loopPenalty:2,
  revisitPenalty:3,
  selfPenalty:1,
  approachBonus:3,
  retreatPenalty:3,
  stepPenalty:3,
  turnPenalty:3,
  fruitReward:1,
  trapPenalty:3,
  spaceGainBonus:3,
  timeoutPenalty:1,
};
function describeRewardDetail(adj){
  if(!adj||typeof adj!=='object') return 'Reward';
  const key=adj.key;
  const label=REWARD_LABELS[key]||key||'Reward';
  if(adj.value===undefined) return label;
  const decimals=key in REWARD_DECIMALS?REWARD_DECIMALS[key]:3;
  return `${label} → ${formatMetric(adj.value,decimals)}`;
}
function humanizeAutoReason(reason){
  if(!reason) return '';
  const text=AUTO_REASON_LABELS[reason]||reason;
  return text.charAt(0).toUpperCase()+text.slice(1);
}
function buildMetricsLine(metrics){
  if(!metrics) return '';
  const parts=[];
  if(metrics.maFruit100!==undefined) parts.push(`ma100 ${formatMetric(metrics.maFruit100,1)}`);
  if(metrics.maFruit500!==undefined) parts.push(`ma500 ${formatMetric(metrics.maFruit500,1)}`);
  if(metrics.fruitSlope!==undefined) parts.push(`trend ${formatSigned(metrics.fruitSlope,2)}`);
  if(metrics.lossRatio!==undefined) parts.push(`lossσ/μ ${formatMetric(metrics.lossRatio,2)}`);
  return parts.join(' • ');
}
function resetAutoLog(){
  autoLogEntries.length=0;
  if(ui.autoLogStream) ui.autoLogStream.innerHTML='';
  lastAutoMetrics=null;
  lastAutoSummaryEpisode=autoPilot?.episode||0;
}
function updateAutoLogVisibility(){
  if(!ui.autoLogPanel) return;
  const shouldShow=trainingMode==='auto'||aiAutoTuneEnabled;
  ui.autoLogPanel.classList.toggle('hidden',!shouldShow);
}
function logAutoEvent({title='',detail='',metrics=null,tone='info',episode=null}={}){
  if(!ui.autoLogStream) return;
  const entry=document.createElement('div');
  entry.className=`auto-log__entry auto-log__entry--${tone}`;
  if(episode!==null&&episode!==undefined){
    const tag=document.createElement('div');
    tag.className='auto-log__tag';
    tag.textContent=`Episod ${episode}`;
    entry.appendChild(tag);
  }
  if(title){
    const titleEl=document.createElement('div');
    titleEl.className='auto-log__title';
    titleEl.textContent=title;
    entry.appendChild(titleEl);
  }
  if(detail){
    const detailEl=document.createElement('div');
    detailEl.className='auto-log__detail';
    detailEl.textContent=detail;
    entry.appendChild(detailEl);
  }
  const metricsLine=buildMetricsLine(metrics);
  if(metricsLine){
    const metricsEl=document.createElement('div');
    metricsEl.className='auto-log__metrics';
    metricsEl.textContent=metricsLine;
    entry.appendChild(metricsEl);
  }
  ui.autoLogStream.prepend(entry);
  autoLogEntries.unshift(entry);
  while(autoLogEntries.length>MAX_AUTO_LOG_ENTRIES){
    const old=autoLogEntries.pop();
    old?.remove();
  }
}
function describeAutoAdjustment(adj={}){
  const res={title:'Auto adjustment',detail:'',tone:'info'};
  if(!adj||typeof adj!=='object') return res;
  switch(adj.type){
    case 'board':
      res.title='Curriculum';
      res.detail=`Board → ${adj.size}×${adj.size}`;
      res.tone='board';
      break;
    case 'epsilon':{
      res.title='Exploration';
      const parts=[];
      if(adj.end!==undefined) parts.push(`ε end → ${formatMetric(adj.end,2)}`);
      if(adj.decay!==undefined) parts.push(`decay → ${Math.round(+adj.decay)}`);
      res.detail=parts.join(' • ');
      res.tone='epsilon';
      break;
    }
    case 'lr':
      res.title='Learning rate';
      res.detail=`LR → ${formatMetric(adj.value,4)}`;
      res.tone='lr';
      break;
    case 'reward':{
      res.tone='reward';
      res.detail=describeRewardDetail(adj);
      break;
    }
    default:
      res.title='Auto adjustment';
      res.detail=adj.type?`${adj.type}`:'';
      res.tone='info';
  }
  const reason=humanizeAutoReason(adj.reason);
  if(reason){
    res.detail=res.detail?`${res.detail} — ${reason}`:reason;
  }
  return res;
}
function logAutoAdjustments(adjustments=[]){
  if(trainingMode!=='auto') return;
  if(!Array.isArray(adjustments)||!adjustments.length) return;
  adjustments.forEach(adj=>{
    const metrics=adj.metrics||lastAutoMetrics;
    const episodeNumber=adj.episode??autoPilot?.episode??0;
    const {title,detail,tone}=describeAutoAdjustment(adj);
    logAutoEvent({title,detail,metrics,tone,episode:episodeNumber});
    if(metrics) lastAutoMetrics=metrics;
    lastAutoSummaryEpisode=episodeNumber;
  });
}
function logAutoSummary(metrics,episodeNumber){
  if(trainingMode!=='auto') return;
  if(!metrics) return;
  logAutoEvent({title:'Auto check-in',detail:'No new adjustments',metrics,tone:'summary',episode:episodeNumber});
}

function round(value,decimals=3){
  const num=Number(value);
  if(!Number.isFinite(num)) return 0;
  const factor=10**decimals;
  return Math.round(num*factor)/factor;
}

function updateAiIntervalReadout(){
  if(!ui.aiIntervalSlider||!ui.aiIntervalReadout) return;
  const raw=+ui.aiIntervalSlider.value||aiAnalysisInterval||1000;
  aiAnalysisInterval=Math.max(100,Math.min(5000,Math.round(raw/100)*100));
  ui.aiIntervalReadout.textContent=`${aiAnalysisInterval} ep`;
  if(aiTuner) aiTuner.setInterval(aiAnalysisInterval);
}

function getHyperparameterSnapshot(){
  const snapshot={
    gamma:+ui.gamma?.value||0,
    lr:+ui.lr?.value||0,
    envCount,
    epsilon:agent?.epsilon??null,
    agentKind:agent?.kind||null,
  };
  if(agent?.kind==='dqn'){
    Object.assign(snapshot,{
      epsStart:+ui.epsStart?.value||0,
      epsEnd:+ui.epsEnd?.value||0,
      epsDecay:+ui.epsDecay?.value||0,
      batch:+ui.batchSize?.value||0,
      bufferSize:+ui.bufferSize?.value||0,
      targetSync:+ui.targetSync?.value||0,
      nStep:+ui.nStep?.value||0,
      priorityAlpha:+ui.priorityAlpha?.value||0,
      priorityBeta:+ui.priorityBeta?.value||0,
    });
  }else if(agent?.kind==='policy'){
    Object.assign(snapshot,{
      entropy:+ui.pgEntropy?.value||0,
    });
  }else if(agent?.kind==='a2c'){
    Object.assign(snapshot,{
      entropy:+ui.acEntropy?.value||0,
      valueCoef:+ui.acValueCoef?.value||0,
    });
  }else if(agent?.kind==='ppo'){
    Object.assign(snapshot,{
      entropy:+ui.ppoEntropy?.value||0,
      valueCoef:+ui.ppoValueCoef?.value||0,
      clip:+ui.ppoClip?.value||0,
      lambda:+ui.ppoLambda?.value||0,
      batch:+ui.ppoBatch?.value||0,
      epochs:+ui.ppoEpochs?.value||0,
    });
  }
  return snapshot;
}

function buildAITelemetrySnapshot(){
  const lookback=Math.min(aiAnalysisInterval,aiEpisodeHistory.length);
  if(!lookback) return null;
  const recent=aiEpisodeHistory.slice(-lookback);
  const rewardValues=[];
  const fruitValues=[];
  const crashCounts={};
  const breakdownTotals={};
  let breakdownCount=0;
  let rewardSum=0,fruitSum=0,stepsSum=0,loopsSum=0,timeToFruitSum=0,timeToFruitCount=0;
  recent.forEach(item=>{
    rewardValues.push(item.reward);
    fruitValues.push(item.fruits);
    rewardSum+=item.reward;
    fruitSum+=item.fruits;
    stepsSum+=item.steps;
    loopsSum+=item.loopHits;
    const crashKey=item.crash||'none';
    crashCounts[crashKey]=(crashCounts[crashKey]||0)+1;
    if(item.timeToFruitAvg!==null&&item.timeToFruitAvg!==undefined){
      timeToFruitSum+=item.timeToFruitAvg;
      timeToFruitCount++;
    }
    if(item.breakdown){
      breakdownCount++;
      Object.entries(item.breakdown).forEach(([key,val])=>{
        breakdownTotals[key]=(breakdownTotals[key]||0)+(+val||0);
      });
    }
  });
  const rewardAvg=rewardSum/lookback;
  const fruitAvg=fruitSum/lookback;
  const stepsAvg=stepsSum/lookback;
  const loopsAvg=loopsSum/lookback;
  const rewardVariance=rewardValues.length?rewardValues.reduce((acc,val)=>acc+(val-rewardAvg)**2,0)/rewardValues.length:0;
  const fruitVariance=fruitValues.length?fruitValues.reduce((acc,val)=>acc+(val-fruitAvg)**2,0)/fruitValues.length:0;
  const rewardStd=Math.sqrt(rewardVariance);
  const fruitStd=Math.sqrt(fruitVariance);
  const fruitRate=stepsAvg?fruitAvg/stepsAvg:0;
  const fillRate=(COLS*ROWS)?fruitAvg/(COLS*ROWS):0;
  const half=Math.floor(lookback/2);
  let rewardTrend=0,fruitTrend=0;
  if(half>0){
    const first=recent.slice(0,half);
    const last=recent.slice(-half);
    const firstReward=first.reduce((acc,item)=>acc+item.reward,0)/half;
    const lastReward=last.reduce((acc,item)=>acc+item.reward,0)/half;
    const firstFruit=first.reduce((acc,item)=>acc+item.fruits,0)/half;
    const lastFruit=last.reduce((acc,item)=>acc+item.fruits,0)/half;
    rewardTrend=lastReward-firstReward;
    fruitTrend=lastFruit-firstFruit;
  }
  const stats={
    rewardAvg:round(rewardAvg,3),
    rewardStd:round(rewardStd,3),
    fruitAvg:round(fruitAvg,3),
    fruitStd:round(fruitStd,3),
    stepsAvg:Math.round(stepsAvg),
    loopsAvg:round(loopsAvg,3),
    fruitRate:round(fruitRate,4),
    fillRate:round(fillRate,4),
    rewardTrend:round(rewardTrend,3),
    fruitTrend:round(fruitTrend,3),
  };
  if(timeToFruitCount>0){
    stats.timeToFruit=round(timeToFruitSum/timeToFruitCount,3);
  }
  const breakdownAvg=breakdownCount?Object.fromEntries(Object.entries(breakdownTotals).map(([key,val])=>[key,round(val/breakdownCount,4)])):undefined;
  return {
    meta:{
      episode,
      interval:lookback,
      board:{cols:COLS,rows:ROWS},
      envs:envCount,
      algo:currentAlgoKey,
      agent:agent?.kind||null,
      best:bestLen,
    },
    stats,
    crash:crashCounts,
    rewardBreakdown:breakdownAvg,
    rewardConfig:{...rewardConfig},
    hyper:getHyperparameterSnapshot(),
  };
}

function applyAITunerRewardConfig(newConfig={}){
  const result={changes:[],config:null};
  if(!newConfig||typeof newConfig!=='object') return result;
  const merged={...rewardConfig};
  Object.entries(newConfig).forEach(([key,value])=>{
    if(!(key in merged)) return;
    const num=Number(value);
    if(!Number.isFinite(num)) return;
    const current=merged[key];
    if(Math.abs(current-num)<1e-6) return;
    merged[key]=num;
    result.changes.push({key,oldValue:current,newValue:num});
  });
  if(result.changes.length){
    applyRewardConfigToUI(merged);
    result.config={...merged};
  }
  return result;
}

function applyAITunerHyperparameters(updates={}){
  const result={changes:[],hyper:null};
  if(!updates||typeof updates!=='object') return result;
  const setValue=(id,value,keyLabel)=>{
    const input=ui[id];
    if(!input) return;
    let num=Number(value);
    if(!Number.isFinite(num)) return;
    if(input.min!==''&&input.min!==undefined) num=Math.max(num,+input.min);
    if(input.max!==''&&input.max!==undefined) num=Math.min(num,+input.max);
    const current=+input.value;
    if(Math.abs(current-num)<1e-6) return;
    input.value=`${num}`;
    result.changes.push({key:keyLabel,oldValue:current,newValue:num});
  };
  if(updates.gamma!==undefined) setValue('gamma',updates.gamma,'gamma');
  if(updates.lr!==undefined) setValue('lr',updates.lr,'lr');
  if(updates.epsStart!==undefined) setValue('epsStart',updates.epsStart,'epsStart');
  if(updates.epsEnd!==undefined) setValue('epsEnd',updates.epsEnd,'epsEnd');
  if(updates.epsDecay!==undefined) setValue('epsDecay',updates.epsDecay,'epsDecay');
  if(updates.batch!==undefined){
    if(agent?.kind==='ppo') setValue('ppoBatch',updates.batch,'ppoBatch');
    else setValue('batchSize',updates.batch,'batchSize');
  }
  if(updates.batchSize!==undefined) setValue('batchSize',updates.batchSize,'batchSize');
  if(updates.bufferSize!==undefined) setValue('bufferSize',updates.bufferSize,'bufferSize');
  if(updates.targetSync!==undefined) setValue('targetSync',updates.targetSync,'targetSync');
  if(updates.nStep!==undefined) setValue('nStep',updates.nStep,'nStep');
  if(updates.priorityAlpha!==undefined) setValue('priorityAlpha',updates.priorityAlpha,'priorityAlpha');
  if(updates.priorityBeta!==undefined) setValue('priorityBeta',updates.priorityBeta,'priorityBeta');
  if(updates.entropy!==undefined){
    if(agent?.kind==='policy') setValue('pgEntropy',updates.entropy,'pgEntropy');
    else if(agent?.kind==='a2c') setValue('acEntropy',updates.entropy,'acEntropy');
    else if(agent?.kind==='ppo') setValue('ppoEntropy',updates.entropy,'ppoEntropy');
  }
  if(updates.valueCoef!==undefined){
    if(agent?.kind==='a2c') setValue('acValueCoef',updates.valueCoef,'acValueCoef');
    else if(agent?.kind==='ppo') setValue('ppoValueCoef',updates.valueCoef,'ppoValueCoef');
  }
  if(updates.clip!==undefined&&agent?.kind==='ppo') setValue('ppoClip',updates.clip,'ppoClip');
  if(updates.lambda!==undefined&&agent?.kind==='ppo') setValue('ppoLambda',updates.lambda,'ppoLambda');
  if(updates.epochs!==undefined&&agent?.kind==='ppo') setValue('ppoEpochs',updates.epochs,'ppoEpochs');
  if(result.changes.length){
    updateReadouts();
    applyConfigToAgent();
    result.hyper=getHyperparameterSnapshot();
  }
  return result;
}

function logAITunerEvent({title='',detail='',tone='ai',metrics=null,episodeNumber=null}={}){
  logAutoEvent({title,detail,metrics,tone,episode:episodeNumber??episode});
}

function bindUI(){
  ui.playbackButtons.forEach(btn=>{
    btn.addEventListener('click',()=>{
      setPlaybackMode(btn.dataset.speed);
    });
  });
  ui.modeButtons.forEach(btn=>{
    btn.addEventListener('click',()=>{
      setTrainingMode(btn.dataset.mode);
    });
  });
  ui.gridSize.addEventListener('input',()=>{
    updateGridLabel();
    const desiredSize=Math.max(8,(+ui.gridSize.value)|0);
    if(desiredSize!==COLS){
      resetEnvironment(desiredSize,true);
    }
  });
  ui.btnReset.addEventListener('click',()=>resetEnvironment(+ui.gridSize.value,true));
  ui.btnTrain.addEventListener('click',startTraining);
  ui.btnPause.addEventListener('click',stopTraining);
  ui.btnStep.addEventListener('click',async()=>{ await playSingleEpisode(); });
  ui.btnWatch.addEventListener('click',watchSmoothEpisode);
  ui.btnSave.addEventListener('click',saveTrainingToFile);
  ui.btnLoad.addEventListener('click',()=>ui.fileLoader?.click());
  ui.btnLoadModel.addEventListener('click',()=>ui.modelLoader?.click());
  ui.btnClear.addEventListener('click',()=>{
    for(const k in localStorage){
      if(k.includes('tensorflowjs')) localStorage.removeItem(k);
    }
    flash('Cleared local storage');
  });
  ui.autoLogClear?.addEventListener('click',()=>{
    resetAutoLog();
  });
  ui.aiIntervalSlider?.addEventListener('input',()=>{
    updateAiIntervalReadout();
  });
  ui.aiAutoTuneToggle?.addEventListener('change',()=>{
    aiAutoTuneEnabled=ui.aiAutoTuneToggle.checked;
    if(aiTuner) aiTuner.setEnabled(aiAutoTuneEnabled);
    const detail=aiAutoTuneEnabled?'Aktiverad':'Avstängd';
    logAITunerEvent({title:'AI Auto-Tune',detail,tone:'ai',episodeNumber:episode});
    updateAutoLogVisibility();
  });
  ui.fileLoader?.addEventListener('change',async ev=>{
    const [file]=ev.target.files||[];
    if(file) await loadTrainingFromFile(file);
    ev.target.value='';
  });
  ui.modelLoader?.addEventListener('change',async ev=>{
    const [file]=ev.target.files||[];
    if(!file){ ev.target.value=''; return; }
    const resume=training;
    if(resume) stopTraining();
    try{
      const text=await file.text();
      const data=JSON.parse(text);
      await applyCheckpointData(data);
      flash('Model loaded');
    }catch(err){
      console.error(err);
      flash('Failed to load model',true);
    }finally{
      ev.target.value='';
      if(resume&&!watching) startTraining();
    }
  });
  ui.algoSelect.addEventListener('change',()=>{
    if(watching) return;
    const wasTraining=training;
    if(wasTraining) stopTraining();
    instantiateAgent(ui.algoSelect.value);
  });
  const updateAndApply=()=>{ updateReadouts(); applyConfigToAgent(); };
  ['gamma','lr','epsStart','epsEnd','epsDecay','batchSize','bufferSize','targetSync','nStep','priorityAlpha','priorityBeta','pgEntropy','acEntropy','acValueCoef','ppoEntropy','ppoClip','ppoLambda','ppoBatch','ppoEpochs','ppoValueCoef']
    .forEach(id=>ui[id]?.addEventListener('input',updateAndApply));
  ui.envCount?.addEventListener('input',()=>{
    updateReadouts();
    applyEnvCountFromUI();
  });
  const rewardIds=['rewardStep','rewardTurn','rewardApproach','rewardRetreat','rewardLoop','rewardRevisit','rewardWall','rewardSelf','rewardTimeout','rewardTrap','rewardSpace','rewardFruit','rewardCompact'];
  const updateRewards=()=>{ updateRewardReadouts(); applyRewardsToEnv(); };
  rewardIds.forEach(id=>ui[id]?.addEventListener('input',updateRewards));
  ui.tabTraining.addEventListener('click',()=>setActiveTab('training'));
  ui.tabGuide.addEventListener('click',()=>setActiveTab('guide'));
  updateReadouts();
  updateGridLabel();
  applyRewardsToEnv();
  updateControlAvailability();
  setTrainingMode(trainingMode);
  updateAutoLogVisibility();
  updateAiIntervalReadout();
  if(ui.aiAutoTuneToggle) ui.aiAutoTuneToggle.checked=aiAutoTuneEnabled;
}
function setActiveTab(tab){
  const showGuide=tab==='guide';
  ui.tabTraining.classList.toggle('active',!showGuide);
  ui.tabGuide.classList.toggle('active',showGuide);
  ui.trainingView.classList.toggle('hidden',showGuide);
  ui.guideView.classList.toggle('hidden',!showGuide);
}
function updateGridLabel(){
  const val=+ui.gridSize.value;
  ui.gridLabel.textContent=`${val}×${val}`;
}
function updateControlAvailability(){
  if(ui.btnStep){
    ui.btnStep.disabled=trainingMode==='auto'||envCount>1;
  }
}
function createContextSlot(index,state){
  return {
    envIndex:index,
    state:Float32Array.from(state),
    totalReward:0,
    fruits:0,
    steps:0,
    needsReset:false,
  };
}
function seedContexts(forceReset=true){
  if(!vecEnv) return;
  const states=forceReset?vecEnv.resetAll():vecEnv.envs.map(env=>Float32Array.from(env.getState()));
  contexts=states.map((state,idx)=>createContextSlot(idx,state));
  env=vecEnv.getEnv(renderIndex)||vecEnv.getEnv(0);
  if(env) setImmediateState(env);
}
function ensureContextPool(){
  if(!vecEnv) return;
  if(contexts.length!==envCount){
    seedContexts(true);
  }
}
function reconfigureEnvironment({count=envCount,size=COLS,force=false}={}){
  let desiredCount=Math.max(1,count|0);
  if(trainingMode==='auto'){
    desiredCount=Math.max(12,desiredCount);
  }
  const desiredSize=Math.max(8,(+size)|0);
  const needInit=!vecEnv;
  const changedCount=desiredCount!==envCount;
  const changedSize=force||desiredSize!==COLS||needInit;
  envCount=desiredCount;
  if(!vecEnv){
    vecEnv=new VecSnakeEnv(envCount,{cols:desiredSize,rows:desiredSize,rewardConfig});
  }else if(changedCount||changedSize){
    vecEnv.configure({count:envCount,cols:desiredSize,rows:desiredSize,rewardConfig});
  }else{
    vecEnv.setRewardConfig(rewardConfig);
  }
  renderIndex=Math.min(renderIndex,envCount-1);
  env=vecEnv.getEnv(renderIndex)||vecEnv.getEnv(0);
  COLS=desiredSize;
  ROWS=desiredSize;
  CELL=board.width/COLS;
  stateDim=env?.getState()?.length||stateDim;
  seedContexts(true);
  agent?.setEnvCount?.(envCount);
  renderTick=0;
  updateControlAvailability();
  if(ui.envCount && ui.envCount.value!==`${envCount}`){
    ui.envCount.value=`${envCount}`;
  }
  updateBadgeMetrics();
}
function resetEnvironment(size=COLS,force=false){
  const wasTraining=training;
  if(wasTraining) stopTraining();
  reconfigureEnvironment({size,force:true});
  if(wasTraining&&!watching) startTraining();
}
function applyEnvCountFromUI(){
  const desired=Math.max(1,+ui.envCount.value||1);
  if(desired===envCount) return;
  const wasTraining=training;
  if(wasTraining) stopTraining();
  reconfigureEnvironment({count:desired,size:+ui.gridSize.value,force:true});
  if(wasTraining&&!watching) startTraining();
}
function setTrainingMode(mode){
  let next=mode==='auto'?'auto':'manual';
  const wasTraining=training;
  const prevMode=trainingMode;
  if(next==='auto' && agent?.kind!=='dqn'){
    flash('Auto mode requires a DQN agent',true);
    next='manual';
  }
  if(wasTraining) stopTraining();
  trainingMode=next;
  ui.modeButtons.forEach(btn=>btn.classList.toggle('active',btn.dataset.mode===trainingMode));
  if(trainingMode==='auto'){
    const firstActivation=prevMode!=='auto';
    autoPilot=new BrowserAutoPilot({rewardConfig:{...rewardConfig}});
    autoPilot.setAgent(agent);
    const desiredCount=Math.max(12,envCount);
    ui.envCount.value=`${desiredCount}`;
    if(firstActivation){
      ui.gridSize.value='10';
      updateGridLabel();
      reconfigureEnvironment({count:desiredCount,size:10,force:true});
    }else{
      reconfigureEnvironment({count:desiredCount,size:+ui.gridSize.value,force:true});
    }
    updateReadouts();
    const stageIdx=autoPilot.boardStages.findIndex(stage=>stage.size===COLS);
    if(stageIdx>=0) autoPilot.stageIndex=stageIdx;
    lastAutoMetrics=null;
    lastAutoSummaryEpisode=autoPilot?.episode||0;
    autoPilot.lastEvaluationEpisode=autoPilot.episode||0;
    if(firstActivation){
      resetAutoLog();
      updateAutoLogVisibility();
      logAutoEvent({
        title:'Auto mode activated',
        detail:`${envCount} environments • ${COLS}×${ROWS}`,
        tone:'info',
        episode:autoPilot?.episode||0,
      });
    }else{
      updateAutoLogVisibility();
    }
    ui.envCount.disabled=true;
  }else{
    autoPilot=null;
    ui.envCount.disabled=agent?.kind!=='dqn';
    lastAutoMetrics=null;
    lastAutoSummaryEpisode=0;
    updateAutoLogVisibility();
  }
  if(trainingMode==='auto') ui.envCount.disabled=true;
  updateControlAvailability();
  updateReadouts();
  if(wasTraining&&!watching) startTraining();
}
function setPlaybackMode(mode){
  if(!playbackModes[mode]) mode='cinematic';
  playbackMode=mode;
  ui.playbackButtons.forEach(btn=>{
    btn.classList.toggle('active',btn.dataset.speed===mode);
  });
  ui.playbackLabel.textContent=playbackModes[mode].label;
}
function applyConfigToAgent(){
  if(!agent) return;
  const shared={
    gamma:+ui.gamma.value,
    lr:+ui.lr.value,
  };
  agent.setEnvCount?.(envCount);
  agent.setGamma(shared.gamma);
  agent.setLearningRate(shared.lr);
  if(agent.kind==='dqn'){
    agent.setEpsilonSchedule?.({
      start:+ui.epsStart.value,
      end:+ui.epsEnd.value,
      decay:+ui.epsDecay.value,
    });
    agent.batch=+ui.batchSize.value;
    agent.buffer.setCapacity(+ui.bufferSize.value);
    agent.buffer.setAlpha(+ui.priorityAlpha.value);
    agent.buffer.setBeta(+ui.priorityBeta.value);
    agent.setNStep(+ui.nStep.value);
    targetSyncSteps=+ui.targetSync.value||2000;
  }else if(agent.kind==='policy'){
    agent.setEntropy(+ui.pgEntropy.value);
    targetSyncSteps=Infinity;
  }else if(agent.kind==='a2c'){
    agent.setEntropy(+ui.acEntropy.value);
    agent.setValueCoef(+ui.acValueCoef.value);
    targetSyncSteps=Infinity;
  }else if(agent.kind==='ppo'){
    agent.setEntropy(+ui.ppoEntropy.value);
    agent.setValueCoef(+ui.ppoValueCoef.value);
    agent.setClip(+ui.ppoClip.value);
    agent.setLambda(+ui.ppoLambda.value);
    agent.setBatch(+ui.ppoBatch.value);
    agent.setEpochs(+ui.ppoEpochs.value);
    targetSyncSteps=Infinity;
  }
  updateBadgeMetrics();
}
function updateReadouts(){
  updateBadgeMetrics();
  updateRewardReadouts();
}
function updateBadgeMetrics(){
  ui.gammaReadout.textContent=(+ui.gamma.value).toFixed(3);
  ui.gammaBadge.textContent=(+ui.gamma.value).toFixed(3);
  ui.lrReadout.textContent=(+ui.lr.value).toFixed(4);
  ui.lrBadge.textContent=(+ui.lr.value).toFixed(4);
  if(ui.envCountReadout){
    ui.envCountReadout.textContent=`${(+ui.envCount.value)|0}`;
  }
  if(agent?.kind==='dqn'){
    ui.epsReadout.textContent=(agent.epsilon??1).toFixed(2);
  }else{
    ui.epsReadout.textContent='—';
  }
  ui.epsStartReadout.textContent=(+ui.epsStart.value).toFixed(2);
  ui.epsEndReadout.textContent=(+ui.epsEnd.value).toFixed(2);
  ui.epsDecayReadout.textContent=`${(+ui.epsDecay.value)|0}`;
  ui.batchReadout.textContent=`${(+ui.batchSize.value)|0}`;
  ui.bufferReadout.textContent=`${(+ui.bufferSize.value)|0}`;
  ui.targetSyncReadout.textContent=`${(+ui.targetSync.value)|0}`;
  ui.nStepReadout.textContent=`${(+ui.nStep.value)|0}`;
  ui.alphaReadout.textContent=(+ui.priorityAlpha.value).toFixed(2);
  ui.betaReadout.textContent=(+ui.priorityBeta.value).toFixed(2);
  ui.pgEntropyReadout.textContent=(+ui.pgEntropy.value).toFixed(3);
  ui.acEntropyReadout.textContent=(+ui.acEntropy.value).toFixed(3);
  ui.acValueCoefReadout.textContent=(+ui.acValueCoef.value).toFixed(2);
  ui.ppoEntropyReadout.textContent=(+ui.ppoEntropy.value).toFixed(3);
  ui.ppoClipReadout.textContent=(+ui.ppoClip.value).toFixed(2);
  ui.ppoLambdaReadout.textContent=(+ui.ppoLambda.value).toFixed(2);
  ui.ppoBatchReadout.textContent=`${(+ui.ppoBatch.value)|0}`;
  ui.ppoEpochsReadout.textContent=`${(+ui.ppoEpochs.value)|0}`;
  ui.ppoValueCoefReadout.textContent=(+ui.ppoValueCoef.value).toFixed(2);
}
function updateRewardReadouts(){
  if(!ui.rewardStep) return;
  ui.rewardStepReadout.textContent=(+ui.rewardStep.value).toFixed(3);
  ui.rewardTurnReadout.textContent=(+ui.rewardTurn.value).toFixed(3);
  ui.rewardApproachReadout.textContent=(+ui.rewardApproach.value).toFixed(3);
  ui.rewardRetreatReadout.textContent=(+ui.rewardRetreat.value).toFixed(3);
  ui.rewardLoopReadout.textContent=(+ui.rewardLoop.value).toFixed(2);
  ui.rewardRevisitReadout.textContent=(+ui.rewardRevisit.value).toFixed(3);
  ui.rewardWallReadout.textContent=(+ui.rewardWall.value).toFixed(1);
  ui.rewardSelfReadout.textContent=(+ui.rewardSelf.value).toFixed(1);
  ui.rewardTimeoutReadout.textContent=(+ui.rewardTimeout.value).toFixed(1);
  ui.rewardTrapReadout.textContent=(+ui.rewardTrap.value).toFixed(2);
  ui.rewardSpaceReadout.textContent=(+ui.rewardSpace.value).toFixed(2);
  ui.rewardFruitReadout.textContent=(+ui.rewardFruit.value).toFixed(1);
  ui.rewardCompactReadout.textContent=(+ui.rewardCompact.value).toFixed(3);
}
function getRewardConfigFromUI(){
  return {
    stepPenalty:+ui.rewardStep.value,
    turnPenalty:+ui.rewardTurn.value,
    approachBonus:+ui.rewardApproach.value,
    retreatPenalty:+ui.rewardRetreat.value,
    loopPenalty:+ui.rewardLoop.value,
    revisitPenalty:+ui.rewardRevisit.value,
    wallPenalty:+ui.rewardWall.value,
    selfPenalty:+ui.rewardSelf.value,
    timeoutPenalty:+ui.rewardTimeout.value,
    trapPenalty:+ui.rewardTrap.value,
    spaceGainBonus:+ui.rewardSpace.value,
    fruitReward:+ui.rewardFruit.value,
    compactWeight:+ui.rewardCompact.value,
  };
}
function applyRewardsToEnv(){
  rewardConfig=getRewardConfigFromUI();
  vecEnv?.setRewardConfig(rewardConfig);
  env=vecEnv?.getEnv(renderIndex)||env;
  autoPilot?.setRewardConfig?.({...rewardConfig});
}
function applyRewardConfigToUI(config={}){
  if(config.stepPenalty!==undefined) ui.rewardStep.value=config.stepPenalty;
  if(config.turnPenalty!==undefined) ui.rewardTurn.value=config.turnPenalty;
  if(config.approachBonus!==undefined) ui.rewardApproach.value=config.approachBonus;
  if(config.retreatPenalty!==undefined) ui.rewardRetreat.value=config.retreatPenalty;
  if(config.loopPenalty!==undefined) ui.rewardLoop.value=config.loopPenalty;
  if(config.revisitPenalty!==undefined) ui.rewardRevisit.value=config.revisitPenalty;
  if(config.wallPenalty!==undefined) ui.rewardWall.value=config.wallPenalty;
  if(config.selfPenalty!==undefined) ui.rewardSelf.value=config.selfPenalty;
  if(config.timeoutPenalty!==undefined) ui.rewardTimeout.value=config.timeoutPenalty;
  if(config.trapPenalty!==undefined) ui.rewardTrap.value=config.trapPenalty;
  if(config.spaceGainBonus!==undefined) ui.rewardSpace.value=config.spaceGainBonus;
  if(config.fruitReward!==undefined) ui.rewardFruit.value=config.fruitReward;
  if(config.compactWeight!==undefined) ui.rewardCompact.value=config.compactWeight;
  updateRewardReadouts();
  applyRewardsToEnv();
}
class BrowserAutoPilot{
  constructor({rewardConfig={}}={}){
    this.history=[];
    this.lossHistory=[];
    this.episode=0;
    this.rewardConfig={...rewardConfig};
    this.boardStages=[
      {size:10,threshold:0},
      {size:14,threshold:60},
      {size:18,threshold:120},
      {size:20,threshold:200},
    ];
    this.stageIndex=0;
    this.lastAdjust={};
    this.bestFruit=0;
    this.agent=null;
    this.evaluationInterval=50;
    this.minEpisodesForAdjust=200;
    this.lastEvaluationEpisode=0;
  }
  setAgent(agent){
    this.agent=agent;
  }
  setRewardConfig(cfg={}){
    this.rewardConfig={...cfg};
  }
  getRewardConfig(){
    return {...this.rewardConfig};
  }
  recordEpisode({
    fruits=0,
    reward=0,
    steps=0,
    loss=null,
    loopHits=0,
    revisitPenalty=0,
    crash=null,
    timeToFruitTotal=0,
    timeToFruitCount=0,
    rewardBreakdown=null,
  }={}){
    this.history.push({
      fruits,
      reward,
      steps,
      loopHits,
      revisitPenalty,
      crash,
      timeToFruitTotal,
      timeToFruitCount,
      breakdown:rewardBreakdown?{...rewardBreakdown}:null,
    });
    if(this.history.length>6000) this.history.shift();
    if(loss!==null && loss!==undefined){
      this.lossHistory.push(loss);
      if(this.lossHistory.length>6000) this.lossHistory.shift();
    }
    this.episode++;
  }
  _canAdjust(key,cooldown=500){
    const last=this.lastAdjust[key]??-Infinity;
    if(this.episode-last<cooldown) return false;
    this.lastAdjust[key]=this.episode;
    return true;
  }
  _averageBreakdown(window=200){
    const recent=this.history.slice(-window).filter(item=>item.breakdown);
    if(!recent.length) return null;
    const totals=Object.fromEntries(REWARD_COMPONENT_KEYS.map(key=>[key,0]));
    recent.forEach(item=>{
      const data=item.breakdown;
      REWARD_COMPONENT_KEYS.forEach(key=>{
        totals[key]+=data[key]??0;
      });
    });
    const scale=1/recent.length;
    REWARD_COMPONENT_KEYS.forEach(key=>{
      totals[key]*=scale;
    });
    return totals;
  }
  getMetrics(){
    const fruits=this.history.map(item=>item.fruits);
    const ma100=movingAverage(fruits,100);
    const ma500=movingAverage(fruits,500);
    const prev100=movingAverage(fruits,100,100);
    const fruitSlope=ma100-prev100;
    const improvement2000=movingAverage(fruits,2000)-movingAverage(fruits,2000,2000);
    const stepsHist=this.history.map(item=>item.steps||0);
    const avgEpisodeLen100=movingAverage(stepsHist,100);
    this.bestFruit=Math.max(this.bestFruit,ma100||0);
    const regression=this.bestFruit>0 && ma100<this.bestFruit*0.75;
    const window500=this.history.slice(-500);
    const totalSteps500=window500.reduce((sum,item)=>sum+(item.steps||0),0);
    const loopHits500=window500.reduce((sum,item)=>sum+(item.loopHits||0),0);
    const revisitPenalty500=window500.reduce((sum,item)=>sum+(item.revisitPenalty||0),0);
    const crashSelfEpisodes=window500.filter(item=>item.crash==='self').length;
    const timeToFruitTotal=window500.reduce((sum,item)=>sum+(item.timeToFruitTotal||0),0);
    const timeToFruitCount=window500.reduce((sum,item)=>sum+(item.timeToFruitCount||0),0);
    const loopHitRate=totalSteps500>0?loopHits500/totalSteps500:0;
    const revisitRate=totalSteps500>0?revisitPenalty500/Math.max(1,totalSteps500):0;
    const crashRateSelf=window500.length?crashSelfEpisodes/window500.length:0;
    const timeToFruitAvg=timeToFruitCount>0?timeToFruitTotal/timeToFruitCount:0;
    const lossValues=this.lossHistory.slice(-200);
    const lossMean=lossValues.length?lossValues.reduce((a,b)=>a+b,0)/lossValues.length:0;
    const lossStd=stddev(lossValues);
    const lossRatio=lossMean>0?lossStd/lossMean:0;
    return {
      maFruit100:ma100,
      maFruit500:ma500,
      fruitSlope,
      improvement2000,
      regression,
      lossMean,
      lossStd,
      lossRatio,
      avgEpisodeLen100,
      loopHitRate,
      revisitRate,
      crashRateSelf,
      timeToFruitAvg,
    };
  }
  maybeAdjust({agent}={}){
    const actor=agent||this.agent;
    const metrics=this.getMetrics();
    const adjustments=[];
    const nextStage=this.boardStages[this.stageIndex+1];
    if(nextStage && metrics.maFruit500>nextStage.threshold && this._canAdjust('board',200)){
      this.stageIndex++;
      adjustments.push({type:'board',size:this.boardStages[this.stageIndex].size});
    }
    if(!actor||actor.kind!=='dqn'){
      return {adjustments,metrics};
    }
    if(this.episode<this.minEpisodesForAdjust){
      return {adjustments,metrics};
    }
    if(this.episode-this.lastEvaluationEpisode<this.evaluationInterval){
      return {adjustments,metrics};
    }
    this.lastEvaluationEpisode=this.episode;
    const breakdownAvg=this._averageBreakdown(240);
    if(metrics.fruitSlope<=0 && metrics.improvement2000<2 && this._canAdjust('epsilon-up',500)){
      const newEnd=clamp(actor.epsEnd+0.03,0.01,0.3);
      const newDecay=clamp(actor.epsDecay*1.2,5000,200000);
      actor.setEpsilonSchedule?.({end:newEnd,decay:newDecay});
      adjustments.push({type:'epsilon',end:newEnd,decay:newDecay,reason:'stagnation'});
    }
    if(metrics.regression && this._canAdjust('regression',800)){
      const newEnd=clamp(actor.epsEnd+0.02,0.01,0.3);
      actor.setEpsilonSchedule?.({end:newEnd});
      const newLr=Math.max(0.0002,actor.lr*0.8);
      actor.setLearningRate(newLr);
      adjustments.push({type:'lr',value:newLr,reason:'regression'});
    }else if(metrics.fruitSlope>0 && actor.epsEnd>0.12 && this._canAdjust('epsilon-down',800)){
      const newEnd=clamp(actor.epsEnd-0.02,0.01,0.3);
      const newDecay=clamp(actor.epsDecay*0.9,5000,200000);
      actor.setEpsilonSchedule?.({end:newEnd,decay:newDecay});
      adjustments.push({type:'epsilon',end:newEnd,decay:newDecay,reason:'recovery'});
    }
    if(metrics.lossRatio>0.85 && this._canAdjust('lr-down',1000)){
      const newLr=Math.max(0.0002,actor.lr*0.85);
      actor.setLearningRate(newLr);
      adjustments.push({type:'lr',value:newLr,reason:'loss_ratio'});
    }else if(metrics.lossRatio<0.3 && this._canAdjust('lr-up',1200)){
      const newLr=Math.min(0.0005,actor.lr*1.05);
      actor.setLearningRate(newLr);
      adjustments.push({type:'lr',value:newLr,reason:'recover'});
    }
    this._adjustRewards(actor,metrics,adjustments,breakdownAvg);
    return {adjustments,metrics};
  }
  _adjustRewards(actor,metrics,adjustments,breakdownAvg){
    if(!metrics) return;
    const rewardConfig=this.rewardConfig||{};
    if(metrics.loopHitRate>0.01 && metrics.fruitSlope<=0 && this._canAdjust('reward-loop',500)){
      rewardConfig.loopPenalty=clamp((rewardConfig.loopPenalty??0.5)+0.05,0,1);
      rewardConfig.compactWeight=0;
      adjustments.push({type:'reward',key:'loopPenalty',value:rewardConfig.loopPenalty,reason:'loop_penalty'});
    }
    if(metrics.revisitRate>0.01 && this._canAdjust('reward-revisit',500)){
      rewardConfig.revisitPenalty=clamp((rewardConfig.revisitPenalty??0.05)+0.005,0,0.1);
      const newEnd=clamp((actor?.epsEnd??0.12)+0.02,0.01,0.3);
      actor?.setEpsilonSchedule?.({end:newEnd});
      adjustments.push({type:'reward',key:'revisitPenalty',value:rewardConfig.revisitPenalty,reason:'revisit_penalty'});
      adjustments.push({type:'epsilon',end:newEnd,reason:'revisit_penalty'});
    }
    if(metrics.crashRateSelf>0.4 && this._canAdjust('reward-self',500)){
      rewardConfig.selfPenalty=clamp((rewardConfig.selfPenalty??25.5)+1,0,30);
      rewardConfig.turnPenalty=clamp((rewardConfig.turnPenalty??0.001)-0.0002,0,0.02);
      adjustments.push({type:'reward',key:'selfPenalty',value:rewardConfig.selfPenalty,reason:'self_penalty'});
    }
    let approachAdjusted=false;
    let retreatAdjusted=false;
    if(metrics.timeToFruitAvg>200 && metrics.loopHitRate<0.005 && metrics.revisitRate<0.005 && this._canAdjust('reward-fruit',500)){
      rewardConfig.approachBonus=clamp((rewardConfig.approachBonus??0.03)+0.005,0,0.1);
      rewardConfig.retreatPenalty=clamp((rewardConfig.retreatPenalty??0.03)+0.005,0,0.1);
      adjustments.push({type:'reward',key:'approachBonus',value:rewardConfig.approachBonus,reason:'slow_fruit'});
      adjustments.push({type:'reward',key:'retreatPenalty',value:rewardConfig.retreatPenalty,reason:'slow_fruit'});
      approachAdjusted=true;
      retreatAdjusted=true;
    }
    if(breakdownAvg){
      const avgFruit=breakdownAvg.fruitReward??0;
      const avgStep=breakdownAvg.stepPenalty??0;
      const avgRetreat=breakdownAvg.retreatPenalty??0;
      const avgApproach=breakdownAvg.approachBonus??0;
      if(avgStep<0 && Math.abs(avgStep)>Math.max(0.5,Math.abs(avgFruit))*1.3 && this._canAdjust('reward-step-down',900)){
        rewardConfig.stepPenalty=clamp((rewardConfig.stepPenalty??0.01)*0.9,0.001,0.05);
        adjustments.push({type:'reward',key:'stepPenalty',value:rewardConfig.stepPenalty,reason:'step_drag'});
      }
      if(!retreatAdjusted && Math.abs(avgRetreat)>(Math.abs(avgApproach)+0.5) && this._canAdjust('reward-retreat-down',900)){
        rewardConfig.retreatPenalty=Math.max(0,(rewardConfig.retreatPenalty??0.03)-0.005);
        adjustments.push({type:'reward',key:'retreatPenalty',value:rewardConfig.retreatPenalty,reason:'retreat_load'});
      }
      if(avgFruit<3 && metrics.timeToFruitAvg>160 && this._canAdjust('reward-fruit-extra',1200)){
        rewardConfig.fruitReward=clamp((rewardConfig.fruitReward??10)+1,0,30);
        adjustments.push({type:'reward',key:'fruitReward',value:rewardConfig.fruitReward,reason:'fruit_support'});
      }
      if(!approachAdjusted && avgApproach<1 && metrics.timeToFruitAvg>150 && this._canAdjust('reward-approach-boost',1200)){
        rewardConfig.approachBonus=clamp((rewardConfig.approachBonus??0.03)+0.005,0,0.1);
        adjustments.push({type:'reward',key:'approachBonus',value:rewardConfig.approachBonus,reason:'fruit_support'});
      }
    }
    this.rewardConfig={...rewardConfig};
  }
}
function updateAdvancedVisibility(){
  const type=AGENT_PRESETS[currentAlgoKey]?.type||'dqn';
  Object.entries(ui.advancedSections).forEach(([key,el])=>{
    if(!el) return;
    el.classList.toggle('hidden',key!==type);
  });
}
function instantiateAgent(key,opts={}){
  currentAlgoKey=AGENT_PRESETS[key]?key:'dueling';
  ui.algoSelect.value=currentAlgoKey;
  const preset=AGENT_PRESETS[currentAlgoKey];
  if(!opts.useCurrentUI){
    applyPresetToUI(preset.defaults);
  }
  agent=preset.create(stateDim,actionDim,{
    gamma:+ui.gamma.value,
    lr:+ui.lr.value,
    epsStart:+ui.epsStart.value,
    epsEnd:+ui.epsEnd.value,
    epsDecay:+ui.epsDecay.value,
    batch:+ui.batchSize.value,
    bufferSize:+ui.bufferSize.value,
    priorityAlpha:+ui.priorityAlpha.value,
    priorityBeta:+ui.priorityBeta.value,
    nStep:+ui.nStep.value,
    targetSync:+ui.targetSync.value,
    entropy:+ui.pgEntropy.value,
    valueCoef:+ui.acValueCoef.value,
    clip:+ui.ppoClip.value,
    lambda:+ui.ppoLambda.value,
    batch:+ui.ppoBatch.value,
    epochs:+ui.ppoEpochs.value,
    learnRepeats:preset.defaults.learnRepeats,
    layers:preset.defaults.layers,
    dueling:preset.defaults.dueling,
    double:preset.defaults.double,
  });
  agent.learnRepeats=preset.defaults.learnRepeats??agent.learnRepeats??1;
  targetSyncSteps=agent.kind==='dqn'? (+ui.targetSync.value||2000):Infinity;
  updateAdvancedVisibility();
  ui.algoBadge.textContent=preset.badge||preset.label;
  ui.algoDescription.textContent=preset.description;
  updateBadgeMetrics();
  resetTrainingStats();
  if(agent.kind!=='dqn' && trainingMode==='auto'){
    setTrainingMode('manual');
  }
  if(agent.kind!=='dqn'){
    ui.envCount.value='1';
    ui.envCount.disabled=true;
    reconfigureEnvironment({count:1,size:+ui.gridSize.value,force:true});
  }else{
    ui.envCount.disabled=false;
    const desiredCount=Math.max(1,+ui.envCount.value||envCount);
    reconfigureEnvironment({count:desiredCount,size:+ui.gridSize.value,force:true});
  }
  autoPilot?.setAgent?.(agent);
  updateControlAvailability();
  updateReadouts();
}
function applyPresetToUI(config){
  if(config.gamma!==undefined) ui.gamma.value=config.gamma;
  if(config.lr!==undefined) ui.lr.value=config.lr;
  if(config.epsStart!==undefined) ui.epsStart.value=config.epsStart;
  if(config.epsEnd!==undefined) ui.epsEnd.value=config.epsEnd;
  if(config.epsDecay!==undefined) ui.epsDecay.value=config.epsDecay;
  if(config.batch!==undefined) ui.batchSize.value=config.batch;
  if(config.bufferSize!==undefined) ui.bufferSize.value=config.bufferSize;
  if(config.targetSync!==undefined) ui.targetSync.value=config.targetSync;
  if(config.nStep!==undefined) ui.nStep.value=config.nStep;
  if(config.priorityAlpha!==undefined) ui.priorityAlpha.value=config.priorityAlpha;
  if(config.priorityBeta!==undefined) ui.priorityBeta.value=config.priorityBeta;
  if(config.entropy!==undefined){
    ui.pgEntropy.value=config.entropy;
    ui.acEntropy.value=config.entropy;
    ui.ppoEntropy.value=config.entropy;
  }
  if(config.valueCoef!==undefined){
    ui.acValueCoef.value=config.valueCoef;
    ui.ppoValueCoef.value=config.valueCoef;
  }
  if(config.clip!==undefined) ui.ppoClip.value=config.clip;
  if(config.lambda!==undefined) ui.ppoLambda.value=config.lambda;
  if(config.batch!==undefined) ui.ppoBatch.value=config.batch;
  if(config.epochs!==undefined) ui.ppoEpochs.value=config.epochs;
  updateReadouts();
}
function resetTrainingStats(){
  episode=0;
  totalSteps=0;
  bestLen=0;
  rwHist.length=0;
  fruitHist.length=0;
  lossHist.length=0;
  rewardTelemetry.reset();
  updateStatsUI();
  updateRewardTelemetryUI();
  renderTick=0;
  contexts.forEach(ctx=>ctx.needsReset=true);
  if(autoPilot){
    autoPilot.history.length=0;
    autoPilot.lossHistory.length=0;
    autoPilot.episode=0;
    autoPilot.bestFruit=0;
    autoPilot.lastAdjust={};
    autoPilot.lastEvaluationEpisode=0;
    autoPilot.rewardConfig={...rewardConfig};
  }
  lastAutoMetrics=null;
  lastAutoSummaryEpisode=0;
}
function updateStatsUI(){
  ui.kEpisodes.textContent=episode;
  ui.kAvgRw.textContent=avg(rwHist,100).toFixed(2);
  ui.kBest.textContent=bestLen;
  ui.kFruitRate.textContent=avg(fruitHist,100).toFixed(2);
}
function updateRewardTelemetryUI(){
  if(!ui.rewardTelemetryBody) return;
  const {rows,total}=rewardTelemetry.summary();
  const frag=document.createDocumentFragment();
  const valueClass=value=>{
    if(value>1e-3) return 'positive';
    if(value<-1e-3) return 'negative';
    return 'neutral';
  };
  rows.forEach(row=>{
    const tr=document.createElement('tr');
    const lastClass=valueClass(row.last);
    const avgClass=valueClass(row.avg100);
    const trendClass=valueClass(row.trend);
    tr.innerHTML=`
      <td>${row.label}</td>
      <td class="mono ${lastClass}">${formatMetric(row.last,2)}</td>
      <td class="mono ${avgClass}">${formatMetric(row.avg100,2)}</td>
      <td class="mono ${avgClass}">${formatMetric(row.avg500,2)}</td>
      <td class="mono share">${formatPercent(row.share,1)}</td>
      <td class="mono trend ${trendClass}">${formatSigned(row.trend,2)}</td>
    `;
    frag.appendChild(tr);
  });
  ui.rewardTelemetryBody.innerHTML='';
  ui.rewardTelemetryBody.appendChild(frag);
  if(ui.rewardTelemetrySummary){
    const netClass=valueClass(total.avg100);
    const trendClass=valueClass(total.trend);
    ui.rewardTelemetrySummary.textContent=`${formatMetric(total.avg100,2)} (trend ${formatSigned(total.trend,2)})`;
    ui.rewardTelemetrySummary.className=`mono ${netClass}`;
    ui.rewardTelemetrySummary.dataset.trend=trendClass;
  }
}
function flash(message,danger=false){
  ui.trainState.textContent=message;
  ui.trainState.style.background=danger?'var(--danger)':'#1a1f46';
  ui.trainState.style.borderColor=danger?'#ff8da4':'#2a2f61';
  setTimeout(()=>{
    ui.trainState.textContent=watching?'watching':(training?'training':'idle');
    ui.trainState.style.background='#1a1f46';
    ui.trainState.style.borderColor='#2a2f61';
  },1200);
}

/* ---------------- Training loop ---------------- */
async function finalizeContextEpisode(ctx,envIndex){
  agent.drainPending?.(envIndex);
  const loss=await agent.finishEpisode?.(ctx);
  if(loss!==null && loss!==undefined){
    lossHist.push(loss);
    if(lossHist.length>1000) lossHist.shift();
  }
  episode++;
  rwHist.push(ctx.totalReward);
  if(rwHist.length>1000) rwHist.shift();
  fruitHist.push(ctx.fruits);
  if(fruitHist.length>1000) fruitHist.shift();
  const envRef=vecEnv.getEnv(envIndex);
  if(envRef) bestLen=Math.max(bestLen,envRef.snake.length);
  const breakdown=envRef?.getEpisodeBreakdown?.();
  const loopHits=envRef?.loopHits??0;
  const revisitPenalty=envRef?.revisitAccum??0;
  const crashType=envRef?.lastCrash??null;
  const timeToFruitTotal=envRef?.timeToFruitAccum??0;
  const timeToFruitCount=envRef?.timeToFruitCount??0;
  const avgTimeToFruit=timeToFruitCount>0?timeToFruitTotal/timeToFruitCount:null;
  updateStatsUI();
  rewardTelemetry.record(breakdown);
  updateRewardTelemetryUI();
  const latestLoss=lossHist.length?lossHist[lossHist.length-1]:null;
  let adjustments=[];
  if(trainingMode==='auto' && autoPilot){
    autoPilot.setAgent(agent);
    autoPilot.recordEpisode({
      fruits:ctx.fruits,
      reward:ctx.totalReward,
      steps:ctx.steps,
      loss:latestLoss,
      loopHits,
      revisitPenalty,
      crash:crashType,
      timeToFruitTotal,
      timeToFruitCount,
      rewardBreakdown:breakdown,
    });
    const res=autoPilot.maybeAdjust({agent});
    const metrics=res?.metrics||null;
    const autoEpisode=autoPilot?.episode||0;
    if(metrics) lastAutoMetrics=metrics;
    if(res?.adjustments?.length){
      adjustments=res.adjustments.map(adj=>({
        ...adj,
        metrics,
        episode:autoEpisode,
      }));
      lastAutoSummaryEpisode=autoEpisode;
    }else if(metrics && autoEpisode-lastAutoSummaryEpisode>=200){
      logAutoSummary(metrics,autoEpisode);
      lastAutoSummaryEpisode=autoEpisode;
    }
  }
  aiEpisodeHistory.push({
    reward:ctx.totalReward,
    fruits:ctx.fruits,
    steps:ctx.steps,
    loopHits,
    crash:crashType||'none',
    timeToFruitAvg:avgTimeToFruit,
    breakdown:breakdown?{...breakdown}:null,
  });
  if(aiEpisodeHistory.length>6000) aiEpisodeHistory.shift();
  if(aiTuner) aiTuner.maybeTune({episode});
  ctx.totalReward=0;
  ctx.fruits=0;
  ctx.steps=0;
  ctx.needsReset=true;
  ctx.state=null;
  return adjustments;
}
async function applyAutoAdjustments(adjustments){
  if(!Array.isArray(adjustments)||!adjustments.length) return;
  let nextBoard=null;
  let rewardAdjusted=false;
  adjustments.forEach(adj=>{
    if(adj.type==='board'){
      nextBoard=adj.size;
    }else if(adj.type==='reward'){
      rewardAdjusted=true;
    }
  });
  if(nextBoard){
    ui.gridSize.value=`${nextBoard}`;
    updateGridLabel();
    reconfigureEnvironment({size:nextBoard,force:true});
    flash(`Curriculum: ${nextBoard}×${nextBoard}`);
  }
  if(rewardAdjusted){
    const cfg=autoPilot?.getRewardConfig?.()||{...rewardConfig};
    applyRewardConfigToUI(cfg);
  }
  if(agent?.kind==='dqn'){
    ui.epsStart.value=agent.epsStart.toFixed(2);
    ui.epsEnd.value=agent.epsEnd.toFixed(2);
    ui.epsDecay.value=`${Math.round(agent.epsDecay)}`;
    ui.lr.value=agent.lr.toFixed(4);
  }
  updateReadouts();
  logAutoAdjustments(adjustments);
}
async function performVectorStep(mode){
  ensureContextPool();
  if(!contexts.length) return false;
  contexts.forEach(ctx=>{
    if(ctx.needsReset || !ctx.state){
      const state=vecEnv.resetEnv(ctx.envIndex);
      ctx.state=Float32Array.from(state);
      ctx.totalReward=0;
      ctx.fruits=0;
      ctx.steps=0;
      ctx.needsReset=false;
      if(ctx.envIndex===renderIndex){
        env=vecEnv.getEnv(renderIndex)||env;
        if(env) setImmediateState(env);
      }
    }
  });
  env=vecEnv.getEnv(renderIndex)||env;
  const displayEnv=env;
  const shouldRender=(renderTick%mode.renderEvery===0);
  let before=null;
  if(shouldRender && displayEnv){
    before=snapshotEnv(displayEnv);
  }
  const actions=contexts.map(ctx=>agent.act(ctx.state));
  const {nextStates,rewards,dones,ateFruit}=vecEnv.step(actions);
  renderTick++;
  if(shouldRender && displayEnv){
    const after=snapshotEnv(displayEnv);
    enqueueRenderFrame(before,after,mode.frameMs);
    await waitForRenderCapacity(mode.queueTarget);
  }
  const pendingAdjustments=[];
  for(let i=0;i<contexts.length;i++){
    const ctx=contexts[i];
    const reward=rewards[i];
    const nextState=nextStates[i];
    const done=dones[i];
    const ate=ateFruit[i];
    if(agent.kind==='dqn'){
      agent.recordTransition(i,ctx.state,actions[i],reward,nextState,done);
    }else{
      agent.recordTransition(ctx.state,actions[i],reward,nextState,done);
    }
    ctx.state=nextState;
    ctx.totalReward+=reward;
    if(ate||reward>1) ctx.fruits++;
    ctx.steps++;
    totalSteps++;
    if(done){
      const adjustments=await finalizeContextEpisode(ctx,i);
      pendingAdjustments.push(...adjustments);
    }
  }
  const repeats=agent.learnRepeats??1;
  for(let i=0;i<repeats;i++){
    const loss=await agent.learn();
    if(loss!==null && loss!==undefined){
      lossHist.push(loss);
      if(lossHist.length>1000) lossHist.shift();
    }
  }
  if(agent.kind==='dqn' && targetSyncSteps>0 && totalSteps%targetSyncSteps===0){
    agent.syncTarget();
  }
  if(agent.updateEpsilon){
    const eps=agent.updateEpsilon(totalSteps);
    if(agent.kind==='dqn' && eps!==undefined){
      ui.epsReadout.textContent=eps.toFixed(2);
    }
  }
  if(totalSteps%32===0) await tf.nextFrame();
  if(pendingAdjustments.length){
    await applyAutoAdjustments(pendingAdjustments);
  }
  return true;
}
async function trainingLoop(ts){
  if(!training||watching){
    trainingToken=0;
    return;
  }
  const mode=playbackModes[playbackMode]||playbackModes.cinematic;
  if(ts-lastFrame<mode.frameMs){
    trainingToken=requestAnimationFrame(trainingLoop);
    return;
  }
  lastFrame=ts;
  for(let i=0;i<mode.stepsPerFrame;i++){
    const cont=await performVectorStep(mode);
    if(!cont||!training||watching) break;
  }
  if(training&&!watching){
    trainingToken=requestAnimationFrame(trainingLoop);
  }else{
    trainingToken=0;
  }
}
function startTraining(){
  if(training||watching||!agent) return;
  ensureContextPool();
  autoPilot?.setAgent?.(agent);
  training=true;
  ui.trainState.textContent='training';
  lastFrame=0;
  if(!trainingToken) trainingToken=requestAnimationFrame(trainingLoop);
}
function stopTraining(){
  if(!training) return;
  training=false;
  if(trainingToken){
    cancelAnimationFrame(trainingToken);
    trainingToken=0;
  }
  ui.trainState.textContent='idle';
}
async function playSingleEpisode(){
  if(training||watching) return;
  if(envCount>1){
    flash('Step mode requires envCount = 1',true);
    return;
  }
  ensureContextPool();
  const target=episode+1;
  const mode=playbackModes.cinematic;
  while(episode<target){
    await performVectorStep(mode);
  }
}
function previewDeath(env,action){
  const d=env.dir;
  const L={x:-d.y,y:d.x};
  const R={x:d.y,y:-d.x};
  const F=d;
  const dir=action===1?L:action===2?R:F;
  const h=env.snake[0];
  const nx=h.x+dir.x;
  const ny=h.y+dir.y;
  const tail=env.snake[env.snake.length-1];
  const willGrow=(nx===env.fruit.x && ny===env.fruit.y);
  const hitsWall=nx<0||ny<0||nx>=env.cols||ny>=env.rows;
  const key=`${nx},${ny}`;
  const hitsBody=env.snakeSet.has(key) && !(tail && tail.x===nx && tail.y===ny && !willGrow);
  return hitsWall||hitsBody;
}
async function watchSmoothEpisode(){
  if(watching||!agent) return;
  const wasTraining=training;
  if(wasTraining) stopTraining();
  watching=true;
  ui.trainState.textContent='watching';
  ui.btnWatch.disabled=true;
  try{
    await waitForRenderIdle();
    if(window.showDirectoryPicker){
      try{
        const checkpoint=await readLatestCheckpoint();
        await applyCheckpointData(checkpoint);
      }catch(err){
        console.warn('Failed to read latest-checkpoint',err);
      }
    }
    const desired=+ui.gridSize.value;
    if(env.cols!==desired||env.rows!==desired){
      resetEnvironment(desired,true);
    }
    let state=env.reset();
    setImmediateState(env);
    const mode=playbackModes.watch;
    const maxSteps=COLS*ROWS*6;
    let steps=0;
    let done=false;
    while(!done && steps<maxSteps){
      const before=snapshotEnv(env);
      let action=agent.greedyAction(state);
      if(previewDeath(env,action)){
        for(const alt of [0,1,2]){
          if(!previewDeath(env,alt)){ action=alt; break; }
        }
      }
      const {state:nextState,done:finished}=env.step(action);
      const after=snapshotEnv(env);
      enqueueRenderFrame(before,after,mode.frameMs);
      await waitForRenderCapacity(mode.queueTarget);
      await tf.nextFrame();
      state=nextState;
      done=finished;
      steps++;
    }
    await waitForRenderIdle();
    bestLen=Math.max(bestLen,env.snake.length);
    ui.kBest.textContent=bestLen;
  }finally{
    watching=false;
    ui.btnWatch.disabled=false;
    ui.trainState.textContent=wasTraining?'training':'idle';
    if(wasTraining) startTraining();
  }
}

/* ---------------- Save / load ---------------- */
async function buildAppState(){
  const agentState=await agent.exportState();
  return {
    version:4,
    createdAt:new Date().toISOString(),
    algo:currentAlgoKey,
    playback:playbackMode,
    mode:trainingMode,
    envCount,
    gridSize:+ui.gridSize.value,
    rewardConfig:{...rewardConfig},
    agent:agentState,
    meta:{
      episode,totalSteps,bestLen,
      envCount,
      boardSize:COLS,
      rwHist:Array.from(rwHist),
      fruitHist:Array.from(fruitHist),
      lossHist:Array.from(lossHist),
      rewardTelemetry:rewardTelemetry.toJSON(),
    },
  };
}
function applyMeta(meta={}){
  episode=+meta.episode||0;
  totalSteps=+meta.totalSteps||0;
  bestLen=+meta.bestLen||0;
  assignArray(rwHist,meta.rwHist,v=>+v||0);
  assignArray(fruitHist,meta.fruitHist,v=>+v||0);
  assignArray(lossHist,meta.lossHist,v=>+v||0);
  if(meta.rewardTelemetry){
    rewardTelemetry.fromJSON(meta.rewardTelemetry);
  }else{
    rewardTelemetry.reset();
  }
  updateRewardTelemetryUI();
  const hasMetaCount=typeof meta.envCount==='number';
  let nextCount=hasMetaCount?meta.envCount:envCount;
  if(trainingMode==='auto'){
    nextCount=Math.max(12,nextCount||12);
  }else{
    nextCount=Math.max(1,nextCount||1);
  }
  const nextSize=typeof meta.boardSize==='number'?meta.boardSize:+ui.gridSize.value;
  if(hasMetaCount){
    ui.envCount.value=`${nextCount}`;
  }
  if(typeof meta.boardSize==='number'){
    ui.gridSize.value=`${meta.boardSize}`;
    updateGridLabel();
  }
  reconfigureEnvironment({count:nextCount,size:nextSize,force:true});
  if(trainingMode==='auto' && autoPilot){
    const stageIdx=autoPilot.boardStages.findIndex(stage=>stage.size===COLS);
    if(stageIdx>=0) autoPilot.stageIndex=stageIdx;
  }
  updateStatsUI();
  updateReadouts();
}
async function saveTrainingToFile(){
  if(!agent) return;
  const resume=training;
  if(resume) stopTraining();
  try{
    await waitForRenderIdle();
    const state=await buildAppState();
    const blob=new Blob([JSON.stringify(state,null,2)],{type:'application/json'});
    const stamp=new Date().toISOString().replace(/[:.]/g,'-');
    const url=URL.createObjectURL(blob);
    const a=document.createElement('a');
    a.href=url;
    a.download=`snake-training-${stamp}.json`;
    document.body.appendChild(a);
    a.click();
    document.body.removeChild(a);
    setTimeout(()=>URL.revokeObjectURL(url),1000);
    flash('Saved to file');
  }catch(err){
    console.error(err);
    flash('Failed to save',true);
  }finally{
    if(resume&&!watching) startTraining();
  }
}
async function ensureCheckpointDirectory(){
  if(!window.showDirectoryPicker) throw new Error('File access is not supported in this browser');
  if(!checkpointDirHandle){
    checkpointDirHandle=await window.showDirectoryPicker({mode:'read'});
  }
  return checkpointDirHandle;
}
async function readLatestCheckpoint(){
  const handle=await ensureCheckpointDirectory();
  const latest=await handle.getDirectoryHandle('latest');
  const fileHandle=await latest.getFileHandle('checkpoint.json');
  const file=await fileHandle.getFile();
  const text=await file.text();
  return JSON.parse(text);
}
async function applyCheckpointData(data){
  if(!data||!data.agent) throw new Error('Invalid checkpoint');
  const kind=(data.agent.kind==='dqn')?'dueling':(AGENT_PRESETS[data.agent.kind]?data.agent.kind:'dueling');
  const preset=AGENT_PRESETS[kind];
  if(preset){
    applyPresetToUI({...preset.defaults,...(data.agent.config||{})});
  }
  if(data.rewardConfig) applyRewardConfigToUI(data.rewardConfig);
  }


async function loadTrainingFromFile(file){
  if(!agent||!file) return;
  if(watching){
    flash('Stop watching first',true);
    return;
  }
  const resume=training;
  if(resume) stopTraining();
  try{
    const text=await file.text();
    const data=JSON.parse(text);
    if(!data||!data.agent) throw new Error('Invalid save file');
    const algo=data.algo&&AGENT_PRESETS[data.algo]?data.algo:'dueling';
    applyPresetToUI({...AGENT_PRESETS[algo].defaults,...data.agent.config});
    if(data.rewardConfig) applyRewardConfigToUI(data.rewardConfig);
    const loadedEnvCount=data.envCount??data.meta?.envCount??envCount;
    const boardSize=typeof data.gridSize==='number'?data.gridSize:typeof data.meta?.boardSize==='number'?data.meta.boardSize:+ui.gridSize.value;
    ui.envCount.value=`${loadedEnvCount}`;
    ui.gridSize.value=`${boardSize}`;
    updateGridLabel();
    reconfigureEnvironment({count:loadedEnvCount,size:boardSize,force:true});
    instantiateAgent(algo,{useCurrentUI:true});
    await agent.importState(data.agent);
    applyConfigToAgent();
    if(data.playback) setPlaybackMode(data.playback);
    if(data.mode) setTrainingMode(data.mode);
    applyMeta(data.meta||{});
    flash('Loaded from file');
  }catch(err){
    console.error(err);
    flash('Failed to load',true);
  }finally{
    if(resume&&!watching) startTraining();
  }
}

/* ---------------- Init ---------------- */
aiTuner=createAITuner({
  getVecEnv:()=>vecEnv,
  fetchTelemetry:()=>buildAITelemetrySnapshot(),
  applyRewardConfig:applyAITunerRewardConfig,
  applyHyperparameters:applyAITunerHyperparameters,
  log:logAITunerEvent,
});
aiTuner.setInterval(aiAnalysisInterval);
aiTuner.setEnabled(aiAutoTuneEnabled);

window.addEventListener('load',()=>{
  bindUI();
  setPlaybackMode('cinematic');
  instantiateAgent('dueling');
  setImmediateState(env);
});
</script>
</body>
</html><|MERGE_RESOLUTION|>--- conflicted
+++ resolved
@@ -1274,16 +1274,6 @@
 
 <footer class="hint">© Marcus — Snake learns with multiple RL strategies and cinematic movement.</footer>
 
-<<<<<<< HEAD
-<script src="__key.js"></script>
-<script type="module" src="ai-tuner.js"></script>
-<script type="module">
-import {createAITuner} from './ai-tuner.js';
-=======
-<script type="module">
-import {createAITuner} from './src/ai-tuner.js';
->>>>>>> 20e3ed57
-
 const REWARD_DEFAULTS={
   stepPenalty:0.01,
   turnPenalty:0.001,
