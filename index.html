<!DOCTYPE html>
<html lang="sv">
<head>
  <meta charset="UTF-8">
  <meta name="viewport" content="width=device-width, initial-scale=1.0">
  <title>Snake Simulation - Intelligent Snake Experience</title>
<<<<<<< HEAD
=======
  <script defer src="https://cdn.jsdelivr.net/npm/@tensorflow/tfjs@4.20.0/dist/tf.min.js"></script>
>>>>>>> 093e283c
  <style>
    * {
      margin: 0;
      padding: 0;
      box-sizing: border-box;
    }
    :root {
      --primary: #667eea;
      --secondary: #764ba2;
      --accent: #f093fb;
      --success: #4ade80;
      --danger: #ef4444;
      --warning: #fbbf24;
      --dark: #1a1a2e;
      --darker: #0f0f23;
      --light: #eef2ff;
      --text: #e2e8f0;
      --glass: rgba(255, 255, 255, 0.1);
      --glass-border: rgba(255, 255, 255, 0.2);
    }
    body {
      font-family: 'Inter', -apple-system, BlinkMacSystemFont, 'Segoe UI', sans-serif;
      background: linear-gradient(135deg, var(--darker) 0%, var(--dark) 100%);
      min-height: 100vh;
      color: var(--text);
      overflow-x: hidden;
      position: relative;
    }
    body::before {
      content: '';
      position: fixed;
      top: -50%;
      left: -50%;
      width: 200%;
      height: 200%;
      background: radial-gradient(circle, var(--primary) 0%, transparent 70%);
      opacity: 0.03;
      animation: rotate 60s linear infinite;
      z-index: -1;
    }
    @keyframes rotate {
      to { transform: rotate(360deg); }
    }
    nav {
      background: var(--glass);
      backdrop-filter: blur(10px);
      border-bottom: 1px solid var(--glass-border);
      padding: 1rem 2rem;
      position: sticky;
      top: 0;
      z-index: 1000;
      box-shadow: 0 4px 20px rgba(0, 0, 0, 0.1);
    }
    .nav-container {
      max-width: 1400px;
      margin: 0 auto;
      display: flex;
      justify-content: space-between;
      align-items: center;
    }
    .logo {
      font-size: 1.8rem;
      font-weight: 800;
      background: linear-gradient(135deg, var(--accent) 0%, var(--primary) 100%);
      -webkit-background-clip: text;
      -webkit-text-fill-color: transparent;
      display: flex;
      align-items: center;
      gap: 0.5rem;
    }
    .logo::before {
      content: '🐍';
      font-size: 2rem;
      -webkit-text-fill-color: initial;
    }
    .nav-links {
      display: flex;
      gap: 2rem;
      list-style: none;
    }
    .nav-links a {
      color: var(--text);
      text-decoration: none;
      font-weight: 500;
      transition: all 0.3s;
      position: relative;
      padding: 0.5rem 1rem;
      border-radius: 0.5rem;
    }
    .nav-links a:hover {
      color: var(--accent);
      background: var(--glass);
    }
    .nav-links a.active {
      color: var(--accent);
      background: var(--glass);
    }
    .page {
      display: none;
      animation: fadeIn 0.5s ease-in-out;
    }
    .page.active {
      display: block;
    }
    @keyframes fadeIn {
      from { opacity: 0; transform: translateY(20px); }
      to { opacity: 1; transform: translateY(0); }
    }
    .container {
      max-width: 1400px;
      margin: 0 auto;
      padding: 3rem 2rem;
    }
    .hero {
      text-align: center;
      margin-bottom: 3rem;
    }
    .hero h1 {
      font-size: 3.5rem;
      font-weight: 900;
      margin-bottom: 1rem;
      background: linear-gradient(135deg, var(--light) 0%, var(--accent) 50%, var(--primary) 100%);
      -webkit-background-clip: text;
      -webkit-text-fill-color: transparent;
      animation: gradient 3s ease-in-out infinite;
      background-size: 200%;
    }
    @keyframes gradient {
      0%, 100% { background-position: 0% 50%; }
      50% { background-position: 100% 50%; }
    }
    .hero p {
      font-size: 1.2rem;
      color: var(--text);
      opacity: 0.8;
      max-width: 600px;
      margin: 0 auto;
    }
    .game-wrapper {
      display: flex;
      gap: 3rem;
      align-items: flex-start;
      justify-content: center;
      flex-wrap: wrap;
    }
    .game-container {
      background: var(--glass);
      backdrop-filter: blur(20px);
      border: 1px solid var(--glass-border);
      border-radius: 2rem;
      padding: 2rem;
      box-shadow: 0 20px 40px rgba(0, 0, 0, 0.3);
      position: relative;
      overflow: hidden;
    }
    .game-container::before {
      content: '';
      position: absolute;
      top: -2px;
      left: -2px;
      right: -2px;
      bottom: -2px;
      background: linear-gradient(45deg, var(--accent), var(--primary), var(--secondary));
      border-radius: 2rem;
      z-index: -1;
      opacity: 0;
      transition: opacity 0.3s;
    }
    .game-container:hover::before {
      opacity: 0.5;
    }
    #game {
      border-radius: 1rem;
      box-shadow: 0 10px 30px rgba(0, 0, 0, 0.5);
      transition: transform 0.3s;
    }
    #game:hover {
      transform: scale(1.02);
    }
    .controls-panel {
      background: var(--glass);
      backdrop-filter: blur(20px);
      border: 1px solid var(--glass-border);
      border-radius: 1.5rem;
      padding: 2rem;
      min-width: 350px;
      max-width: 400px;
      box-shadow: 0 10px 30px rgba(0, 0, 0, 0.2);
      max-height: 90vh;
      overflow-y: auto;
    }
    .controls-panel::-webkit-scrollbar {
      width: 8px;
    }
    .controls-panel::-webkit-scrollbar-track {
      background: var(--darker);
      border-radius: 4px;
    }
    .controls-panel::-webkit-scrollbar-thumb {
      background: var(--primary);
      border-radius: 4px;
    }
    .controls-section {
      margin-bottom: 2rem;
    }
    .controls-section h3 {
      font-size: 1.2rem;
      margin-bottom: 1rem;
      color: var(--accent);
      display: flex;
      align-items: center;
      gap: 0.5rem;
    }
    .controls-section h3::before {
      content: '⚡';
      font-size: 1.5rem;
    }
    .button {
      background: linear-gradient(135deg, var(--primary) 0%, var(--secondary) 100%);
      color: white;
      border: none;
      padding: 0.8rem 1.5rem;
      border-radius: 0.8rem;
      font-weight: 600;
      font-size: 1rem;
      cursor: pointer;
      transition: all 0.3s;
      box-shadow: 0 4px 15px rgba(102, 126, 234, 0.4);
      position: relative;
      overflow: hidden;
    }
    .button::before {
      content: '';
      position: absolute;
      top: 0;
      left: -100%;
      width: 100%;
      height: 100%;
      background: rgba(255, 255, 255, 0.2);
      transition: left 0.5s;
    }
    .button:hover::before {
      left: 100%;
    }
    .button:hover {
      transform: translateY(-2px);
      box-shadow: 0 6px 20px rgba(102, 126, 234, 0.6);
    }
    .button:active {
      transform: translateY(0);
    }
    .button.toggle-active {
      background: linear-gradient(135deg, var(--success) 0%, var(--accent) 100%);
      box-shadow: 0 8px 25px rgba(74, 222, 128, 0.45);
    }
    .manual-hint {
      font-size: 0.85rem;
      margin-top: 0.5rem;
      color: var(--light);
      opacity: 0.7;
      text-align: center;
    }
    .button.danger {
      background: linear-gradient(135deg, var(--danger) 0%, #dc2626 100%);
      box-shadow: 0 4px 15px rgba(239, 68, 68, 0.4);
    }
    .button.danger:hover {
      box-shadow: 0 6px 20px rgba(239, 68, 68, 0.6);
    }
    .speed-controls {
      display: flex;
      align-items: center;
      gap: 1rem;
      justify-content: center;
      margin: 1rem 0;
    }
    .speed-btn {
      display: flex;
      flex-direction: column;
      align-items: center;
      gap: 0.2rem;
      padding: 0.8rem 1.2rem;
      min-width: 100px;
    }
    .speed-btn span {
      display: block;
    }
    .speed-display {
      background: var(--darker);
      padding: 0.8rem 1.5rem;
      border-radius: 0.8rem;
      min-width: 140px;
      text-align: center;
      font-weight: 600;
      border: 1px solid var(--primary);
      box-shadow: 0 0 20px rgba(102, 126, 234, 0.3);
    }
    .size-controls {
      display: flex;
      align-items: center;
      gap: 1rem;
      margin: 1rem 0;
    }
    .size-slider {
      flex: 1;
      -webkit-appearance: none;
      height: 8px;
      background: var(--darker);
      border-radius: 4px;
      outline: none;
      position: relative;
    }
    .size-slider::-webkit-slider-thumb {
      -webkit-appearance: none;
      width: 20px;
      height: 20px;
      background: linear-gradient(135deg, var(--primary) 0%, var(--secondary) 100%);
      border-radius: 50%;
      cursor: pointer;
      box-shadow: 0 0 10px rgba(102, 126, 234, 0.5);
      transition: all 0.3s;
    }
    .size-slider::-webkit-slider-thumb:hover {
      transform: scale(1.2);
      box-shadow: 0 0 20px rgba(102, 126, 234, 0.8);
    }
    .select-control {
      width: 100%;
      padding: 0.6rem 0.8rem;
      background: var(--glass);
      border: 1px solid var(--glass-border);
      border-radius: 0.75rem;
      color: var(--text);
      font-weight: 500;
      transition: border-color 0.3s ease, box-shadow 0.3s ease;
    }
    .select-control:focus {
      outline: none;
      border-color: var(--accent);
      box-shadow: 0 0 0 2px rgba(240, 147, 251, 0.25);
    }
    .select-control option {
      background: var(--dark);
      color: var(--text);
    }
    .param-control {
      margin-bottom: 1.5rem;
    }
    .param-control label {
      display: flex;
      justify-content: space-between;
      margin-bottom: 0.5rem;
      font-weight: 500;
      color: var(--text);
    }
    .param-control label span {
      color: var(--accent);
      font-weight: 700;
      min-width: 40px;
      text-align: right;
    }
    .param-control small {
      display: block;
      margin-top: 0.3rem;
      color: var(--text);
      opacity: 0.6;
      font-size: 0.8rem;
    }
    .param-control .size-slider {
      width: 100%;
    }
    .status-display {
      background: var(--darker);
      border-radius: 1rem;
      padding: 1.5rem;
      margin-top: 1rem;
      border: 1px solid var(--glass-border);
      box-shadow: inset 0 2px 10px rgba(0, 0, 0, 0.3);
    }
    .status-item {
      display: flex;
      justify-content: space-between;
      align-items: center;
      padding: 0.5rem 0;
      border-bottom: 1px solid var(--glass-border);
    }
    .status-item:last-child {
      border-bottom: none;
    }
    .status-label {
      color: var(--text);
      opacity: 0.8;
    }
    .status-value {
      font-weight: 600;
      color: var(--accent);
    }
    #statusMessages {
      background: var(--darker);
      border-radius: 1rem;
      padding: 1rem;
      margin-top: 1rem;
      min-height: 120px;
      border: 1px solid var(--glass-border);
      box-shadow: inset 0 2px 10px rgba(0, 0, 0, 0.3);
    }
    #statusMessages p {
      margin: 0.3rem 0;
      font-size: 0.9rem;
      opacity: 0.9;
    }
    #strategyStatus {
      color: var(--accent);
      font-weight: 600;
      font-size: 1rem;
    }
    .status-explanation {
      color: var(--text);
      opacity: 0.85;
      line-height: 1.4;
    }
    #hamStatus { color: #4ade80; }
    #loopStatus { color: #fbbf24; }
    #compactStatus { color: #f97316; }
    #compactStepStatus { color: #38bdf8; }
    .info-content {
      max-width: 800px;
      margin: 0 auto;
    }
    .info-section {
      background: var(--glass);
      backdrop-filter: blur(20px);
      border: 1px solid var(--glass-border);
      border-radius: 1.5rem;
      padding: 2rem;
      margin-bottom: 2rem;
      box-shadow: 0 10px 30px rgba(0, 0, 0, 0.2);
    }
    .info-section h2 {
      color: var(--accent);
      margin-bottom: 1rem;
      font-size: 1.8rem;
    }
    .info-section h3 {
      color: var(--primary);
      margin: 1.5rem 0 1rem;
    }
    .info-section p, .info-section li {
      line-height: 1.8;
      opacity: 0.9;
    }
    .info-section ul {
      list-style: none;
      padding-left: 0;
    }
    .info-section li {
      position: relative;
      padding-left: 2rem;
      margin-bottom: 0.5rem;
    }
    .info-section li::before {
      content: '→';
      position: absolute;
      left: 0;
      color: var(--accent);
      font-weight: bold;
    }
    .contact-content {
      max-width: 600px;
      margin: 0 auto;
      text-align: center;
    }
    .contact-card {
      background: var(--glass);
      backdrop-filter: blur(20px);
      border: 1px solid var(--glass-border);
      border-radius: 1.5rem;
      padding: 3rem;
      box-shadow: 0 10px 30px rgba(0, 0, 0, 0.2);
    }
    .contact-card h2 {
      color: var(--accent);
      margin-bottom: 2rem;
      font-size: 2rem;
    }
    .contact-info {
      font-size: 1.2rem;
      margin: 2rem 0;
    }
    .contact-email {
      display: inline-block;
      background: linear-gradient(135deg, var(--primary) 0%, var(--secondary) 100%);
      color: white;
      padding: 1rem 2rem;
      border-radius: 2rem;
      text-decoration: none;
      font-weight: 600;
      transition: all 0.3s;
      box-shadow: 0 4px 15px rgba(102, 126, 234, 0.4);
      margin-top: 1rem;
    }
    .contact-email:hover {
      transform: translateY(-2px);
      box-shadow: 0 6px 20px rgba(102, 126, 234, 0.6);
    }
    .combo-preset {
      background: var(--darker);
      padding: 1.5rem;
      border-radius: 1rem;
      margin-top: 1rem;
      border: 1px solid var(--primary);
    }
    .combo-preset ul {
      margin-bottom: 1rem;
    }
    .combo-preset li {
      padding-left: 1.5rem;
      font-family: monospace;
      font-size: 1.1rem;
      color: var(--accent);
    }
    .load-preset {
      width: 100%;
      background: linear-gradient(135deg, var(--primary), var(--accent));
    }
    @media (max-width: 768px) {
      .nav-container {
        flex-direction: column;
        gap: 1rem;
      }
      .hero h1 {
        font-size: 2.5rem;
      }
      .game-wrapper {
        flex-direction: column;
      }
      .controls-panel {
        width: 100%;
        max-width: none;
        max-height: none;
      }
    }
  </style>
</head>
<body>
  <!-- Navigation -->
  <nav>
    <div class="nav-container">
      <div class="logo">Snake Simulation</div>
      <ul class="nav-links">
        <li><a href="#" class="nav-link active" data-page="game">Game</a></li>
        <li><a href="#" class="nav-link" data-page="guide">Guide</a></li>
        <li><a href="#" class="nav-link" data-page="facit">Presets</a></li>
        <li><a href="#" class="nav-link" data-page="contact">Contact</a></li>
      </ul>
    </div>
  </nav>
  <!-- Game Page -->
  <div id="game-page" class="page active">
    <div class="container">
      <div class="hero">
        <h1>Snake Simulation</h1>
        <p>Your goal is to find the best adjustments to complete the board</p>
        <p>Adjust Grid size for longer simulations</p>
      </div>
      <div class="game-wrapper">
        <div class="game-container">
          <canvas id="game" width="600" height="600"></canvas>
        </div>
        <div class="controls-panel">
          <div class="controls-section">
            <h3>Game Controls</h3>
            <div class="speed-controls">
              <button id="slowerBtn" class="button speed-btn">
                <span style="font-size: 1.2rem;">🐌</span>
                <span>Slower</span>
              </button>
              <div id="speedDisplay" class="speed-display">Speed: 100ms</div>
              <button id="fasterBtn" class="button speed-btn">
                <span style="font-size: 1.2rem;">⚡</span>
                <span>Faster</span>
              </button>
            </div>
            <div style="margin-top: 1rem; display:flex; gap:0.5rem; flex-wrap:wrap;">
              <button id="restartBtn" class="button danger" style="flex:1;">🔄 Restart</button>
              <button id="pauseBtn" class="button" style="flex:1;">⏸ Pause</button>
            </div>
            <div style="margin-top: 0.8rem;">
              <button id="manualToggle" class="button" style="width: 100%;">🕹️ Try Manual Play</button>
              <p id="manualHint" class="manual-hint">Manual mode off – AI is playing automatically.</p>
            </div>
          </div>
          <div class="controls-section">
            <h3>Grid Size</h3>
            <div class="param-control">
              <label>Columns (COLS): <span id="colsValue">20</span></label>
              <input type="range" id="colsSlider" class="size-slider" min="10" max="100" value="20" step="5">
            </div>
            <div class="param-control">
              <label>Rows (ROWS): <span id="rowsValue">20</span></label>
              <input type="range" id="rowsSlider" class="size-slider" min="10" max="100" value="20" step="5">
            </div>
            <small style="display: block; margin-top: -0.5rem; color: var(--warning); opacity: 0.8;">
              ⚡Changing grid size will restart the game
            </small>
          </div>
          <div class="controls-section">
            <h3>Canvas Size</h3>
            <div class="size-controls">
              <span>Small</span>
              <input type="range" id="sizeSlider" class="size-slider" min="300" max="800" value="400" step="50">
              <span>Large</span>
            </div>
          </div>
          <div class="controls-section">
            <h3>AI Parameters</h3>
            <div class="param-control">
              <label for="algoSelect">Algorithm</label>
              <select id="algoSelect" class="select-control">
                <option value="double" selected>Double DQN (dueling)</option>
                <option value="vanilla">Classic DQN</option>
              </select>
              <small>Switch between double DQN and vanilla DQN.</small>
            </div>
            <div class="param-control">
              <label>Endgame Threshold: <span id="endgameValue">20</span></label>
              <input type="range" id="endgameSlider" class="size-slider" min="0" max="100" value="20" step="5">
              <small>Free cells for endgame mode</small>
            </div>
            <div class="param-control">
              <label>Loop Streak Threshold: <span id="loopThreshValue">3</span></label>
              <input type="range" id="loopThreshSlider" class="size-slider" min="1" max="10" value="3" step="1">
              <small>Loops detected before → safety strategy</small>
            </div>
            <div class="param-control">
              <label>No Progress Threshold: <span id="progThreshValue">70</span></label>
              <input type="range" id="progThreshSlider" class="size-slider" min="10" max="200" value="70" step="5">
              <small>Moves without progress before penalty</small>
            </div>
            <div class="param-control">
              <label for="compactProfile">Compact Mode Stil</label>
              <select id="compactProfile" class="select-control">
                <option value="cautious">Extremt försiktig</option>
                <option value="balanced" selected>Balanserad (nuvarande)</option>
                <option value="risky">Extremt våghalsig</option>
              </select>
              <small id="compactProfileHint">Standardbeteende som reagerar på fickor eller loopar.</small>
            </div>
            <div class="param-control">
              <label>Compact Mode Steps: <span id="compactValue">200</span></label>
              <input type="range" id="compactSlider" class="size-slider" min="0" max="300" value="200" step="10">
              <small>Max steps in compact mode</small>
            </div>
          </div>
          <div class="controls-section">
            <h3>Game Status</h3>
            <div class="status-display">
              <div class="status-item">
                <span class="status-label">Length:</span>
                <span id="snakeLength" class="status-value">3</span>
              </div>
              <div class="status-item">
                <span class="status-label">Free cells:</span>
                <span id="freeCells" class="status-value">222</span>
              </div>
              <div class="status-item">
                <span class="status-label">Progress:</span>
                <span id="progress" class="status-value">1.3%</span>
              </div>
              <div class="status-item">
                <span class="status-label">Episodes:</span>
                <span id="episodeCount" class="status-value">0</span>
              </div>
              <div class="status-item">
                <span class="status-label">Best length:</span>
                <span id="bestLength" class="status-value">3</span>
              </div>
              <div class="status-item">
                <span class="status-label">Epsilon:</span>
                <span id="epsilonValue" class="status-value">1.00</span>
              </div>
            </div>
          </div>
          <div class="controls-section">
            <h3>AI Status</h3>
            <div id="statusMessages">
              <p id="strategyStatus">Strategy: Initializing</p>
              <p id="strategyExplanation" class="status-explanation"></p>
              <p id="hamStatus"></p>
              <p id="loopStatus"></p>
              <p id="compactStatus"></p>
              <p id="compactStepStatus"></p>
            </div>
          </div>
        </div>
      </div>
    </div>
  </div>
  <!-- Guide Page -->
  <div id="guide-page" class="page">
    <div class="container">
      <div class="hero">
        <h1>Parameter Guide</h1>
        <p>Learn to fine-tune the AI for optimal performance</p>
      </div>
      <div class="info-content">
        <div class="info-section">
          <h2>🎯 Quick Guide</h2>
          <p>Each parameter affects how cautious or aggressive the AI is. Start by adjusting <strong>Endgame Threshold</strong>, as it has the biggest impact on whether the snake plays safely or takes risks. Find the balance between speed and safety!</p>
        </div>
        <div class="info-section">
          <h2>📏 Grid Size</h2>
          <h3>Columns &amp; Rows (10-60)</h3>
          <p><strong>What it does:</strong> Determines the game size - number of cells horizontally and vertically.</p>
          <ul>
            <li><strong>Small grids (10x10):</strong> Fast games, AI must be very careful</li>
            <li><strong>Medium (20x20):</strong> Balanced gameplay, standard setting</li>
            <li><strong>Large (30x30):</strong> Long games requiring patience, AI can take more risks</li>
          </ul>
          <p><strong>Tip:</strong> Start with 10x10 to learn the parameters.</p>
        </div>
        <div class="info-section">
          <h2>🤖 AI Parameters</h2>
          <h3>1. Endgame Threshold (5-100+)</h3>
          <p><strong>Why it matters most:</strong> This setting determines when the AI abandons risky fruit-hunting and switches to a safe Hamilton-inspired safety strategy. A lower value means the AI will stay aggressive until there are very few free cells left; a higher value makes it switch earlier.</p>
          <p><strong>What it does:</strong> When the number of free cells remaining drops below this threshold, the AI enters "endgame" mode. The reward shaper then favours survival, encouraging the agent to avoid risky moves while the board is tight.</p>
          <ul>
            <li><strong>Low value (10-30):</strong> Endgame only at the very end – faster but riskier on tight grids</li>
            <li><strong>Medium (40-60):</strong> Safer and suitable for medium grids</li>
            <li><strong>High (70+):</strong> Very cautious – ideal for large boards or when you want maximum safety</li>
          </ul>
          <h3>2. Loop Streak Threshold (1-10)</h3>
          <p><strong>What it does:</strong> Number of times the AI can detect a looping pattern before safety shaping kicks in. Loop penalties push the agent to diversify paths when the head repeats locations too often.</p>
          <ul>
            <li><strong>Low value (1-3):</strong> Quickly switches to safe behaviour, good for small grids</li>
            <li><strong>Medium (4-6):</strong> Balanced, allows some loops</li>
            <li><strong>High (7-10):</strong> Allows many loops, risky but faster on open boards</li>
          </ul>
          <h3>3. No Progress Threshold (10-200+)</h3>
          <p><strong>What it does:</strong> Number of moves without getting closer to the fruit before the AI applies a stagnation penalty. This helps the network learn that wandering without progress is costly.</p>
          <ul>
            <li><strong>Low value (10-50):</strong> Gives up quickly, very safe but slower on large boards</li>
            <li><strong>Medium (50-100):</strong> Standard patience</li>
            <li><strong>High (100+):</strong> Persistent, keeps trying for a long time</li>
          </ul>
          <h3>4. Compact Mode Steps (50-300+)</h3>
          <p><strong>What it does:</strong> Maximum number of steps the AI can spend in compact zig-zag mode when the fruit is trapped in a small pocket. This keeps the snake alive in tight spaces.</p>
          <ul>
            <li><strong>Low value (50-100):</strong> Short zig-zag, switches quickly back to other strategies</li>
            <li><strong>Medium (100-200):</strong> Standard length</li>
            <li><strong>High (200+):</strong> Long zig-zag sequences – useful on large boards</li>
          </ul>
          <h3>Compact Mode Stil</h3>
          <ul>
            <li><strong>Extremt försiktig:</strong> Kräver trånga fickor och upprepade loopar innan zig-zag används.</li>
            <li><strong>Balanserad:</strong> Originalbeteendet – reagerar på fickor eller tydliga loopar.</li>
            <li><strong>Extremt våghalsig:</strong> Hoppar in tidigt för att reda ut loopar eller svårtillgänglig frukt.</li>
          </ul>
          <p><strong>Tips:</strong> Välj en försiktig stil på små bräden där varje cell räknas, och en våghalsig stil på stora bräden för snabbare återhämtning.</p>
        </div>
        <div class="info-section">
          <h2>⚡ Optimization Strategy</h2>
          <h3>For fastest possible game:</h3>
          <ul>
            <li>Loop Threshold: 5-7</li>
            <li>No Progress: 80-120</li>
            <li>Endgame: 5-30</li>
            <li>Compact Steps: 150-200</li>
          </ul>
          <h3>For safest possible game:</h3>
          <ul>
            <li>Loop Threshold: 1-2</li>
            <li>No Progress: 30-50</li>
            <li>Endgame: 60-80</li>
            <li>Compact Steps: 50-100</li>
          </ul>
          <h3>Balanced (recommended):</h3>
          <ul>
            <li>Loop Threshold: 3-4</li>
            <li>No Progress: 50-80</li>
            <li>Endgame: 40-50</li>
            <li>Compact Steps: 100-150</li>
          </ul>
        </div>
        <div class="info-section">
          <h2>🔍 Algorithm Overview</h2>
          <h3>DQN family</h3>
          <p>The in-browser learner implements both classic DQN and double DQN with optional dueling heads. Experience replay and target networks run locally with TensorFlow.js, and the reward model integrates loop, stagnation, and compact-space shaping inspired by the heuristic agent.</p>
          <h3>Safety shaping</h3>
          <p>Loop streaks, stagnation counters, and compact mode cues are exposed to the network both as observation features and as auxiliary rewards. This mimics the behaviour of the handcrafted AI while allowing the neural policy to learn when to apply each behaviour.</p>
        </div>
      </div>
    </div>
  </div>
  <!-- Presets Page -->
  <div id="facit-page" class="page">
    <div class="container">
      <div class="hero">
        <h1>Presets - Proven Combinations</h1>
        <p>Test these optimized settings for different game types</p>
      </div>
      <div class="info-section">
        <h2>🐜 Small Grid (10x10)</h2>
        <p><strong>Goal:</strong> Optimized for small, tight spaces</p>
        <div class="combo-preset">
          <ul>
            <li>Grid: 10x10</li>
            <li>Loop Threshold: 1</li>
            <li>No Progress: 30</li>
            <li>Endgame: 5</li>
            <li>Compact Steps: 50</li>
            <li>Speed: 120ms</li>
          </ul>
          <button class="button load-preset" data-preset="small">Load this</button>
        </div>
      </div>
      <div class="info-section">
        <h2>⚖️ Balanced (20x20)</h2>
        <p><strong>Goal:</strong> Good balance between speed and safety</p>
        <div class="combo-preset">
          <ul>
            <li>Grid: 20x20</li>
            <li>Loop Threshold: 3</li>
            <li>No Progress: 70</li>
            <li>Endgame: 40</li>
            <li>Compact Steps: 200</li>
            <li>Speed: 80ms</li>
          </ul>
          <button class="button load-preset" data-preset="balanced">Load this</button>
        </div>
      </div>
      <div class="info-section">
        <h2>🎯 Ultra Challenge (30x30)</h2>
        <p><strong>Goal:</strong> For experts – maximum grid with aggressive settings</p>
        <div class="combo-preset">
          <ul>
            <li>Grid: 30x30</li>
            <li>Loop Threshold: 5</li>
            <li>No Progress: 150</li>
            <li>Endgame: 80</li>
            <li>Compact Steps: 450</li>
            <li>Speed: 40ms</li>
          </ul>
          <button class="button load-preset" data-preset="ultra">Load this</button>
        </div>
      </div>
      <div class="info-section" style="background: var(--glass); border: 2px solid var(--accent);">
        <h2>💡 Tips for Custom Combinations</h2>
        <ul>
          <li><strong>Start conservatively:</strong> Set low thresholds and increase gradually</li>
          <li><strong>Test in stages:</strong> Run 5-10 games before adjusting</li>
          <li><strong>Document:</strong> Write down what works for different grid sizes</li>
          <li><strong>Experiment:</strong> Try extreme values to understand the effect</li>
          <li><strong>Share:</strong> Send us your best combinations!</li>
        </ul>
      </div>
    </div>
  </div>
  <!-- Contact Page -->
  <div id="contact-page" class="page">
    <div class="container">
      <div class="hero">
        <h1>Contact Me</h1>
        <p>Have questions or feedback?</p>
      </div>
      <div class="contact-content">
        <div class="contact-card">
          <h2>📬 Get in Touch</h2>
          <p class="contact-info"></p>
          <a href="mailto:nomarcus@hotmail.com" class="contact-email">✉️ nomarcus@hotmail.com</a>
          <p style="margin-top:2rem;font-size:.9rem;opacity:.7;text-align:center;">
            Last change by <strong>Marcus Petersson</strong> · 2025-09-08
          </p>
        </div>
      </div>
    </div>
  </div>
  <script>
<<<<<<< HEAD
    const TF_SOURCES = [
      'https://cdn.jsdelivr.net/npm/@tensorflow/tfjs@4.20.0/dist/tf.min.js',
      './node_modules/@tensorflow/tfjs/dist/tf.min.js'
    ];
    function ensureTfReady() {
      if (window.tf) return Promise.resolve(window.tf);
      if (!ensureTfReady.promise) {
        ensureTfReady.promise = (async () => {
          for (const src of TF_SOURCES) {
            try {
              await new Promise((resolve, reject) => {
                const existing = document.querySelector(`script[data-tfjs-src="${src}"]`);
                if (existing) {
                  if (window.tf) {
                    resolve();
                    return;
                  }
                  existing.addEventListener('load', () => resolve());
                  existing.addEventListener('error', () => reject(new Error(`Failed to load ${src}`)));
                  return;
                }
                const script = document.createElement('script');
                script.src = src;
                script.async = false;
                script.dataset.tfjsSrc = src;
                script.onload = () => {
                  script.dataset.tfjsLoaded = 'true';
                  resolve();
                };
                script.onerror = () => reject(new Error(`Failed to load ${src}`));
                document.head.appendChild(script);
              });
              if (window.tf) return window.tf;
            } catch (error) {
              console.warn(error);
            }
          }
          throw new Error('TensorFlow.js failed to load.');
        })();
      }
      return ensureTfReady.promise;
    }

  (async () => {
    try {
      await ensureTfReady();
    } catch (error) {
      console.error(error);
      const status = document.getElementById('statusMessages');
      if (status) {
        status.innerHTML = '<p style="color:#ef4444;font-weight:600;">Kunde inte ladda TensorFlow.js. Kontrollera din internetanslutning eller installera beroenden lokalt.</p>';
      }
      return;
    }

    const tf = window.tf;
    if (!tf) {
      console.error('TensorFlow.js loaded but global tf object is missing.');
      const status = document.getElementById('statusMessages');
      if (status) {
        status.innerHTML = '<p style="color:#ef4444;font-weight:600;">TensorFlow.js kunde inte initialiseras.</p>';
      }
      return;
    }

=======
  (() => {
>>>>>>> 093e283c
    const ACTIONS = [
      { dx: 0, dy: -1 },
      { dx: 0, dy: 1 },
      { dx: -1, dy: 0 },
      { dx: 1, dy: 0 },
    ];
    const DEFAULT_PARAMS = {
      endgameThreshold: 20,
      loopThreshold: 3,
      noProgressThreshold: 70,
      compactProfile: 'balanced',
      compactMaxSteps: 200,
    };
    const COMPACT_PROFILES = {
      cautious: {
        label: 'Extremt försiktig',
        hint: 'Aktiveras först när frukten sitter trångt och loopen bekräftas.',
        minFreeCells: 8,
        allowPocket: true,
        allowLoop: true,
        requirePocketWithLoop: true,
        minLoopStreak: 2,
        allowCrowding: false,
      },
      balanced: {
        label: 'Balanserad (nuvarande)',
        hint: 'Originalbeteende – reagerar på fickor eller tydliga loopar.',
        minFreeCells: 15,
        allowPocket: true,
        allowLoop: true,
        requirePocketWithLoop: false,
        minLoopStreak: 1,
        allowCrowding: false,
      },
      risky: {
        label: 'Extremt våghalsig',
        hint: 'Hoppar in tidigt även vid antydan till trängsel eller svår frukt.',
        minFreeCells: 0,
        allowPocket: true,
        allowLoop: true,
        requirePocketWithLoop: false,
        minLoopStreak: 0,
        allowCrowding: true,
      },
    };
    const randomChoice = arr => arr[Math.floor(Math.random() * arr.length)];
    const clamp = (val, min, max) => Math.min(max, Math.max(min, val));

    class ReplayBuffer {
      constructor(capacity) {
        this.capacity = capacity;
        this.buffer = new Array(capacity);
        this.position = 0;
        this.size = 0;
      }
      add(state, action, reward, nextState, done) {
        this.buffer[this.position] = {
          state: Float32Array.from(state),
          action,
          reward,
          nextState: Float32Array.from(nextState),
          done,
        };
        this.position = (this.position + 1) % this.capacity;
        if (this.size < this.capacity) this.size++;
      }
      sample(batchSize) {
        const out = [];
        for (let i = 0; i < batchSize; i++) {
          const idx = Math.floor(Math.random() * this.size);
          out.push(this.buffer[idx]);
        }
        return out;
      }
      get length() {
        return this.size;
      }
      clear() {
        this.position = 0;
        this.size = 0;
      }
    }

<<<<<<< HEAD
    class DuelingMergeLayer extends tf.layers.Layer {
      constructor(config) {
        super(config);
        this.actionDim = config.actionDim;
      }
      computeOutputShape(inputShape) {
        return [inputShape[0][0], this.actionDim];
      }
      call(inputs) {
        const [value, advantage] = inputs;
        const mean = advantage.mean(-1, true);
        const centered = advantage.sub(mean);
        const tiledValue = value.tile([1, this.actionDim]);
        return tiledValue.add(centered);
      }
      static get className() {
        return 'DuelingMergeLayer';
      }
    }
    tf.serialization.registerClass(DuelingMergeLayer);

=======
>>>>>>> 093e283c
    class DQNAgent {
      constructor(stateDim, actionDim, cfg = {}) {
        this.stateDim = stateDim;
        this.actionDim = actionDim;
        this.gamma = cfg.gamma ?? 0.985;
        this.lr = cfg.lr ?? 0.00045;
        this.batchSize = cfg.batchSize ?? 128;
        this.buffer = new ReplayBuffer(cfg.bufferSize ?? 60000);
        this.epsilonStart = cfg.epsilonStart ?? 1.0;
        this.epsilonEnd = cfg.epsilonEnd ?? 0.08;
        this.epsilonDecay = cfg.epsilonDecay ?? 90000;
        this.epsilon = this.epsilonStart;
        this.learnEvery = cfg.learnEvery ?? 4;
        this.targetUpdate = cfg.targetUpdate ?? 2500;
        this.layers = Array.isArray(cfg.layers) ? cfg.layers.slice() : [256, 256, 128];
        this.double = cfg.double ?? true;
        this.dueling = cfg.dueling ?? true;
        this.totalSteps = 0;
        this.trainStep = 0;
        this.online = this.buildModel();
        this.target = this.buildModel();
        this.syncTarget();
        this.optimizer = tf.train.adam(this.lr);
        this.episodeRewards = [];
      }
      buildModel() {
        const input = tf.input({ shape: [this.stateDim] });
        let x = input;
        for (const units of this.layers) {
          x = tf.layers.dense({
            units,
            activation: 'relu',
            kernelInitializer: tf.initializers.heUniform(),
          }).apply(x);
        }
        let output;
        if (this.dueling) {
<<<<<<< HEAD
          const value = tf.layers
            .dense({ units: 1, activation: 'linear', kernelInitializer: 'glorotUniform' })
            .apply(x);
          const advantage = tf.layers
            .dense({ units: this.actionDim, activation: 'linear', kernelInitializer: 'glorotUniform' })
            .apply(x);
          output = new DuelingMergeLayer({ actionDim: this.actionDim }).apply([value, advantage]);
=======
          const value = tf.layers.dense({ units: 1, activation: 'linear', kernelInitializer: 'glorotUniform' }).apply(x);
          const advantage = tf.layers.dense({ units: this.actionDim, activation: 'linear', kernelInitializer: 'glorotUniform' }).apply(x);
          const meanAdvantage = tf.layers.lambda(t => t.sub(t.mean(-1, true))).apply(advantage);
          const tiledValue = tf.layers.lambda(t => t.tile([1, this.actionDim])).apply(value);
          output = tf.layers.add().apply([tiledValue, meanAdvantage]);
>>>>>>> 093e283c
        } else {
          output = tf.layers.dense({ units: this.actionDim, activation: 'linear', kernelInitializer: 'glorotUniform' }).apply(x);
        }
        return tf.model({ inputs: input, outputs: output });
      }
      syncTarget() {
        const weights = this.online.getWeights();
        this.target.setWeights(weights);
      }
      act(state) {
        if (Math.random() < this.epsilon) {
          return Math.floor(Math.random() * this.actionDim);
        }
        return tf.tidy(() => {
          const input = tf.tensor2d(state, [1, this.stateDim]);
          const qValues = this.online.predict(input);
          const action = qValues.argMax(-1).dataSync()[0];
          qValues.dispose();
          input.dispose();
          return action;
        });
      }
      remember(state, action, reward, nextState, done) {
        this.buffer.add(state, action, reward, nextState, done);
        this.totalSteps++;
      }
      updateEpsilon() {
        if (this.totalSteps >= this.epsilonDecay) {
          this.epsilon = this.epsilonEnd;
        } else {
          const progress = this.totalSteps / this.epsilonDecay;
          this.epsilon = this.epsilonStart + (this.epsilonEnd - this.epsilonStart) * progress;
<<<<<<< HEAD
        }
        this.epsilon = clamp(this.epsilon, this.epsilonEnd, this.epsilonStart);
        return this.epsilon;
      }
      learn() {
        if (this.buffer.length < this.batchSize) return null;
        this.trainStep++;
        if (this.trainStep % this.learnEvery !== 0) return null;

        const batch = this.buffer.sample(this.batchSize);
        const states = tf.tensor2d(batch.map(t => Array.from(t.state)), [this.batchSize, this.stateDim]);
        const nextStates = tf.tensor2d(batch.map(t => Array.from(t.nextState)), [this.batchSize, this.stateDim]);
        const actions = tf.tensor1d(batch.map(t => t.action), 'int32');
        const rewards = tf.tensor1d(batch.map(t => t.reward));
        const dones = tf.tensor1d(batch.map(t => t.done ? 1 : 0));
        const actionMask = tf.oneHot(actions, this.actionDim);

        const { value, grads } = tf.variableGrads(() => {
          return tf.tidy(() => {
            const qValues = this.online.apply(states);
            const qSelected = qValues.mul(actionMask).sum(-1);

            const nextOnline = this.online.apply(nextStates);
            const nextTarget = this.target.apply(nextStates);
            let nextQ;
            if (this.double) {
              const nextBest = nextOnline.argMax(-1);
              const nextMask = tf.oneHot(nextBest, this.actionDim);
              nextQ = nextTarget.mul(nextMask).sum(-1);
              nextBest.dispose();
              nextMask.dispose();
            } else {
              nextQ = nextTarget.max(-1);
            }
            const notDone = tf.onesLike(dones).sub(dones);
            const discounted = nextQ.mul(this.gamma).mul(notDone);
            const target = rewards.add(discounted);

            const diff = target.sub(qSelected);
            const absDiff = diff.abs();
            const quadratic = absDiff.minimum(tf.scalar(1));
            const linear = absDiff.sub(quadratic);
            const loss = quadratic.square().mul(0.5).add(linear).mean();

            diff.dispose();
            absDiff.dispose();
            quadratic.dispose();
            linear.dispose();
            notDone.dispose();
            target.dispose();
            nextQ.dispose();
            nextTarget.dispose();
            nextOnline.dispose();
            qValues.dispose();
            return loss;
          });
        });

        this.optimizer.applyGradients(grads);
        const lossValue = value.dataSync()[0];
        value.dispose();
        Object.values(grads).forEach(g => g.dispose());
        states.dispose();
        nextStates.dispose();
        actions.dispose();
        rewards.dispose();
        dones.dispose();
        actionMask.dispose();

        if (this.trainStep % this.targetUpdate === 0) {
          this.syncTarget();
        }
        return lossValue;
      }
      onEpisodeEnd(totalReward) {
        this.episodeRewards.push(totalReward);
        if (this.episodeRewards.length > 200) this.episodeRewards.shift();
      }
      dispose() {
        this.online.dispose();
        this.target.dispose();
        this.optimizer.dispose();
      }
    }
    class SnakeGame {
      constructor(cols, rows, params = {}) {
        this.cols = cols;
        this.rows = rows;
        this.configure(params);
        this.reset();
      }
      configure(params = {}) {
        this.params = { ...DEFAULT_PARAMS, ...params };
        this.compactProfile = COMPACT_PROFILES[this.params.compactProfile] ? this.params.compactProfile : 'balanced';
        this.loopWindow = Math.max(8, Math.floor((this.cols + this.rows) / 2));
      }
      reset() {
        this.alive = true;
        this.steps = 0;
        this.loopStreak = 0;
        this.loopHits = 0;
        this.noProgressMoves = 0;
        this.compactMode = false;
        this.compactSteps = 0;
        this.prevDistance = Infinity;
        this.lastSpaceRatio = 1;
        this.stepsSinceFruit = 0;
        const startX = Math.floor(this.cols / 2);
        const startY = Math.floor(this.rows / 2);
        const length = Math.max(3, Math.min(5, Math.floor(this.cols / 2)));
        this.snake = [];
        for (let i = 0; i < length; i++) {
          this.snake.push({ x: startX - i, y: startY });
        }
=======
        }
        this.epsilon = clamp(this.epsilon, this.epsilonEnd, this.epsilonStart);
        return this.epsilon;
      }
      learn() {
        if (this.buffer.length < this.batchSize) return null;
        this.trainStep++;
        if (this.trainStep % this.learnEvery !== 0) return null;

        const batch = this.buffer.sample(this.batchSize);
        const states = tf.tensor2d(batch.map(t => Array.from(t.state)), [this.batchSize, this.stateDim]);
        const nextStates = tf.tensor2d(batch.map(t => Array.from(t.nextState)), [this.batchSize, this.stateDim]);
        const actions = tf.tensor1d(batch.map(t => t.action), 'int32');
        const rewards = tf.tensor1d(batch.map(t => t.reward));
        const dones = tf.tensor1d(batch.map(t => t.done ? 1 : 0));
        const actionMask = tf.oneHot(actions, this.actionDim);

        const { value, grads } = tf.variableGrads(() => {
          return tf.tidy(() => {
            const qValues = this.online.apply(states);
            const qSelected = qValues.mul(actionMask).sum(-1);

            const nextOnline = this.online.apply(nextStates);
            const nextTarget = this.target.apply(nextStates);
            let nextQ;
            if (this.double) {
              const nextBest = nextOnline.argMax(-1);
              const nextMask = tf.oneHot(nextBest, this.actionDim);
              nextQ = nextTarget.mul(nextMask).sum(-1);
              nextBest.dispose();
              nextMask.dispose();
            } else {
              nextQ = nextTarget.max(-1);
            }
            const notDone = tf.onesLike(dones).sub(dones);
            const discounted = nextQ.mul(this.gamma).mul(notDone);
            const target = rewards.add(discounted);

            const diff = target.sub(qSelected);
            const absDiff = diff.abs();
            const quadratic = absDiff.minimum(tf.scalar(1));
            const linear = absDiff.sub(quadratic);
            const loss = quadratic.square().mul(0.5).add(linear).mean();

            diff.dispose();
            absDiff.dispose();
            quadratic.dispose();
            linear.dispose();
            notDone.dispose();
            target.dispose();
            nextQ.dispose();
            nextTarget.dispose();
            nextOnline.dispose();
            qValues.dispose();
            return loss;
          });
        });

        this.optimizer.applyGradients(grads);
        const lossValue = value.dataSync()[0];
        value.dispose();
        Object.values(grads).forEach(g => g.dispose());
        states.dispose();
        nextStates.dispose();
        actions.dispose();
        rewards.dispose();
        dones.dispose();
        actionMask.dispose();

        if (this.trainStep % this.targetUpdate === 0) {
          this.syncTarget();
        }
        return lossValue;
      }
      onEpisodeEnd(totalReward) {
        this.episodeRewards.push(totalReward);
        if (this.episodeRewards.length > 200) this.episodeRewards.shift();
      }
      dispose() {
        this.online.dispose();
        this.target.dispose();
        this.optimizer.dispose();
      }
    }
    class SnakeGame {
      constructor(cols, rows, params = {}) {
        this.cols = cols;
        this.rows = rows;
        this.configure(params);
        this.reset();
      }
      configure(params = {}) {
        this.params = { ...DEFAULT_PARAMS, ...params };
        this.compactProfile = COMPACT_PROFILES[this.params.compactProfile] ? this.params.compactProfile : 'balanced';
        this.loopWindow = Math.max(8, Math.floor((this.cols + this.rows) / 2));
      }
      reset() {
        this.alive = true;
        this.steps = 0;
        this.loopStreak = 0;
        this.loopHits = 0;
        this.noProgressMoves = 0;
        this.compactMode = false;
        this.compactSteps = 0;
        this.prevDistance = Infinity;
        this.lastSpaceRatio = 1;
        this.stepsSinceFruit = 0;
        const startX = Math.floor(this.cols / 2);
        const startY = Math.floor(this.rows / 2);
        const length = Math.max(3, Math.min(5, Math.floor(this.cols / 2)));
        this.snake = [];
        for (let i = 0; i < length; i++) {
          this.snake.push({ x: startX - i, y: startY });
        }
>>>>>>> 093e283c
        this.dir = { dx: 1, dy: 0 };
        this.snakeSet = new Set(this.snake.map(seg => `${seg.x},${seg.y}`));
        this.headHistory = [];
        this.spawnFruit();
        this.statusCache = this.buildStatus();
        return this.getObservation();
      }
      spawnFruit() {
        const free = [];
        for (let y = 0; y < this.rows; y++) {
          for (let x = 0; x < this.cols; x++) {
            if (!this.snakeSet.has(`${x},${y}`)) free.push({ x, y });
          }
        }
        this.fruit = free.length ? randomChoice(free) : { x: -1, y: -1 };
        this.prevDistance = this.fruit.x >= 0 ? this.manhattan(this.snake[0], this.fruit) : Infinity;
      }
      manhattan(a, b) {
        return Math.abs(a.x - b.x) + Math.abs(a.y - b.y);
      }
      freeSpaceFrom(sx, sy, allowTailMove) {
        const seen = new Set();
        const queue = [{ x: sx, y: sy }];
        const blocked = new Set(this.snakeSet);
        if (allowTailMove && this.snake.length) {
          const tail = this.snake[this.snake.length - 1];
          blocked.delete(`${tail.x},${tail.y}`);
        }
        while (queue.length) {
          const point = queue.shift();
          const key = `${point.x},${point.y}`;
          if (seen.has(key) || blocked.has(key)) continue;
          seen.add(key);
          for (const move of ACTIONS) {
            const nx = point.x + move.dx;
            const ny = point.y + move.dy;
            if (nx >= 0 && nx < this.cols && ny >= 0 && ny < this.rows) {
              queue.push({ x: nx, y: ny });
            }
          }
        }
        return seen.size;
      }
      isFruitInPocket() {
        if (!this.fruit || this.fruit.x < 0) return false;
        let blocked = 0;
        for (const move of ACTIONS) {
          const nx = this.fruit.x + move.dx;
          const ny = this.fruit.y + move.dy;
          if (nx < 0 || nx >= this.cols || ny < 0 || ny >= this.rows) blocked++;
          else if (this.snakeSet.has(`${nx},${ny}`)) blocked++;
        }
        return blocked >= 3;
      }
      isFruitAccessible() {
        if (!this.fruit || this.fruit.x < 0) return false;
        const head = this.snake[0];
        const visited = new Set([`${head.x},${head.y}`]);
        const queue = [head];
        while (queue.length) {
          const point = queue.shift();
          if (point.x === this.fruit.x && point.y === this.fruit.y) return true;
          for (const move of ACTIONS) {
            const nx = point.x + move.dx;
            const ny = point.y + move.dy;
            if (nx < 0 || nx >= this.cols || ny < 0 || ny >= this.rows) continue;
            const key = `${nx},${ny}`;
            if (visited.has(key)) continue;
            const tail = this.snake[this.snake.length - 1];
            const isTail = tail.x === nx && tail.y === ny;
            if (this.snakeSet.has(key) && !isTail) continue;
            visited.add(key);
            queue.push({ x: nx, y: ny });
          }
        }
        return false;
      }
      shouldEnterCompact(spaceRatio, fruitInPocket, fruitAccessible) {
        const profile = COMPACT_PROFILES[this.compactProfile] || COMPACT_PROFILES.balanced;
        if (this.compactMode) return true;
        if (this.snake.length >= this.cols * this.rows) return false;
        const freeCells = this.cols * this.rows - this.snake.length;
        if (freeCells <= profile.minFreeCells) return false;
        const loopReady = this.loopStreak >= Math.max(profile.minLoopStreak, 1);
        if (profile.allowPocket && fruitInPocket) {
          if (profile.requirePocketWithLoop && !loopReady) return false;
          return true;
        }
        if (profile.allowLoop && loopReady) return true;
        if (profile.allowCrowding && !fruitAccessible && spaceRatio < 0.35) return true;
        return false;
      }
      step(action) {
        if (!this.alive) {
          return { nextState: this.getObservation(), reward: 0, done: true, ateFruit: false, info: this.statusCache };
        }
        const move = ACTIONS[action] || ACTIONS[3];
        this.dir = { dx: move.dx, dy: move.dy };
        const head = this.snake[0];
        const next = { x: head.x + move.dx, y: head.y + move.dy };
        const willGrow = next.x === this.fruit.x && next.y === this.fruit.y;
        const hitsWall = next.x < 0 || next.x >= this.cols || next.y < 0 || next.y >= this.rows;
        const tail = this.snake[this.snake.length - 1];
        const tailKey = `${tail.x},${tail.y}`;
        const nextKey = `${next.x},${next.y}`;
        const hitsBody = !willGrow && this.snakeSet.has(nextKey) && !(tailKey === nextKey && !willGrow);
        let reward = -0.01;
        let done = false;
        let ateFruit = false;

        if (hitsWall || hitsBody) {
          reward -= 1.0;
          this.alive = false;
          done = true;
          this.statusCache = this.buildStatus({ crash: hitsWall ? 'wall' : 'self' });
          return { nextState: this.getObservation(), reward, done: true, ateFruit: false, info: this.statusCache };
        }
<<<<<<< HEAD

        this.snake.unshift(next);
        this.snakeSet.add(nextKey);
        this.headHistory.push(nextKey);
        if (this.headHistory.length > this.loopWindow) this.headHistory.shift();

        const uniqueCount = new Set(this.headHistory).size;
        const loopDetected = uniqueCount <= this.headHistory.length - 2;
        if (loopDetected) {
          this.loopStreak = Math.min(this.loopStreak + 1, 999);
          this.loopHits++;
        } else {
          this.loopStreak = Math.max(0, this.loopStreak - 1);
        }

        if (willGrow) {
          ateFruit = true;
          reward += 1.0;
          this.spawnFruit();
          this.stepsSinceFruit = 0;
        } else {
          const removed = this.snake.pop();
          this.snakeSet.delete(`${removed.x},${removed.y}`);
          this.stepsSinceFruit++;
        }

        const fruitDistance = this.fruit.x >= 0 ? this.manhattan(this.snake[0], this.fruit) : 0;
        if (fruitDistance < this.prevDistance) {
          reward += 0.02;
          this.noProgressMoves = 0;
        } else {
          reward -= 0.02;
          this.noProgressMoves++;
        }
        this.prevDistance = fruitDistance;

        const freeSpace = this.freeSpaceFrom(this.snake[0].x, this.snake[0].y, !willGrow);
        const totalCells = this.cols * this.rows;
        this.lastSpaceRatio = totalCells > 0 ? Math.min(1, freeSpace / totalCells) : 0;
        const endgameActive = (totalCells - this.snake.length) <= this.params.endgameThreshold;
        if (endgameActive) {
          reward += 0.01;
        }
        if (this.loopStreak >= this.params.loopThreshold) {
          reward -= 0.05;
        }
        if (this.noProgressMoves >= this.params.noProgressThreshold) {
          reward -= 0.05;
        }

        const fruitInPocket = this.isFruitInPocket();
        const fruitAccessible = this.isFruitAccessible();
        if (this.shouldEnterCompact(this.lastSpaceRatio, fruitInPocket, fruitAccessible)) {
          if (!this.compactMode) {
            this.compactMode = true;
            this.compactSteps = 0;
          }
        }
        if (this.compactMode) {
          reward += 0.005;
          this.compactSteps++;
          if (this.compactSteps >= this.params.compactMaxSteps) {
            this.compactMode = false;
            this.compactSteps = 0;
          }
        }

        if (this.snake.length === totalCells) {
          reward += 5.0;
          done = true;
          this.alive = false;
        }

        this.steps++;
        this.statusCache = this.buildStatus();
        return { nextState: this.getObservation(), reward, done, ateFruit, info: this.statusCache };
      }
      getObservation() {
        const head = this.snake[0];
        const forward = this.dir;
        const left = { dx: -forward.dy, dy: forward.dx };
        const right = { dx: forward.dy, dy: -forward.dx };
        const block = ({ dx, dy }) => {
          const nx = head.x + dx;
          const ny = head.y + dy;
          if (nx < 0 || nx >= this.cols || ny < 0 || ny >= this.rows) return 1;
          return this.snakeSet.has(`${nx},${ny}`) ? 1 : 0;
        };
        const danger = [block(forward), block(left), block(right)];
        const dir = [
          forward.dy === -1 ? 1 : 0,
          forward.dy === 1 ? 1 : 0,
          forward.dx === -1 ? 1 : 0,
          forward.dx === 1 ? 1 : 0,
        ];
        const fruit = this.fruit.x >= 0 ? [
          this.fruit.y < head.y ? 1 : 0,
          this.fruit.y > head.y ? 1 : 0,
          this.fruit.x < head.x ? 1 : 0,
          this.fruit.x > head.x ? 1 : 0,
        ] : [0, 0, 0, 0];
        const dist = [
          head.y / Math.max(1, this.rows - 1),
          (this.rows - 1 - head.y) / Math.max(1, this.rows - 1),
          head.x / Math.max(1, this.cols - 1),
          (this.cols - 1 - head.x) / Math.max(1, this.cols - 1),
        ];
        const freeRatio = this.lastSpaceRatio ?? 1;
        const loopRatio = this.loopStreak / Math.max(1, this.params.loopThreshold);
        const progressRatio = this.noProgressMoves / Math.max(1, this.params.noProgressThreshold);
        const endgame = (this.cols * this.rows - this.snake.length) <= this.params.endgameThreshold ? 1 : 0;
        const compact = this.compactMode ? 1 : 0;
        return Float32Array.from([
          ...danger,
          ...dir,
          ...fruit,
          ...dist,
          freeRatio,
          loopRatio,
          progressRatio,
          endgame,
          compact,
        ]);
      }
      buildStatus(extra = {}) {
        const totalCells = this.cols * this.rows;
        const freeCells = totalCells - this.snake.length;
        const endgameActive = freeCells <= this.params.endgameThreshold;
        let strategy = 'Greedy fruit chase';
        let explanation = 'Agent prioritises collecting fruit while staying safe.';
        if (!this.alive) {
          strategy = 'Game over';
          explanation = extra.crash === 'wall' ? 'Collision with wall ended the episode.' : 'Collision with body ended the episode.';
        } else if (this.compactMode) {
          strategy = 'Compact zig-zag';
          explanation = 'Tight zig-zag beteende håller utrymmet öppet runt frukten.';
        } else if (this.loopStreak >= this.params.loopThreshold) {
          strategy = 'Loop recovery';
          explanation = 'Loop-penalty aktiverad – agenten söker en ny rutt.';
        } else if (this.noProgressMoves >= this.params.noProgressThreshold) {
          strategy = 'Searching for fruit';
          explanation = 'Stagnationsstraffet uppmuntrar nya vägar mot frukten.';
        } else if (endgameActive) {
          strategy = 'Endgame safety';
          explanation = 'Brädet är trångt. Belöningsmodellen premierar överlevnad.';
        }
        const profile = COMPACT_PROFILES[this.compactProfile] || COMPACT_PROFILES.balanced;
        return {
          snakeLength: this.snake.length,
          freeCells,
          progress: totalCells > 0 ? this.snake.length / totalCells : 0,
          loopStreak: this.loopStreak,
          loopThreshold: this.params.loopThreshold,
          loopDetected: this.loopStreak >= this.params.loopThreshold,
          noProgress: this.noProgressMoves,
          noProgressThreshold: this.params.noProgressThreshold,
          endgameActive,
          compactMode: this.compactMode,
          compactStep: this.compactSteps,
          compactMax: this.params.compactMaxSteps,
          compactProfile: profile.label,
          strategy,
          explanation,
          spaceRatio: this.lastSpaceRatio,
        };
      }
    }
    const canvas = document.getElementById('game');
    const ctx = canvas.getContext('2d');
    let COLS = 20;
    let ROWS = 20;
    let CELL = canvas.width / COLS;
    let SPEED = 100;
    const MIN_SPEED = 10;
    const MAX_SPEED = 500;
    const SPEED_STEP = 10;

    let env = null;
    let agent = null;
    let currentState = null;
    let lastRender = performance.now();
    let eatParticles = [];
    let intervalHandle = null;
    let paused = false;
    let manualMode = false;
    let manualDirection = { dx: 1, dy: 0 };
    let pendingManualDirection = null;
    let totalEpisodes = 0;
    let bestLength = 3;
    let episodeReward = 0;
    let lastLoss = null;
    let loadingPreset = false;
    let currentAlgorithm = 'double';

    const ui = {
      navLinks: Array.from(document.querySelectorAll('.nav-link')),
      pages: Array.from(document.querySelectorAll('.page')),
      slowerBtn: document.getElementById('slowerBtn'),
      fasterBtn: document.getElementById('fasterBtn'),
      restartBtn: document.getElementById('restartBtn'),
      pauseBtn: document.getElementById('pauseBtn'),
      manualToggle: document.getElementById('manualToggle'),
      manualHint: document.getElementById('manualHint'),
      speedDisplay: document.getElementById('speedDisplay'),
      colsSlider: document.getElementById('colsSlider'),
      rowsSlider: document.getElementById('rowsSlider'),
      colsValue: document.getElementById('colsValue'),
      rowsValue: document.getElementById('rowsValue'),
      sizeSlider: document.getElementById('sizeSlider'),
      algoSelect: document.getElementById('algoSelect'),
      endgameSlider: document.getElementById('endgameSlider'),
      endgameValue: document.getElementById('endgameValue'),
      loopThreshSlider: document.getElementById('loopThreshSlider'),
      loopThreshValue: document.getElementById('loopThreshValue'),
      progThreshSlider: document.getElementById('progThreshSlider'),
      progThreshValue: document.getElementById('progThreshValue'),
      compactSlider: document.getElementById('compactSlider'),
      compactValue: document.getElementById('compactValue'),
      compactProfile: document.getElementById('compactProfile'),
      compactProfileHint: document.getElementById('compactProfileHint'),
      snakeLength: document.getElementById('snakeLength'),
      freeCells: document.getElementById('freeCells'),
      progress: document.getElementById('progress'),
      episodeCount: document.getElementById('episodeCount'),
      bestLength: document.getElementById('bestLength'),
      epsilonValue: document.getElementById('epsilonValue'),
      strategyStatus: document.getElementById('strategyStatus'),
      strategyExplanation: document.getElementById('strategyExplanation'),
      hamStatus: document.getElementById('hamStatus'),
      loopStatus: document.getElementById('loopStatus'),
      compactStatus: document.getElementById('compactStatus'),
      compactStepStatus: document.getElementById('compactStepStatus'),
      presetButtons: Array.from(document.querySelectorAll('.load-preset')),
    };
    function getAgentConfig() {
      if (currentAlgorithm === 'vanilla') {
        return {
          gamma: 0.98,
          lr: 0.0003,
          batchSize: 96,
          bufferSize: 50000,
          epsilonStart: 1.0,
          epsilonEnd: 0.1,
          epsilonDecay: 75000,
          learnEvery: 4,
          targetUpdate: 2200,
          layers: [128, 128],
          double: false,
          dueling: false,
        };
      }
      return {
        gamma: 0.985,
        lr: 0.00045,
        batchSize: 128,
        bufferSize: 60000,
        epsilonStart: 1.0,
        epsilonEnd: 0.08,
        epsilonDecay: 90000,
        learnEvery: 4,
        targetUpdate: 2500,
        layers: [256, 256, 128],
        double: true,
        dueling: true,
      };
    }

    function createEnvironment() {
      env = new SnakeGame(COLS, ROWS, {
        endgameThreshold: parseInt(ui.endgameSlider.value, 10) || DEFAULT_PARAMS.endgameThreshold,
        loopThreshold: parseInt(ui.loopThreshSlider.value, 10) || DEFAULT_PARAMS.loopThreshold,
        noProgressThreshold: parseInt(ui.progThreshSlider.value, 10) || DEFAULT_PARAMS.noProgressThreshold,
        compactProfile: ui.compactProfile.value,
        compactMaxSteps: parseInt(ui.compactSlider.value, 10) || DEFAULT_PARAMS.compactMaxSteps,
      });
      bestLength = Math.max(3, env.snake.length);
      currentState = env.getObservation();
    }

    function createAgent() {
      const config = getAgentConfig();
      const stateDim = currentState.length;
      if (agent) agent.dispose();
      agent = new DQNAgent(stateDim, ACTIONS.length, config);
      lastLoss = null;
    }

    function startLoop() {
      if (intervalHandle) return;
      intervalHandle = setInterval(gameTick, SPEED);
    }

    function stopLoop() {
      if (!intervalHandle) return;
      clearInterval(intervalHandle);
      intervalHandle = null;
    }

    function togglePause() {
      paused = !paused;
      if (paused) {
        stopLoop();
        ui.pauseBtn.textContent = '▶ Resume';
      } else {
        startLoop();
        ui.pauseBtn.textContent = '⏸ Pause';
      }
      updateManualUI();
    }
    function setManualMode(enabled) {
      manualMode = enabled;
      if (manualMode) {
        paused = false;
        ui.pauseBtn.textContent = '⏸ Pause';
        startLoop();
        if (env && env.snake.length > 1) {
          const head = env.snake[0];
          const neck = env.snake[1];
          manualDirection = { dx: head.x - neck.x, dy: head.y - neck.y };
        }
      } else {
        pendingManualDirection = null;
        currentState = env ? env.getObservation() : currentState;
        if (!paused) startLoop();
      }
      updateManualUI();
    }

    function toggleManualMode() {
      setManualMode(!manualMode);
    }

    function directionToAction(dir) {
      for (let i = 0; i < ACTIONS.length; i++) {
        if (ACTIONS[i].dx === dir.dx && ACTIONS[i].dy === dir.dy) return i;
      }
      return 3;
    }

    function setManualDirection(dx, dy) {
      const current = pendingManualDirection || manualDirection;
      if (current.dx === -dx && current.dy === -dy) return;
      pendingManualDirection = { dx, dy };
    }

    function updateManualUI() {
      if (!ui.manualToggle || !ui.manualHint) return;
      if (manualMode) {
        ui.manualToggle.classList.add('toggle-active');
        ui.manualToggle.textContent = '🧠 Return to AI';
        ui.manualHint.textContent = 'Manual mode active! Use arrow keys or WASD to steer the snake.';
      } else {
        ui.manualToggle.classList.remove('toggle-active');
        ui.manualToggle.textContent = '🕹️ Try Manual Play';
        ui.manualHint.textContent = paused ? 'Training paused. Press Resume to continue.' : 'Manual mode off – AI is playing automatically.';
      }
    }
    function gameTick() {
      const now = performance.now();
      if (!env) return;
      if (manualMode) {
        const direction = pendingManualDirection || manualDirection;
        manualDirection = direction;
        pendingManualDirection = null;
        const action = directionToAction(direction);
        const result = env.step(action);
        currentState = result.nextState;
        if (result.ateFruit) {
          const head = env.snake[0];
          spawnEatEffect(head.x, head.y);
        }
        if (result.done) {
          stopLoop();
          paused = true;
          ui.pauseBtn.textContent = '▶ Resume';
        }
        updateStatusUI(result.info);
        draw(result.ateFruit, now);
        return;
      }
      if (paused || !agent) return;

      const action = agent.act(currentState);
      const result = env.step(action);
      const nextState = result.nextState;
      agent.remember(currentState, action, result.reward, nextState, result.done);
      const loss = agent.learn();
      if (loss !== null && Number.isFinite(loss)) {
        lastLoss = loss;
      }
      agent.updateEpsilon();
      episodeReward += result.reward;
      currentState = nextState;
      if (result.ateFruit) {
        const head = env.snake[0];
        spawnEatEffect(head.x, head.y);
      }
      if (result.done) {
        agent.onEpisodeEnd(episodeReward);
        totalEpisodes++;
        bestLength = Math.max(bestLength, env.snake.length);
        episodeReward = 0;
        env.reset();
        currentState = env.getObservation();
      }
      updateStatusUI(result.info);
      draw(result.ateFruit, now);
    }

    function spawnEatEffect(cellX, cellY) {
      const originX = cellX * CELL + CELL / 2;
      const originY = cellY * CELL + CELL / 2;
      const count = Math.max(12, Math.floor(CELL / 1.8));
      for (let i = 0; i < count; i++) {
        const angle = Math.random() * Math.PI * 2;
        const speed = (Math.random() * 0.6 + 0.2) * CELL / 6;
        const lifetime = 1 + Math.random() * 0.6;
        eatParticles.push({
          x: originX,
          y: originY,
          vx: Math.cos(angle) * speed,
          vy: Math.sin(angle) * speed,
          life: lifetime,
          maxLife: lifetime,
          size: CELL * (0.12 + Math.random() * 0.12),
          hue: 200 + Math.random() * 40,
        });
      }
    }

    function updateParticles(delta) {
      const decay = delta / 1000;
      eatParticles = eatParticles.filter(p => {
        p.life -= decay;
        if (p.life <= 0) return false;
        p.x += p.vx * (delta / (1000 / 60));
        p.y += p.vy * (delta / (1000 / 60));
        p.vx *= 0.97;
        p.vy *= 0.97;
        return true;
      });
    }

    function draw(ate, now = performance.now()) {
      const delta = now - lastRender;
      lastRender = now;
      updateParticles(delta);
      const gradient = ctx.createLinearGradient(0, 0, canvas.width, canvas.height);
      gradient.addColorStop(0, '#1a1a2e');
      gradient.addColorStop(1, '#0f0f23');
      ctx.fillStyle = gradient;
      ctx.fillRect(0, 0, canvas.width, canvas.height);

      ctx.strokeStyle = 'rgba(255, 255, 255, 0.02)';
      ctx.lineWidth = 1;
      for (let i = 0; i <= COLS; i++) {
        ctx.beginPath();
        ctx.moveTo(i * CELL, 0);
        ctx.lineTo(i * CELL, canvas.height);
        ctx.stroke();
      }
      for (let i = 0; i <= ROWS; i++) {
        ctx.beginPath();
        ctx.moveTo(0, i * CELL);
        ctx.lineTo(canvas.width, i * CELL);
        ctx.stroke();
      }

=======

        this.snake.unshift(next);
        this.snakeSet.add(nextKey);
        this.headHistory.push(nextKey);
        if (this.headHistory.length > this.loopWindow) this.headHistory.shift();

        const uniqueCount = new Set(this.headHistory).size;
        const loopDetected = uniqueCount <= this.headHistory.length - 2;
        if (loopDetected) {
          this.loopStreak = Math.min(this.loopStreak + 1, 999);
          this.loopHits++;
        } else {
          this.loopStreak = Math.max(0, this.loopStreak - 1);
        }

        if (willGrow) {
          ateFruit = true;
          reward += 1.0;
          this.spawnFruit();
          this.stepsSinceFruit = 0;
        } else {
          const removed = this.snake.pop();
          this.snakeSet.delete(`${removed.x},${removed.y}`);
          this.stepsSinceFruit++;
        }

        const fruitDistance = this.fruit.x >= 0 ? this.manhattan(this.snake[0], this.fruit) : 0;
        if (fruitDistance < this.prevDistance) {
          reward += 0.02;
          this.noProgressMoves = 0;
        } else {
          reward -= 0.02;
          this.noProgressMoves++;
        }
        this.prevDistance = fruitDistance;

        const freeSpace = this.freeSpaceFrom(this.snake[0].x, this.snake[0].y, !willGrow);
        const totalCells = this.cols * this.rows;
        this.lastSpaceRatio = totalCells > 0 ? Math.min(1, freeSpace / totalCells) : 0;
        const endgameActive = (totalCells - this.snake.length) <= this.params.endgameThreshold;
        if (endgameActive) {
          reward += 0.01;
        }
        if (this.loopStreak >= this.params.loopThreshold) {
          reward -= 0.05;
        }
        if (this.noProgressMoves >= this.params.noProgressThreshold) {
          reward -= 0.05;
        }

        const fruitInPocket = this.isFruitInPocket();
        const fruitAccessible = this.isFruitAccessible();
        if (this.shouldEnterCompact(this.lastSpaceRatio, fruitInPocket, fruitAccessible)) {
          if (!this.compactMode) {
            this.compactMode = true;
            this.compactSteps = 0;
          }
        }
        if (this.compactMode) {
          reward += 0.005;
          this.compactSteps++;
          if (this.compactSteps >= this.params.compactMaxSteps) {
            this.compactMode = false;
            this.compactSteps = 0;
          }
        }

        if (this.snake.length === totalCells) {
          reward += 5.0;
          done = true;
          this.alive = false;
        }

        this.steps++;
        this.statusCache = this.buildStatus();
        return { nextState: this.getObservation(), reward, done, ateFruit, info: this.statusCache };
      }
      getObservation() {
        const head = this.snake[0];
        const forward = this.dir;
        const left = { dx: -forward.dy, dy: forward.dx };
        const right = { dx: forward.dy, dy: -forward.dx };
        const block = ({ dx, dy }) => {
          const nx = head.x + dx;
          const ny = head.y + dy;
          if (nx < 0 || nx >= this.cols || ny < 0 || ny >= this.rows) return 1;
          return this.snakeSet.has(`${nx},${ny}`) ? 1 : 0;
        };
        const danger = [block(forward), block(left), block(right)];
        const dir = [
          forward.dy === -1 ? 1 : 0,
          forward.dy === 1 ? 1 : 0,
          forward.dx === -1 ? 1 : 0,
          forward.dx === 1 ? 1 : 0,
        ];
        const fruit = this.fruit.x >= 0 ? [
          this.fruit.y < head.y ? 1 : 0,
          this.fruit.y > head.y ? 1 : 0,
          this.fruit.x < head.x ? 1 : 0,
          this.fruit.x > head.x ? 1 : 0,
        ] : [0, 0, 0, 0];
        const dist = [
          head.y / Math.max(1, this.rows - 1),
          (this.rows - 1 - head.y) / Math.max(1, this.rows - 1),
          head.x / Math.max(1, this.cols - 1),
          (this.cols - 1 - head.x) / Math.max(1, this.cols - 1),
        ];
        const freeRatio = this.lastSpaceRatio ?? 1;
        const loopRatio = this.loopStreak / Math.max(1, this.params.loopThreshold);
        const progressRatio = this.noProgressMoves / Math.max(1, this.params.noProgressThreshold);
        const endgame = (this.cols * this.rows - this.snake.length) <= this.params.endgameThreshold ? 1 : 0;
        const compact = this.compactMode ? 1 : 0;
        return Float32Array.from([
          ...danger,
          ...dir,
          ...fruit,
          ...dist,
          freeRatio,
          loopRatio,
          progressRatio,
          endgame,
          compact,
        ]);
      }
      buildStatus(extra = {}) {
        const totalCells = this.cols * this.rows;
        const freeCells = totalCells - this.snake.length;
        const endgameActive = freeCells <= this.params.endgameThreshold;
        let strategy = 'Greedy fruit chase';
        let explanation = 'Agent prioritises collecting fruit while staying safe.';
        if (!this.alive) {
          strategy = 'Game over';
          explanation = extra.crash === 'wall' ? 'Collision with wall ended the episode.' : 'Collision with body ended the episode.';
        } else if (this.compactMode) {
          strategy = 'Compact zig-zag';
          explanation = 'Tight zig-zag beteende håller utrymmet öppet runt frukten.';
        } else if (this.loopStreak >= this.params.loopThreshold) {
          strategy = 'Loop recovery';
          explanation = 'Loop-penalty aktiverad – agenten söker en ny rutt.';
        } else if (this.noProgressMoves >= this.params.noProgressThreshold) {
          strategy = 'Searching for fruit';
          explanation = 'Stagnationsstraffet uppmuntrar nya vägar mot frukten.';
        } else if (endgameActive) {
          strategy = 'Endgame safety';
          explanation = 'Brädet är trångt. Belöningsmodellen premierar överlevnad.';
        }
        const profile = COMPACT_PROFILES[this.compactProfile] || COMPACT_PROFILES.balanced;
        return {
          snakeLength: this.snake.length,
          freeCells,
          progress: totalCells > 0 ? this.snake.length / totalCells : 0,
          loopStreak: this.loopStreak,
          loopThreshold: this.params.loopThreshold,
          loopDetected: this.loopStreak >= this.params.loopThreshold,
          noProgress: this.noProgressMoves,
          noProgressThreshold: this.params.noProgressThreshold,
          endgameActive,
          compactMode: this.compactMode,
          compactStep: this.compactSteps,
          compactMax: this.params.compactMaxSteps,
          compactProfile: profile.label,
          strategy,
          explanation,
          spaceRatio: this.lastSpaceRatio,
        };
      }
    }
    const canvas = document.getElementById('game');
    const ctx = canvas.getContext('2d');
    let COLS = 20;
    let ROWS = 20;
    let CELL = canvas.width / COLS;
    let SPEED = 100;
    const MIN_SPEED = 10;
    const MAX_SPEED = 500;
    const SPEED_STEP = 10;

    let env = null;
    let agent = null;
    let currentState = null;
    let lastRender = performance.now();
    let eatParticles = [];
    let intervalHandle = null;
    let paused = false;
    let manualMode = false;
    let manualDirection = { dx: 1, dy: 0 };
    let pendingManualDirection = null;
    let totalEpisodes = 0;
    let bestLength = 3;
    let episodeReward = 0;
    let lastLoss = null;
    let loadingPreset = false;
    let currentAlgorithm = 'double';

    const ui = {
      navLinks: Array.from(document.querySelectorAll('.nav-link')),
      pages: Array.from(document.querySelectorAll('.page')),
      slowerBtn: document.getElementById('slowerBtn'),
      fasterBtn: document.getElementById('fasterBtn'),
      restartBtn: document.getElementById('restartBtn'),
      pauseBtn: document.getElementById('pauseBtn'),
      manualToggle: document.getElementById('manualToggle'),
      manualHint: document.getElementById('manualHint'),
      speedDisplay: document.getElementById('speedDisplay'),
      colsSlider: document.getElementById('colsSlider'),
      rowsSlider: document.getElementById('rowsSlider'),
      colsValue: document.getElementById('colsValue'),
      rowsValue: document.getElementById('rowsValue'),
      sizeSlider: document.getElementById('sizeSlider'),
      algoSelect: document.getElementById('algoSelect'),
      endgameSlider: document.getElementById('endgameSlider'),
      endgameValue: document.getElementById('endgameValue'),
      loopThreshSlider: document.getElementById('loopThreshSlider'),
      loopThreshValue: document.getElementById('loopThreshValue'),
      progThreshSlider: document.getElementById('progThreshSlider'),
      progThreshValue: document.getElementById('progThreshValue'),
      compactSlider: document.getElementById('compactSlider'),
      compactValue: document.getElementById('compactValue'),
      compactProfile: document.getElementById('compactProfile'),
      compactProfileHint: document.getElementById('compactProfileHint'),
      snakeLength: document.getElementById('snakeLength'),
      freeCells: document.getElementById('freeCells'),
      progress: document.getElementById('progress'),
      episodeCount: document.getElementById('episodeCount'),
      bestLength: document.getElementById('bestLength'),
      epsilonValue: document.getElementById('epsilonValue'),
      strategyStatus: document.getElementById('strategyStatus'),
      strategyExplanation: document.getElementById('strategyExplanation'),
      hamStatus: document.getElementById('hamStatus'),
      loopStatus: document.getElementById('loopStatus'),
      compactStatus: document.getElementById('compactStatus'),
      compactStepStatus: document.getElementById('compactStepStatus'),
      presetButtons: Array.from(document.querySelectorAll('.load-preset')),
    };
    function getAgentConfig() {
      if (currentAlgorithm === 'vanilla') {
        return {
          gamma: 0.98,
          lr: 0.0003,
          batchSize: 96,
          bufferSize: 50000,
          epsilonStart: 1.0,
          epsilonEnd: 0.1,
          epsilonDecay: 75000,
          learnEvery: 4,
          targetUpdate: 2200,
          layers: [128, 128],
          double: false,
          dueling: false,
        };
      }
      return {
        gamma: 0.985,
        lr: 0.00045,
        batchSize: 128,
        bufferSize: 60000,
        epsilonStart: 1.0,
        epsilonEnd: 0.08,
        epsilonDecay: 90000,
        learnEvery: 4,
        targetUpdate: 2500,
        layers: [256, 256, 128],
        double: true,
        dueling: true,
      };
    }

    function createEnvironment() {
      env = new SnakeGame(COLS, ROWS, {
        endgameThreshold: parseInt(ui.endgameSlider.value, 10) || DEFAULT_PARAMS.endgameThreshold,
        loopThreshold: parseInt(ui.loopThreshSlider.value, 10) || DEFAULT_PARAMS.loopThreshold,
        noProgressThreshold: parseInt(ui.progThreshSlider.value, 10) || DEFAULT_PARAMS.noProgressThreshold,
        compactProfile: ui.compactProfile.value,
        compactMaxSteps: parseInt(ui.compactSlider.value, 10) || DEFAULT_PARAMS.compactMaxSteps,
      });
      bestLength = Math.max(3, env.snake.length);
      currentState = env.getObservation();
    }

    function createAgent() {
      const config = getAgentConfig();
      const stateDim = currentState.length;
      if (agent) agent.dispose();
      agent = new DQNAgent(stateDim, ACTIONS.length, config);
      lastLoss = null;
    }

    function startLoop() {
      if (intervalHandle) return;
      intervalHandle = setInterval(gameTick, SPEED);
    }

    function stopLoop() {
      if (!intervalHandle) return;
      clearInterval(intervalHandle);
      intervalHandle = null;
    }

    function togglePause() {
      paused = !paused;
      if (paused) {
        stopLoop();
        ui.pauseBtn.textContent = '▶ Resume';
      } else {
        startLoop();
        ui.pauseBtn.textContent = '⏸ Pause';
      }
      updateManualUI();
    }
    function setManualMode(enabled) {
      manualMode = enabled;
      if (manualMode) {
        paused = false;
        ui.pauseBtn.textContent = '⏸ Pause';
        startLoop();
        if (env && env.snake.length > 1) {
          const head = env.snake[0];
          const neck = env.snake[1];
          manualDirection = { dx: head.x - neck.x, dy: head.y - neck.y };
        }
      } else {
        pendingManualDirection = null;
        currentState = env ? env.getObservation() : currentState;
        if (!paused) startLoop();
      }
      updateManualUI();
    }

    function toggleManualMode() {
      setManualMode(!manualMode);
    }

    function directionToAction(dir) {
      for (let i = 0; i < ACTIONS.length; i++) {
        if (ACTIONS[i].dx === dir.dx && ACTIONS[i].dy === dir.dy) return i;
      }
      return 3;
    }

    function setManualDirection(dx, dy) {
      const current = pendingManualDirection || manualDirection;
      if (current.dx === -dx && current.dy === -dy) return;
      pendingManualDirection = { dx, dy };
    }

    function updateManualUI() {
      if (!ui.manualToggle || !ui.manualHint) return;
      if (manualMode) {
        ui.manualToggle.classList.add('toggle-active');
        ui.manualToggle.textContent = '🧠 Return to AI';
        ui.manualHint.textContent = 'Manual mode active! Use arrow keys or WASD to steer the snake.';
      } else {
        ui.manualToggle.classList.remove('toggle-active');
        ui.manualToggle.textContent = '🕹️ Try Manual Play';
        ui.manualHint.textContent = paused ? 'Training paused. Press Resume to continue.' : 'Manual mode off – AI is playing automatically.';
      }
    }
    function gameTick() {
      const now = performance.now();
      if (!env) return;
      if (manualMode) {
        const direction = pendingManualDirection || manualDirection;
        manualDirection = direction;
        pendingManualDirection = null;
        const action = directionToAction(direction);
        const result = env.step(action);
        currentState = result.nextState;
        if (result.ateFruit) {
          const head = env.snake[0];
          spawnEatEffect(head.x, head.y);
        }
        if (result.done) {
          stopLoop();
          paused = true;
          ui.pauseBtn.textContent = '▶ Resume';
        }
        updateStatusUI(result.info);
        draw(result.ateFruit, now);
        return;
      }
      if (paused || !agent) return;

      const action = agent.act(currentState);
      const result = env.step(action);
      const nextState = result.nextState;
      agent.remember(currentState, action, result.reward, nextState, result.done);
      const loss = agent.learn();
      if (loss !== null && Number.isFinite(loss)) {
        lastLoss = loss;
      }
      agent.updateEpsilon();
      episodeReward += result.reward;
      currentState = nextState;
      if (result.ateFruit) {
        const head = env.snake[0];
        spawnEatEffect(head.x, head.y);
      }
      if (result.done) {
        agent.onEpisodeEnd(episodeReward);
        totalEpisodes++;
        bestLength = Math.max(bestLength, env.snake.length);
        episodeReward = 0;
        env.reset();
        currentState = env.getObservation();
      }
      updateStatusUI(result.info);
      draw(result.ateFruit, now);
    }

    function spawnEatEffect(cellX, cellY) {
      const originX = cellX * CELL + CELL / 2;
      const originY = cellY * CELL + CELL / 2;
      const count = Math.max(12, Math.floor(CELL / 1.8));
      for (let i = 0; i < count; i++) {
        const angle = Math.random() * Math.PI * 2;
        const speed = (Math.random() * 0.6 + 0.2) * CELL / 6;
        const lifetime = 1 + Math.random() * 0.6;
        eatParticles.push({
          x: originX,
          y: originY,
          vx: Math.cos(angle) * speed,
          vy: Math.sin(angle) * speed,
          life: lifetime,
          maxLife: lifetime,
          size: CELL * (0.12 + Math.random() * 0.12),
          hue: 200 + Math.random() * 40,
        });
      }
    }

    function updateParticles(delta) {
      const decay = delta / 1000;
      eatParticles = eatParticles.filter(p => {
        p.life -= decay;
        if (p.life <= 0) return false;
        p.x += p.vx * (delta / (1000 / 60));
        p.y += p.vy * (delta / (1000 / 60));
        p.vx *= 0.97;
        p.vy *= 0.97;
        return true;
      });
    }

    function draw(ate, now = performance.now()) {
      const delta = now - lastRender;
      lastRender = now;
      updateParticles(delta);
      const gradient = ctx.createLinearGradient(0, 0, canvas.width, canvas.height);
      gradient.addColorStop(0, '#1a1a2e');
      gradient.addColorStop(1, '#0f0f23');
      ctx.fillStyle = gradient;
      ctx.fillRect(0, 0, canvas.width, canvas.height);

      ctx.strokeStyle = 'rgba(255, 255, 255, 0.02)';
      ctx.lineWidth = 1;
      for (let i = 0; i <= COLS; i++) {
        ctx.beginPath();
        ctx.moveTo(i * CELL, 0);
        ctx.lineTo(i * CELL, canvas.height);
        ctx.stroke();
      }
      for (let i = 0; i <= ROWS; i++) {
        ctx.beginPath();
        ctx.moveTo(0, i * CELL);
        ctx.lineTo(canvas.width, i * CELL);
        ctx.stroke();
      }

>>>>>>> 093e283c
      if (env.fruit && env.fruit.x >= 0) {
        const centerX = env.fruit.x * CELL + CELL / 2;
        const centerY = env.fruit.y * CELL + CELL / 2;
        const radius = CELL / 2.6;
        const glow = ctx.createRadialGradient(centerX, centerY, 0, centerX, centerY, CELL);
        glow.addColorStop(0, 'rgba(220, 38, 38, 0.5)');
        glow.addColorStop(1, 'transparent');
        ctx.fillStyle = glow;
        ctx.fillRect(env.fruit.x * CELL, env.fruit.y * CELL, CELL, CELL);
        ctx.beginPath();
        ctx.arc(centerX, centerY, radius, 0, Math.PI * 2);
        ctx.fillStyle = '#d62828';
        ctx.fill();
        ctx.lineWidth = Math.max(2, CELL / 8);
        ctx.strokeStyle = '#111';
        ctx.stroke();
        ctx.lineWidth = 1;
        ctx.fillStyle = 'rgba(255, 255, 255, 0.3)';
        ctx.beginPath();
        ctx.arc(centerX - radius / 2.2, centerY - radius / 2.2, radius / 4, 0, Math.PI * 2);
        ctx.fill();
      }

      eatParticles.forEach(p => {
        const alpha = Math.max(0, p.life / p.maxLife);
        const flare = ctx.createRadialGradient(p.x, p.y, 0, p.x, p.y, p.size);
        flare.addColorStop(0, `hsla(${p.hue}, 90%, 80%, ${alpha * 0.85})`);
        flare.addColorStop(0.6, `hsla(${p.hue}, 90%, 65%, ${alpha * 0.45})`);
        flare.addColorStop(1, `hsla(${p.hue}, 90%, 40%, 0)`);
        ctx.fillStyle = flare;
        ctx.beginPath();
        ctx.arc(p.x, p.y, p.size, 0, Math.PI * 2);
        ctx.fill();
      });

      const loopActive = env.loopStreak >= env.params.loopThreshold;
      const headColor = env.compactMode ? '#f97316' : loopActive ? '#fbbf24' : '#667eea';
      env.snake.forEach((seg, idx) => {
        const isHead = idx === 0;
        const size = CELL * 0.95;
        const offset = (CELL - size) / 2;
        const x = seg.x * CELL + offset;
        const y = seg.y * CELL + offset;
        ctx.fillStyle = 'rgba(0, 0, 0, 0.3)';
        ctx.fillRect(x + 2, y + 2, size, size);
        const gradient = ctx.createLinearGradient(x, y, x + size, y + size);
        if (isHead) {
          gradient.addColorStop(0, headColor);
          gradient.addColorStop(1, env.compactMode ? '#ea580c' : loopActive ? '#f59e0b' : '#764ba2');
        } else {
          const t = idx / Math.max(1, env.snake.length - 1);
          const r = Math.round(102 + (138 - 102) * t);
          const g = Math.round(126 + (75 - 126) * t);
          const b = Math.round(234 + (162 - 234) * t);
          gradient.addColorStop(0, `rgb(${r}, ${g}, ${b})`);
          gradient.addColorStop(1, `rgb(${r - 30}, ${g - 30}, ${b - 30})`);
        }
        ctx.fillStyle = gradient;
        ctx.fillRect(x, y, size, size);
        ctx.fillStyle = 'rgba(255, 255, 255, 0.2)';
        ctx.fillRect(x, y, size, size / 3);
        if (isHead && env.snake.length > 1) {
          ctx.fillStyle = '#fff';
          const neck = env.snake[1];
          const dx = seg.x - neck.x;
          const dy = seg.y - neck.y;
          let eyeX1, eyeY1, eyeX2, eyeY2;
          if (dx === 1) {
            eyeX1 = x + size - size / 4;
            eyeY1 = y + size / 4;
            eyeX2 = x + size - size / 4;
            eyeY2 = y + size - size / 4;
          } else if (dx === -1) {
            eyeX1 = x + size / 4;
            eyeY1 = y + size / 4;
            eyeX2 = x + size / 4;
            eyeY2 = y + size - size / 4;
          } else if (dy === 1) {
            eyeX1 = x + size / 4;
            eyeY1 = y + size - size / 4;
            eyeX2 = x + size - size / 4;
            eyeY2 = y + size - size / 4;
          } else {
            eyeX1 = x + size / 4;
            eyeY1 = y + size / 4;
            eyeX2 = x + size - size / 4;
            eyeY2 = y + size / 4;
          }
          ctx.beginPath();
          ctx.arc(eyeX1, eyeY1, size / 10, 0, Math.PI * 2);
          ctx.fill();
          ctx.beginPath();
          ctx.arc(eyeX2, eyeY2, size / 10, 0, Math.PI * 2);
          ctx.fill();
          ctx.fillStyle = '#000';
          ctx.beginPath();
          ctx.arc(eyeX1, eyeY1, size / 20, 0, Math.PI * 2);
          ctx.fill();
          ctx.beginPath();
          ctx.arc(eyeX2, eyeY2, size / 20, 0, Math.PI * 2);
          ctx.fill();
        }
      });
    }
    function getAlgorithmLabel() {
      return currentAlgorithm === 'vanilla' ? 'Classic DQN' : 'Double DQN';
    }

    function updateStatusUI(info) {
      if (!info) info = env ? env.buildStatus() : null;
      if (!info) return;
      const algorithmLabel = getAlgorithmLabel();
      ui.snakeLength.textContent = info.snakeLength;
      ui.freeCells.textContent = info.freeCells;
      ui.progress.textContent = `${(info.progress * 100).toFixed(1)}%`;
      ui.episodeCount.textContent = totalEpisodes;
      ui.bestLength.textContent = bestLength;
      const epsilon = agent ? agent.epsilon : 1;
      ui.epsilonValue.textContent = epsilon.toFixed(2);
      ui.strategyStatus.textContent = `Strategy: ${algorithmLabel} – ${info.strategy}`;
      const extras = [];
      extras.push(`Episodes: ${totalEpisodes}`);
      extras.push(`Best length: ${bestLength}`);
      if (lastLoss !== null) extras.push(`Loss: ${lastLoss.toFixed(4)}`);
      ui.strategyExplanation.textContent = `${info.explanation} ${extras.join(' · ')}`.trim();
      ui.hamStatus.textContent = info.endgameActive ? 'Endgame safety active.' : '';
      ui.loopStatus.textContent = info.loopDetected ? `Loop streak ${info.loopStreak}/${info.loopThreshold}` : '';
      ui.compactStatus.textContent = info.compactMode ? `Compact mode (${info.compactProfile}) engaged.` : '';
      ui.compactStepStatus.textContent = info.compactMode ? `Step ${info.compactStep} of ${info.compactMax}` : '';
    }

    function changeSpeed(value) {
      const next = clamp(value, MIN_SPEED, MAX_SPEED);
      if (next === SPEED) return;
      SPEED = next;
      ui.speedDisplay.textContent = `Speed: ${SPEED}ms`;
      if (intervalHandle) {
        stopLoop();
        startLoop();
      }
    }

    function applyGridSize(newSize) {
      const size = clamp(newSize, 10, 100);
      COLS = size;
      ROWS = size;
      ui.colsSlider.value = size;
      ui.rowsSlider.value = size;
      ui.colsValue.textContent = size;
      ui.rowsValue.textContent = size;
      CELL = canvas.width / COLS;
      hardReset(true);
    }

    function updateCanvasSize(size) {
      const s = clamp(size, 300, 800);
      canvas.width = s;
      canvas.height = s;
      CELL = canvas.width / COLS;
      draw(false, performance.now());
    }

    function hardReset(resetAgentToo) {
      stopLoop();
      if (env) env.configure({
        endgameThreshold: parseInt(ui.endgameSlider.value, 10) || DEFAULT_PARAMS.endgameThreshold,
        loopThreshold: parseInt(ui.loopThreshSlider.value, 10) || DEFAULT_PARAMS.loopThreshold,
        noProgressThreshold: parseInt(ui.progThreshSlider.value, 10) || DEFAULT_PARAMS.noProgressThreshold,
        compactProfile: ui.compactProfile.value,
        compactMaxSteps: parseInt(ui.compactSlider.value, 10) || DEFAULT_PARAMS.compactMaxSteps,
      });
      createEnvironment();
      if (resetAgentToo) {
        createAgent();
        totalEpisodes = 0;
        bestLength = env.snake.length;
        episodeReward = 0;
      } else {
        currentState = env.getObservation();
      }
      paused = false;
      ui.pauseBtn.textContent = '⏸ Pause';
      setManualMode(false);
      startLoop();
      updateStatusUI(env.buildStatus());
      draw(false, performance.now());
    }
    ui.navLinks.forEach(link => {
      link.addEventListener('click', evt => {
        evt.preventDefault();
        const targetPage = link.dataset.page;
        ui.navLinks.forEach(l => l.classList.remove('active'));
        link.classList.add('active');
        ui.pages.forEach(p => p.classList.remove('active'));
        const page = document.getElementById(`${targetPage}-page`);
        if (page) page.classList.add('active');
      });
    });

    ui.slowerBtn.addEventListener('click', () => changeSpeed(SPEED + SPEED_STEP));
    ui.fasterBtn.addEventListener('click', () => changeSpeed(SPEED - SPEED_STEP));
    ui.restartBtn.addEventListener('click', () => hardReset(true));
    ui.pauseBtn.addEventListener('click', togglePause);
    ui.manualToggle.addEventListener('click', toggleManualMode);

    ui.colsSlider.addEventListener('input', () => {
      if (loadingPreset) return;
      applyGridSize(parseInt(ui.colsSlider.value, 10));
<<<<<<< HEAD
    });
    ui.rowsSlider.addEventListener('input', () => {
      if (loadingPreset) return;
      applyGridSize(parseInt(ui.rowsSlider.value, 10));
    });
    ui.sizeSlider.addEventListener('input', () => updateCanvasSize(parseInt(ui.sizeSlider.value, 10)));

    ui.endgameSlider.addEventListener('input', () => {
      ui.endgameValue.textContent = ui.endgameSlider.value;
      if (env) env.params.endgameThreshold = parseInt(ui.endgameSlider.value, 10);
    });
    ui.loopThreshSlider.addEventListener('input', () => {
      ui.loopThreshValue.textContent = ui.loopThreshSlider.value;
      if (env) env.params.loopThreshold = parseInt(ui.loopThreshSlider.value, 10);
    });
    ui.progThreshSlider.addEventListener('input', () => {
      ui.progThreshValue.textContent = ui.progThreshSlider.value;
      if (env) env.params.noProgressThreshold = parseInt(ui.progThreshSlider.value, 10);
    });
    ui.compactSlider.addEventListener('input', () => {
      ui.compactValue.textContent = ui.compactSlider.value;
      if (env) env.params.compactMaxSteps = parseInt(ui.compactSlider.value, 10);
    });
    ui.compactProfile.addEventListener('change', () => {
      const profile = COMPACT_PROFILES[ui.compactProfile.value] || COMPACT_PROFILES.balanced;
      ui.compactProfileHint.textContent = profile.hint;
      if (env) env.compactProfile = ui.compactProfile.value;
    });

    ui.algoSelect.addEventListener('change', () => {
      currentAlgorithm = ui.algoSelect.value === 'vanilla' ? 'vanilla' : 'double';
      hardReset(true);
    });

    ui.presetButtons.forEach(btn => {
      btn.addEventListener('click', () => {
        const preset = btn.dataset.preset;
        loadingPreset = true;
        if (preset === 'small') {
          ui.colsSlider.value = 10;
          ui.rowsSlider.value = 10;
          ui.loopThreshSlider.value = 1;
          ui.progThreshSlider.value = 30;
          ui.endgameSlider.value = 5;
          ui.compactSlider.value = 50;
          ui.compactProfile.value = 'cautious';
          changeSpeed(120);
        } else if (preset === 'balanced') {
          ui.colsSlider.value = 20;
          ui.rowsSlider.value = 20;
          ui.loopThreshSlider.value = 3;
          ui.progThreshSlider.value = 70;
          ui.endgameSlider.value = 40;
          ui.compactSlider.value = 200;
          ui.compactProfile.value = 'balanced';
          changeSpeed(80);
        } else if (preset === 'ultra') {
          ui.colsSlider.value = 30;
          ui.rowsSlider.value = 30;
          ui.loopThreshSlider.value = 5;
          ui.progThreshSlider.value = 150;
          ui.endgameSlider.value = 80;
          ui.compactSlider.value = 450;
          ui.compactProfile.value = 'risky';
          changeSpeed(40);
        }
        ui.loopThreshValue.textContent = ui.loopThreshSlider.value;
        ui.progThreshValue.textContent = ui.progThreshSlider.value;
        ui.endgameValue.textContent = ui.endgameSlider.value;
        ui.compactValue.textContent = ui.compactSlider.value;
        const profile = COMPACT_PROFILES[ui.compactProfile.value] || COMPACT_PROFILES.balanced;
        ui.compactProfileHint.textContent = profile.hint;
        loadingPreset = false;
        applyGridSize(parseInt(ui.colsSlider.value, 10));
      });
    });
    const KEY_TO_DIR = {
      arrowup: { dx: 0, dy: -1 },
      w: { dx: 0, dy: -1 },
      arrowdown: { dx: 0, dy: 1 },
      s: { dx: 0, dy: 1 },
      arrowleft: { dx: -1, dy: 0 },
      a: { dx: -1, dy: 0 },
      arrowright: { dx: 1, dy: 0 },
      d: { dx: 1, dy: 0 },
    };

    document.addEventListener('keydown', event => {
      if (!manualMode) return;
      const dir = KEY_TO_DIR[event.key.toLowerCase()];
      if (!dir) return;
      setManualDirection(dir.dx, dir.dy);
      event.preventDefault();
    });
=======
    });
    ui.rowsSlider.addEventListener('input', () => {
      if (loadingPreset) return;
      applyGridSize(parseInt(ui.rowsSlider.value, 10));
    });
    ui.sizeSlider.addEventListener('input', () => updateCanvasSize(parseInt(ui.sizeSlider.value, 10)));

    ui.endgameSlider.addEventListener('input', () => {
      ui.endgameValue.textContent = ui.endgameSlider.value;
      if (env) env.params.endgameThreshold = parseInt(ui.endgameSlider.value, 10);
    });
    ui.loopThreshSlider.addEventListener('input', () => {
      ui.loopThreshValue.textContent = ui.loopThreshSlider.value;
      if (env) env.params.loopThreshold = parseInt(ui.loopThreshSlider.value, 10);
    });
    ui.progThreshSlider.addEventListener('input', () => {
      ui.progThreshValue.textContent = ui.progThreshSlider.value;
      if (env) env.params.noProgressThreshold = parseInt(ui.progThreshSlider.value, 10);
    });
    ui.compactSlider.addEventListener('input', () => {
      ui.compactValue.textContent = ui.compactSlider.value;
      if (env) env.params.compactMaxSteps = parseInt(ui.compactSlider.value, 10);
    });
    ui.compactProfile.addEventListener('change', () => {
      const profile = COMPACT_PROFILES[ui.compactProfile.value] || COMPACT_PROFILES.balanced;
      ui.compactProfileHint.textContent = profile.hint;
      if (env) env.compactProfile = ui.compactProfile.value;
    });

    ui.algoSelect.addEventListener('change', () => {
      currentAlgorithm = ui.algoSelect.value === 'vanilla' ? 'vanilla' : 'double';
      hardReset(true);
    });

    ui.presetButtons.forEach(btn => {
      btn.addEventListener('click', () => {
        const preset = btn.dataset.preset;
        loadingPreset = true;
        if (preset === 'small') {
          ui.colsSlider.value = 10;
          ui.rowsSlider.value = 10;
          ui.loopThreshSlider.value = 1;
          ui.progThreshSlider.value = 30;
          ui.endgameSlider.value = 5;
          ui.compactSlider.value = 50;
          ui.compactProfile.value = 'cautious';
          changeSpeed(120);
        } else if (preset === 'balanced') {
          ui.colsSlider.value = 20;
          ui.rowsSlider.value = 20;
          ui.loopThreshSlider.value = 3;
          ui.progThreshSlider.value = 70;
          ui.endgameSlider.value = 40;
          ui.compactSlider.value = 200;
          ui.compactProfile.value = 'balanced';
          changeSpeed(80);
        } else if (preset === 'ultra') {
          ui.colsSlider.value = 30;
          ui.rowsSlider.value = 30;
          ui.loopThreshSlider.value = 5;
          ui.progThreshSlider.value = 150;
          ui.endgameSlider.value = 80;
          ui.compactSlider.value = 450;
          ui.compactProfile.value = 'risky';
          changeSpeed(40);
        }
        ui.loopThreshValue.textContent = ui.loopThreshSlider.value;
        ui.progThreshValue.textContent = ui.progThreshSlider.value;
        ui.endgameValue.textContent = ui.endgameSlider.value;
        ui.compactValue.textContent = ui.compactSlider.value;
        const profile = COMPACT_PROFILES[ui.compactProfile.value] || COMPACT_PROFILES.balanced;
        ui.compactProfileHint.textContent = profile.hint;
        loadingPreset = false;
        applyGridSize(parseInt(ui.colsSlider.value, 10));
      });
    });
    const KEY_TO_DIR = {
      arrowup: { dx: 0, dy: -1 },
      w: { dx: 0, dy: -1 },
      arrowdown: { dx: 0, dy: 1 },
      s: { dx: 0, dy: 1 },
      arrowleft: { dx: -1, dy: 0 },
      a: { dx: -1, dy: 0 },
      arrowright: { dx: 1, dy: 0 },
      d: { dx: 1, dy: 0 },
    };

    document.addEventListener('keydown', event => {
      if (!manualMode) return;
      const dir = KEY_TO_DIR[event.key.toLowerCase()];
      if (!dir) return;
      setManualDirection(dir.dx, dir.dy);
      event.preventDefault();
    });
>>>>>>> 093e283c

    function init() {
      const profile = COMPACT_PROFILES[ui.compactProfile.value] || COMPACT_PROFILES.balanced;
      ui.compactProfileHint.textContent = profile.hint;
      ui.endgameValue.textContent = ui.endgameSlider.value;
      ui.loopThreshValue.textContent = ui.loopThreshSlider.value;
      ui.progThreshValue.textContent = ui.progThreshSlider.value;
      ui.compactValue.textContent = ui.compactSlider.value;
      ui.speedDisplay.textContent = `Speed: ${SPEED}ms`;
      createEnvironment();
      createAgent();
      startLoop();
      updateStatusUI(env.buildStatus());
      draw(false, performance.now());
    }

    init();
  })();
  </script>
</body>
</html><|MERGE_RESOLUTION|>--- conflicted
+++ resolved
@@ -4,10 +4,7 @@
   <meta charset="UTF-8">
   <meta name="viewport" content="width=device-width, initial-scale=1.0">
   <title>Snake Simulation - Intelligent Snake Experience</title>
-<<<<<<< HEAD
-=======
   <script defer src="https://cdn.jsdelivr.net/npm/@tensorflow/tfjs@4.20.0/dist/tf.min.js"></script>
->>>>>>> 093e283c
   <style>
     * {
       margin: 0;
@@ -886,75 +883,7 @@
     </div>
   </div>
   <script>
-<<<<<<< HEAD
-    const TF_SOURCES = [
-      'https://cdn.jsdelivr.net/npm/@tensorflow/tfjs@4.20.0/dist/tf.min.js',
-      './node_modules/@tensorflow/tfjs/dist/tf.min.js'
-    ];
-    function ensureTfReady() {
-      if (window.tf) return Promise.resolve(window.tf);
-      if (!ensureTfReady.promise) {
-        ensureTfReady.promise = (async () => {
-          for (const src of TF_SOURCES) {
-            try {
-              await new Promise((resolve, reject) => {
-                const existing = document.querySelector(`script[data-tfjs-src="${src}"]`);
-                if (existing) {
-                  if (window.tf) {
-                    resolve();
-                    return;
-                  }
-                  existing.addEventListener('load', () => resolve());
-                  existing.addEventListener('error', () => reject(new Error(`Failed to load ${src}`)));
-                  return;
-                }
-                const script = document.createElement('script');
-                script.src = src;
-                script.async = false;
-                script.dataset.tfjsSrc = src;
-                script.onload = () => {
-                  script.dataset.tfjsLoaded = 'true';
-                  resolve();
-                };
-                script.onerror = () => reject(new Error(`Failed to load ${src}`));
-                document.head.appendChild(script);
-              });
-              if (window.tf) return window.tf;
-            } catch (error) {
-              console.warn(error);
-            }
-          }
-          throw new Error('TensorFlow.js failed to load.');
-        })();
-      }
-      return ensureTfReady.promise;
-    }
-
-  (async () => {
-    try {
-      await ensureTfReady();
-    } catch (error) {
-      console.error(error);
-      const status = document.getElementById('statusMessages');
-      if (status) {
-        status.innerHTML = '<p style="color:#ef4444;font-weight:600;">Kunde inte ladda TensorFlow.js. Kontrollera din internetanslutning eller installera beroenden lokalt.</p>';
-      }
-      return;
-    }
-
-    const tf = window.tf;
-    if (!tf) {
-      console.error('TensorFlow.js loaded but global tf object is missing.');
-      const status = document.getElementById('statusMessages');
-      if (status) {
-        status.innerHTML = '<p style="color:#ef4444;font-weight:600;">TensorFlow.js kunde inte initialiseras.</p>';
-      }
-      return;
-    }
-
-=======
   (() => {
->>>>>>> 093e283c
     const ACTIONS = [
       { dx: 0, dy: -1 },
       { dx: 0, dy: 1 },
@@ -1038,30 +967,6 @@
       }
     }
 
-<<<<<<< HEAD
-    class DuelingMergeLayer extends tf.layers.Layer {
-      constructor(config) {
-        super(config);
-        this.actionDim = config.actionDim;
-      }
-      computeOutputShape(inputShape) {
-        return [inputShape[0][0], this.actionDim];
-      }
-      call(inputs) {
-        const [value, advantage] = inputs;
-        const mean = advantage.mean(-1, true);
-        const centered = advantage.sub(mean);
-        const tiledValue = value.tile([1, this.actionDim]);
-        return tiledValue.add(centered);
-      }
-      static get className() {
-        return 'DuelingMergeLayer';
-      }
-    }
-    tf.serialization.registerClass(DuelingMergeLayer);
-
-=======
->>>>>>> 093e283c
     class DQNAgent {
       constructor(stateDim, actionDim, cfg = {}) {
         this.stateDim = stateDim;
@@ -1099,21 +1004,11 @@
         }
         let output;
         if (this.dueling) {
-<<<<<<< HEAD
-          const value = tf.layers
-            .dense({ units: 1, activation: 'linear', kernelInitializer: 'glorotUniform' })
-            .apply(x);
-          const advantage = tf.layers
-            .dense({ units: this.actionDim, activation: 'linear', kernelInitializer: 'glorotUniform' })
-            .apply(x);
-          output = new DuelingMergeLayer({ actionDim: this.actionDim }).apply([value, advantage]);
-=======
           const value = tf.layers.dense({ units: 1, activation: 'linear', kernelInitializer: 'glorotUniform' }).apply(x);
           const advantage = tf.layers.dense({ units: this.actionDim, activation: 'linear', kernelInitializer: 'glorotUniform' }).apply(x);
           const meanAdvantage = tf.layers.lambda(t => t.sub(t.mean(-1, true))).apply(advantage);
           const tiledValue = tf.layers.lambda(t => t.tile([1, this.actionDim])).apply(value);
           output = tf.layers.add().apply([tiledValue, meanAdvantage]);
->>>>>>> 093e283c
         } else {
           output = tf.layers.dense({ units: this.actionDim, activation: 'linear', kernelInitializer: 'glorotUniform' }).apply(x);
         }
@@ -1146,7 +1041,6 @@
         } else {
           const progress = this.totalSteps / this.epsilonDecay;
           this.epsilon = this.epsilonStart + (this.epsilonEnd - this.epsilonStart) * progress;
-<<<<<<< HEAD
         }
         this.epsilon = clamp(this.epsilon, this.epsilonEnd, this.epsilonStart);
         return this.epsilon;
@@ -1261,122 +1155,6 @@
         for (let i = 0; i < length; i++) {
           this.snake.push({ x: startX - i, y: startY });
         }
-=======
-        }
-        this.epsilon = clamp(this.epsilon, this.epsilonEnd, this.epsilonStart);
-        return this.epsilon;
-      }
-      learn() {
-        if (this.buffer.length < this.batchSize) return null;
-        this.trainStep++;
-        if (this.trainStep % this.learnEvery !== 0) return null;
-
-        const batch = this.buffer.sample(this.batchSize);
-        const states = tf.tensor2d(batch.map(t => Array.from(t.state)), [this.batchSize, this.stateDim]);
-        const nextStates = tf.tensor2d(batch.map(t => Array.from(t.nextState)), [this.batchSize, this.stateDim]);
-        const actions = tf.tensor1d(batch.map(t => t.action), 'int32');
-        const rewards = tf.tensor1d(batch.map(t => t.reward));
-        const dones = tf.tensor1d(batch.map(t => t.done ? 1 : 0));
-        const actionMask = tf.oneHot(actions, this.actionDim);
-
-        const { value, grads } = tf.variableGrads(() => {
-          return tf.tidy(() => {
-            const qValues = this.online.apply(states);
-            const qSelected = qValues.mul(actionMask).sum(-1);
-
-            const nextOnline = this.online.apply(nextStates);
-            const nextTarget = this.target.apply(nextStates);
-            let nextQ;
-            if (this.double) {
-              const nextBest = nextOnline.argMax(-1);
-              const nextMask = tf.oneHot(nextBest, this.actionDim);
-              nextQ = nextTarget.mul(nextMask).sum(-1);
-              nextBest.dispose();
-              nextMask.dispose();
-            } else {
-              nextQ = nextTarget.max(-1);
-            }
-            const notDone = tf.onesLike(dones).sub(dones);
-            const discounted = nextQ.mul(this.gamma).mul(notDone);
-            const target = rewards.add(discounted);
-
-            const diff = target.sub(qSelected);
-            const absDiff = diff.abs();
-            const quadratic = absDiff.minimum(tf.scalar(1));
-            const linear = absDiff.sub(quadratic);
-            const loss = quadratic.square().mul(0.5).add(linear).mean();
-
-            diff.dispose();
-            absDiff.dispose();
-            quadratic.dispose();
-            linear.dispose();
-            notDone.dispose();
-            target.dispose();
-            nextQ.dispose();
-            nextTarget.dispose();
-            nextOnline.dispose();
-            qValues.dispose();
-            return loss;
-          });
-        });
-
-        this.optimizer.applyGradients(grads);
-        const lossValue = value.dataSync()[0];
-        value.dispose();
-        Object.values(grads).forEach(g => g.dispose());
-        states.dispose();
-        nextStates.dispose();
-        actions.dispose();
-        rewards.dispose();
-        dones.dispose();
-        actionMask.dispose();
-
-        if (this.trainStep % this.targetUpdate === 0) {
-          this.syncTarget();
-        }
-        return lossValue;
-      }
-      onEpisodeEnd(totalReward) {
-        this.episodeRewards.push(totalReward);
-        if (this.episodeRewards.length > 200) this.episodeRewards.shift();
-      }
-      dispose() {
-        this.online.dispose();
-        this.target.dispose();
-        this.optimizer.dispose();
-      }
-    }
-    class SnakeGame {
-      constructor(cols, rows, params = {}) {
-        this.cols = cols;
-        this.rows = rows;
-        this.configure(params);
-        this.reset();
-      }
-      configure(params = {}) {
-        this.params = { ...DEFAULT_PARAMS, ...params };
-        this.compactProfile = COMPACT_PROFILES[this.params.compactProfile] ? this.params.compactProfile : 'balanced';
-        this.loopWindow = Math.max(8, Math.floor((this.cols + this.rows) / 2));
-      }
-      reset() {
-        this.alive = true;
-        this.steps = 0;
-        this.loopStreak = 0;
-        this.loopHits = 0;
-        this.noProgressMoves = 0;
-        this.compactMode = false;
-        this.compactSteps = 0;
-        this.prevDistance = Infinity;
-        this.lastSpaceRatio = 1;
-        this.stepsSinceFruit = 0;
-        const startX = Math.floor(this.cols / 2);
-        const startY = Math.floor(this.rows / 2);
-        const length = Math.max(3, Math.min(5, Math.floor(this.cols / 2)));
-        this.snake = [];
-        for (let i = 0; i < length; i++) {
-          this.snake.push({ x: startX - i, y: startY });
-        }
->>>>>>> 093e283c
         this.dir = { dx: 1, dy: 0 };
         this.snakeSet = new Set(this.snake.map(seg => `${seg.x},${seg.y}`));
         this.headHistory = [];
@@ -1494,7 +1272,6 @@
           this.statusCache = this.buildStatus({ crash: hitsWall ? 'wall' : 'self' });
           return { nextState: this.getObservation(), reward, done: true, ateFruit: false, info: this.statusCache };
         }
-<<<<<<< HEAD
 
         this.snake.unshift(next);
         this.snakeSet.add(nextKey);
@@ -1963,476 +1740,6 @@
         ctx.stroke();
       }
 
-=======
-
-        this.snake.unshift(next);
-        this.snakeSet.add(nextKey);
-        this.headHistory.push(nextKey);
-        if (this.headHistory.length > this.loopWindow) this.headHistory.shift();
-
-        const uniqueCount = new Set(this.headHistory).size;
-        const loopDetected = uniqueCount <= this.headHistory.length - 2;
-        if (loopDetected) {
-          this.loopStreak = Math.min(this.loopStreak + 1, 999);
-          this.loopHits++;
-        } else {
-          this.loopStreak = Math.max(0, this.loopStreak - 1);
-        }
-
-        if (willGrow) {
-          ateFruit = true;
-          reward += 1.0;
-          this.spawnFruit();
-          this.stepsSinceFruit = 0;
-        } else {
-          const removed = this.snake.pop();
-          this.snakeSet.delete(`${removed.x},${removed.y}`);
-          this.stepsSinceFruit++;
-        }
-
-        const fruitDistance = this.fruit.x >= 0 ? this.manhattan(this.snake[0], this.fruit) : 0;
-        if (fruitDistance < this.prevDistance) {
-          reward += 0.02;
-          this.noProgressMoves = 0;
-        } else {
-          reward -= 0.02;
-          this.noProgressMoves++;
-        }
-        this.prevDistance = fruitDistance;
-
-        const freeSpace = this.freeSpaceFrom(this.snake[0].x, this.snake[0].y, !willGrow);
-        const totalCells = this.cols * this.rows;
-        this.lastSpaceRatio = totalCells > 0 ? Math.min(1, freeSpace / totalCells) : 0;
-        const endgameActive = (totalCells - this.snake.length) <= this.params.endgameThreshold;
-        if (endgameActive) {
-          reward += 0.01;
-        }
-        if (this.loopStreak >= this.params.loopThreshold) {
-          reward -= 0.05;
-        }
-        if (this.noProgressMoves >= this.params.noProgressThreshold) {
-          reward -= 0.05;
-        }
-
-        const fruitInPocket = this.isFruitInPocket();
-        const fruitAccessible = this.isFruitAccessible();
-        if (this.shouldEnterCompact(this.lastSpaceRatio, fruitInPocket, fruitAccessible)) {
-          if (!this.compactMode) {
-            this.compactMode = true;
-            this.compactSteps = 0;
-          }
-        }
-        if (this.compactMode) {
-          reward += 0.005;
-          this.compactSteps++;
-          if (this.compactSteps >= this.params.compactMaxSteps) {
-            this.compactMode = false;
-            this.compactSteps = 0;
-          }
-        }
-
-        if (this.snake.length === totalCells) {
-          reward += 5.0;
-          done = true;
-          this.alive = false;
-        }
-
-        this.steps++;
-        this.statusCache = this.buildStatus();
-        return { nextState: this.getObservation(), reward, done, ateFruit, info: this.statusCache };
-      }
-      getObservation() {
-        const head = this.snake[0];
-        const forward = this.dir;
-        const left = { dx: -forward.dy, dy: forward.dx };
-        const right = { dx: forward.dy, dy: -forward.dx };
-        const block = ({ dx, dy }) => {
-          const nx = head.x + dx;
-          const ny = head.y + dy;
-          if (nx < 0 || nx >= this.cols || ny < 0 || ny >= this.rows) return 1;
-          return this.snakeSet.has(`${nx},${ny}`) ? 1 : 0;
-        };
-        const danger = [block(forward), block(left), block(right)];
-        const dir = [
-          forward.dy === -1 ? 1 : 0,
-          forward.dy === 1 ? 1 : 0,
-          forward.dx === -1 ? 1 : 0,
-          forward.dx === 1 ? 1 : 0,
-        ];
-        const fruit = this.fruit.x >= 0 ? [
-          this.fruit.y < head.y ? 1 : 0,
-          this.fruit.y > head.y ? 1 : 0,
-          this.fruit.x < head.x ? 1 : 0,
-          this.fruit.x > head.x ? 1 : 0,
-        ] : [0, 0, 0, 0];
-        const dist = [
-          head.y / Math.max(1, this.rows - 1),
-          (this.rows - 1 - head.y) / Math.max(1, this.rows - 1),
-          head.x / Math.max(1, this.cols - 1),
-          (this.cols - 1 - head.x) / Math.max(1, this.cols - 1),
-        ];
-        const freeRatio = this.lastSpaceRatio ?? 1;
-        const loopRatio = this.loopStreak / Math.max(1, this.params.loopThreshold);
-        const progressRatio = this.noProgressMoves / Math.max(1, this.params.noProgressThreshold);
-        const endgame = (this.cols * this.rows - this.snake.length) <= this.params.endgameThreshold ? 1 : 0;
-        const compact = this.compactMode ? 1 : 0;
-        return Float32Array.from([
-          ...danger,
-          ...dir,
-          ...fruit,
-          ...dist,
-          freeRatio,
-          loopRatio,
-          progressRatio,
-          endgame,
-          compact,
-        ]);
-      }
-      buildStatus(extra = {}) {
-        const totalCells = this.cols * this.rows;
-        const freeCells = totalCells - this.snake.length;
-        const endgameActive = freeCells <= this.params.endgameThreshold;
-        let strategy = 'Greedy fruit chase';
-        let explanation = 'Agent prioritises collecting fruit while staying safe.';
-        if (!this.alive) {
-          strategy = 'Game over';
-          explanation = extra.crash === 'wall' ? 'Collision with wall ended the episode.' : 'Collision with body ended the episode.';
-        } else if (this.compactMode) {
-          strategy = 'Compact zig-zag';
-          explanation = 'Tight zig-zag beteende håller utrymmet öppet runt frukten.';
-        } else if (this.loopStreak >= this.params.loopThreshold) {
-          strategy = 'Loop recovery';
-          explanation = 'Loop-penalty aktiverad – agenten söker en ny rutt.';
-        } else if (this.noProgressMoves >= this.params.noProgressThreshold) {
-          strategy = 'Searching for fruit';
-          explanation = 'Stagnationsstraffet uppmuntrar nya vägar mot frukten.';
-        } else if (endgameActive) {
-          strategy = 'Endgame safety';
-          explanation = 'Brädet är trångt. Belöningsmodellen premierar överlevnad.';
-        }
-        const profile = COMPACT_PROFILES[this.compactProfile] || COMPACT_PROFILES.balanced;
-        return {
-          snakeLength: this.snake.length,
-          freeCells,
-          progress: totalCells > 0 ? this.snake.length / totalCells : 0,
-          loopStreak: this.loopStreak,
-          loopThreshold: this.params.loopThreshold,
-          loopDetected: this.loopStreak >= this.params.loopThreshold,
-          noProgress: this.noProgressMoves,
-          noProgressThreshold: this.params.noProgressThreshold,
-          endgameActive,
-          compactMode: this.compactMode,
-          compactStep: this.compactSteps,
-          compactMax: this.params.compactMaxSteps,
-          compactProfile: profile.label,
-          strategy,
-          explanation,
-          spaceRatio: this.lastSpaceRatio,
-        };
-      }
-    }
-    const canvas = document.getElementById('game');
-    const ctx = canvas.getContext('2d');
-    let COLS = 20;
-    let ROWS = 20;
-    let CELL = canvas.width / COLS;
-    let SPEED = 100;
-    const MIN_SPEED = 10;
-    const MAX_SPEED = 500;
-    const SPEED_STEP = 10;
-
-    let env = null;
-    let agent = null;
-    let currentState = null;
-    let lastRender = performance.now();
-    let eatParticles = [];
-    let intervalHandle = null;
-    let paused = false;
-    let manualMode = false;
-    let manualDirection = { dx: 1, dy: 0 };
-    let pendingManualDirection = null;
-    let totalEpisodes = 0;
-    let bestLength = 3;
-    let episodeReward = 0;
-    let lastLoss = null;
-    let loadingPreset = false;
-    let currentAlgorithm = 'double';
-
-    const ui = {
-      navLinks: Array.from(document.querySelectorAll('.nav-link')),
-      pages: Array.from(document.querySelectorAll('.page')),
-      slowerBtn: document.getElementById('slowerBtn'),
-      fasterBtn: document.getElementById('fasterBtn'),
-      restartBtn: document.getElementById('restartBtn'),
-      pauseBtn: document.getElementById('pauseBtn'),
-      manualToggle: document.getElementById('manualToggle'),
-      manualHint: document.getElementById('manualHint'),
-      speedDisplay: document.getElementById('speedDisplay'),
-      colsSlider: document.getElementById('colsSlider'),
-      rowsSlider: document.getElementById('rowsSlider'),
-      colsValue: document.getElementById('colsValue'),
-      rowsValue: document.getElementById('rowsValue'),
-      sizeSlider: document.getElementById('sizeSlider'),
-      algoSelect: document.getElementById('algoSelect'),
-      endgameSlider: document.getElementById('endgameSlider'),
-      endgameValue: document.getElementById('endgameValue'),
-      loopThreshSlider: document.getElementById('loopThreshSlider'),
-      loopThreshValue: document.getElementById('loopThreshValue'),
-      progThreshSlider: document.getElementById('progThreshSlider'),
-      progThreshValue: document.getElementById('progThreshValue'),
-      compactSlider: document.getElementById('compactSlider'),
-      compactValue: document.getElementById('compactValue'),
-      compactProfile: document.getElementById('compactProfile'),
-      compactProfileHint: document.getElementById('compactProfileHint'),
-      snakeLength: document.getElementById('snakeLength'),
-      freeCells: document.getElementById('freeCells'),
-      progress: document.getElementById('progress'),
-      episodeCount: document.getElementById('episodeCount'),
-      bestLength: document.getElementById('bestLength'),
-      epsilonValue: document.getElementById('epsilonValue'),
-      strategyStatus: document.getElementById('strategyStatus'),
-      strategyExplanation: document.getElementById('strategyExplanation'),
-      hamStatus: document.getElementById('hamStatus'),
-      loopStatus: document.getElementById('loopStatus'),
-      compactStatus: document.getElementById('compactStatus'),
-      compactStepStatus: document.getElementById('compactStepStatus'),
-      presetButtons: Array.from(document.querySelectorAll('.load-preset')),
-    };
-    function getAgentConfig() {
-      if (currentAlgorithm === 'vanilla') {
-        return {
-          gamma: 0.98,
-          lr: 0.0003,
-          batchSize: 96,
-          bufferSize: 50000,
-          epsilonStart: 1.0,
-          epsilonEnd: 0.1,
-          epsilonDecay: 75000,
-          learnEvery: 4,
-          targetUpdate: 2200,
-          layers: [128, 128],
-          double: false,
-          dueling: false,
-        };
-      }
-      return {
-        gamma: 0.985,
-        lr: 0.00045,
-        batchSize: 128,
-        bufferSize: 60000,
-        epsilonStart: 1.0,
-        epsilonEnd: 0.08,
-        epsilonDecay: 90000,
-        learnEvery: 4,
-        targetUpdate: 2500,
-        layers: [256, 256, 128],
-        double: true,
-        dueling: true,
-      };
-    }
-
-    function createEnvironment() {
-      env = new SnakeGame(COLS, ROWS, {
-        endgameThreshold: parseInt(ui.endgameSlider.value, 10) || DEFAULT_PARAMS.endgameThreshold,
-        loopThreshold: parseInt(ui.loopThreshSlider.value, 10) || DEFAULT_PARAMS.loopThreshold,
-        noProgressThreshold: parseInt(ui.progThreshSlider.value, 10) || DEFAULT_PARAMS.noProgressThreshold,
-        compactProfile: ui.compactProfile.value,
-        compactMaxSteps: parseInt(ui.compactSlider.value, 10) || DEFAULT_PARAMS.compactMaxSteps,
-      });
-      bestLength = Math.max(3, env.snake.length);
-      currentState = env.getObservation();
-    }
-
-    function createAgent() {
-      const config = getAgentConfig();
-      const stateDim = currentState.length;
-      if (agent) agent.dispose();
-      agent = new DQNAgent(stateDim, ACTIONS.length, config);
-      lastLoss = null;
-    }
-
-    function startLoop() {
-      if (intervalHandle) return;
-      intervalHandle = setInterval(gameTick, SPEED);
-    }
-
-    function stopLoop() {
-      if (!intervalHandle) return;
-      clearInterval(intervalHandle);
-      intervalHandle = null;
-    }
-
-    function togglePause() {
-      paused = !paused;
-      if (paused) {
-        stopLoop();
-        ui.pauseBtn.textContent = '▶ Resume';
-      } else {
-        startLoop();
-        ui.pauseBtn.textContent = '⏸ Pause';
-      }
-      updateManualUI();
-    }
-    function setManualMode(enabled) {
-      manualMode = enabled;
-      if (manualMode) {
-        paused = false;
-        ui.pauseBtn.textContent = '⏸ Pause';
-        startLoop();
-        if (env && env.snake.length > 1) {
-          const head = env.snake[0];
-          const neck = env.snake[1];
-          manualDirection = { dx: head.x - neck.x, dy: head.y - neck.y };
-        }
-      } else {
-        pendingManualDirection = null;
-        currentState = env ? env.getObservation() : currentState;
-        if (!paused) startLoop();
-      }
-      updateManualUI();
-    }
-
-    function toggleManualMode() {
-      setManualMode(!manualMode);
-    }
-
-    function directionToAction(dir) {
-      for (let i = 0; i < ACTIONS.length; i++) {
-        if (ACTIONS[i].dx === dir.dx && ACTIONS[i].dy === dir.dy) return i;
-      }
-      return 3;
-    }
-
-    function setManualDirection(dx, dy) {
-      const current = pendingManualDirection || manualDirection;
-      if (current.dx === -dx && current.dy === -dy) return;
-      pendingManualDirection = { dx, dy };
-    }
-
-    function updateManualUI() {
-      if (!ui.manualToggle || !ui.manualHint) return;
-      if (manualMode) {
-        ui.manualToggle.classList.add('toggle-active');
-        ui.manualToggle.textContent = '🧠 Return to AI';
-        ui.manualHint.textContent = 'Manual mode active! Use arrow keys or WASD to steer the snake.';
-      } else {
-        ui.manualToggle.classList.remove('toggle-active');
-        ui.manualToggle.textContent = '🕹️ Try Manual Play';
-        ui.manualHint.textContent = paused ? 'Training paused. Press Resume to continue.' : 'Manual mode off – AI is playing automatically.';
-      }
-    }
-    function gameTick() {
-      const now = performance.now();
-      if (!env) return;
-      if (manualMode) {
-        const direction = pendingManualDirection || manualDirection;
-        manualDirection = direction;
-        pendingManualDirection = null;
-        const action = directionToAction(direction);
-        const result = env.step(action);
-        currentState = result.nextState;
-        if (result.ateFruit) {
-          const head = env.snake[0];
-          spawnEatEffect(head.x, head.y);
-        }
-        if (result.done) {
-          stopLoop();
-          paused = true;
-          ui.pauseBtn.textContent = '▶ Resume';
-        }
-        updateStatusUI(result.info);
-        draw(result.ateFruit, now);
-        return;
-      }
-      if (paused || !agent) return;
-
-      const action = agent.act(currentState);
-      const result = env.step(action);
-      const nextState = result.nextState;
-      agent.remember(currentState, action, result.reward, nextState, result.done);
-      const loss = agent.learn();
-      if (loss !== null && Number.isFinite(loss)) {
-        lastLoss = loss;
-      }
-      agent.updateEpsilon();
-      episodeReward += result.reward;
-      currentState = nextState;
-      if (result.ateFruit) {
-        const head = env.snake[0];
-        spawnEatEffect(head.x, head.y);
-      }
-      if (result.done) {
-        agent.onEpisodeEnd(episodeReward);
-        totalEpisodes++;
-        bestLength = Math.max(bestLength, env.snake.length);
-        episodeReward = 0;
-        env.reset();
-        currentState = env.getObservation();
-      }
-      updateStatusUI(result.info);
-      draw(result.ateFruit, now);
-    }
-
-    function spawnEatEffect(cellX, cellY) {
-      const originX = cellX * CELL + CELL / 2;
-      const originY = cellY * CELL + CELL / 2;
-      const count = Math.max(12, Math.floor(CELL / 1.8));
-      for (let i = 0; i < count; i++) {
-        const angle = Math.random() * Math.PI * 2;
-        const speed = (Math.random() * 0.6 + 0.2) * CELL / 6;
-        const lifetime = 1 + Math.random() * 0.6;
-        eatParticles.push({
-          x: originX,
-          y: originY,
-          vx: Math.cos(angle) * speed,
-          vy: Math.sin(angle) * speed,
-          life: lifetime,
-          maxLife: lifetime,
-          size: CELL * (0.12 + Math.random() * 0.12),
-          hue: 200 + Math.random() * 40,
-        });
-      }
-    }
-
-    function updateParticles(delta) {
-      const decay = delta / 1000;
-      eatParticles = eatParticles.filter(p => {
-        p.life -= decay;
-        if (p.life <= 0) return false;
-        p.x += p.vx * (delta / (1000 / 60));
-        p.y += p.vy * (delta / (1000 / 60));
-        p.vx *= 0.97;
-        p.vy *= 0.97;
-        return true;
-      });
-    }
-
-    function draw(ate, now = performance.now()) {
-      const delta = now - lastRender;
-      lastRender = now;
-      updateParticles(delta);
-      const gradient = ctx.createLinearGradient(0, 0, canvas.width, canvas.height);
-      gradient.addColorStop(0, '#1a1a2e');
-      gradient.addColorStop(1, '#0f0f23');
-      ctx.fillStyle = gradient;
-      ctx.fillRect(0, 0, canvas.width, canvas.height);
-
-      ctx.strokeStyle = 'rgba(255, 255, 255, 0.02)';
-      ctx.lineWidth = 1;
-      for (let i = 0; i <= COLS; i++) {
-        ctx.beginPath();
-        ctx.moveTo(i * CELL, 0);
-        ctx.lineTo(i * CELL, canvas.height);
-        ctx.stroke();
-      }
-      for (let i = 0; i <= ROWS; i++) {
-        ctx.beginPath();
-        ctx.moveTo(0, i * CELL);
-        ctx.lineTo(canvas.width, i * CELL);
-        ctx.stroke();
-      }
-
->>>>>>> 093e283c
       if (env.fruit && env.fruit.x >= 0) {
         const centerX = env.fruit.x * CELL + CELL / 2;
         const centerY = env.fruit.y * CELL + CELL / 2;
@@ -2641,7 +1948,6 @@
     ui.colsSlider.addEventListener('input', () => {
       if (loadingPreset) return;
       applyGridSize(parseInt(ui.colsSlider.value, 10));
-<<<<<<< HEAD
     });
     ui.rowsSlider.addEventListener('input', () => {
       if (loadingPreset) return;
@@ -2736,102 +2042,6 @@
       setManualDirection(dir.dx, dir.dy);
       event.preventDefault();
     });
-=======
-    });
-    ui.rowsSlider.addEventListener('input', () => {
-      if (loadingPreset) return;
-      applyGridSize(parseInt(ui.rowsSlider.value, 10));
-    });
-    ui.sizeSlider.addEventListener('input', () => updateCanvasSize(parseInt(ui.sizeSlider.value, 10)));
-
-    ui.endgameSlider.addEventListener('input', () => {
-      ui.endgameValue.textContent = ui.endgameSlider.value;
-      if (env) env.params.endgameThreshold = parseInt(ui.endgameSlider.value, 10);
-    });
-    ui.loopThreshSlider.addEventListener('input', () => {
-      ui.loopThreshValue.textContent = ui.loopThreshSlider.value;
-      if (env) env.params.loopThreshold = parseInt(ui.loopThreshSlider.value, 10);
-    });
-    ui.progThreshSlider.addEventListener('input', () => {
-      ui.progThreshValue.textContent = ui.progThreshSlider.value;
-      if (env) env.params.noProgressThreshold = parseInt(ui.progThreshSlider.value, 10);
-    });
-    ui.compactSlider.addEventListener('input', () => {
-      ui.compactValue.textContent = ui.compactSlider.value;
-      if (env) env.params.compactMaxSteps = parseInt(ui.compactSlider.value, 10);
-    });
-    ui.compactProfile.addEventListener('change', () => {
-      const profile = COMPACT_PROFILES[ui.compactProfile.value] || COMPACT_PROFILES.balanced;
-      ui.compactProfileHint.textContent = profile.hint;
-      if (env) env.compactProfile = ui.compactProfile.value;
-    });
-
-    ui.algoSelect.addEventListener('change', () => {
-      currentAlgorithm = ui.algoSelect.value === 'vanilla' ? 'vanilla' : 'double';
-      hardReset(true);
-    });
-
-    ui.presetButtons.forEach(btn => {
-      btn.addEventListener('click', () => {
-        const preset = btn.dataset.preset;
-        loadingPreset = true;
-        if (preset === 'small') {
-          ui.colsSlider.value = 10;
-          ui.rowsSlider.value = 10;
-          ui.loopThreshSlider.value = 1;
-          ui.progThreshSlider.value = 30;
-          ui.endgameSlider.value = 5;
-          ui.compactSlider.value = 50;
-          ui.compactProfile.value = 'cautious';
-          changeSpeed(120);
-        } else if (preset === 'balanced') {
-          ui.colsSlider.value = 20;
-          ui.rowsSlider.value = 20;
-          ui.loopThreshSlider.value = 3;
-          ui.progThreshSlider.value = 70;
-          ui.endgameSlider.value = 40;
-          ui.compactSlider.value = 200;
-          ui.compactProfile.value = 'balanced';
-          changeSpeed(80);
-        } else if (preset === 'ultra') {
-          ui.colsSlider.value = 30;
-          ui.rowsSlider.value = 30;
-          ui.loopThreshSlider.value = 5;
-          ui.progThreshSlider.value = 150;
-          ui.endgameSlider.value = 80;
-          ui.compactSlider.value = 450;
-          ui.compactProfile.value = 'risky';
-          changeSpeed(40);
-        }
-        ui.loopThreshValue.textContent = ui.loopThreshSlider.value;
-        ui.progThreshValue.textContent = ui.progThreshSlider.value;
-        ui.endgameValue.textContent = ui.endgameSlider.value;
-        ui.compactValue.textContent = ui.compactSlider.value;
-        const profile = COMPACT_PROFILES[ui.compactProfile.value] || COMPACT_PROFILES.balanced;
-        ui.compactProfileHint.textContent = profile.hint;
-        loadingPreset = false;
-        applyGridSize(parseInt(ui.colsSlider.value, 10));
-      });
-    });
-    const KEY_TO_DIR = {
-      arrowup: { dx: 0, dy: -1 },
-      w: { dx: 0, dy: -1 },
-      arrowdown: { dx: 0, dy: 1 },
-      s: { dx: 0, dy: 1 },
-      arrowleft: { dx: -1, dy: 0 },
-      a: { dx: -1, dy: 0 },
-      arrowright: { dx: 1, dy: 0 },
-      d: { dx: 1, dy: 0 },
-    };
-
-    document.addEventListener('keydown', event => {
-      if (!manualMode) return;
-      const dir = KEY_TO_DIR[event.key.toLowerCase()];
-      if (!dir) return;
-      setManualDirection(dir.dx, dir.dy);
-      event.preventDefault();
-    });
->>>>>>> 093e283c
 
     function init() {
       const profile = COMPACT_PROFILES[ui.compactProfile.value] || COMPACT_PROFILES.balanced;
