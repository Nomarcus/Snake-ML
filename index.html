
<!DOCTYPE html>
<html lang="en">
<head>
<meta charset="UTF-8" />
<meta name="viewport" content="width=device-width, initial-scale=1.0"/>
<title>Snake — RL studio with smooth rendering</title>
<script defer src="https://cdn.jsdelivr.net/npm/@tensorflow/tfjs@4.20.0/dist/tf.min.js"></script>
<style>
:root {
  --bg:#090d1f;
  --panel:#141936;
  --ink:#eef2ff;
  --muted:#9ba8d6;
  --accent-a:#8b5cf6;
  --accent-b:#ec4899;
  --danger:#f43f5e;
  --stroke:rgba(134,144,214,0.18);
}
*{box-sizing:border-box}
body{
  margin:0;
  min-height:100vh;
  background:radial-gradient(160% 140% at 20% -20%,#202866 0%,#131834 45%,#090d1f 100%);
  color:var(--ink);
  font:14px/1.5 "Inter","Segoe UI",Roboto,sans-serif;
}
header{
  padding:20px 0;
  position:sticky;
  top:0;
  z-index:10;
  background:linear-gradient(135deg,rgba(28,33,72,0.85),rgba(12,16,36,0.88));
  backdrop-filter:blur(18px);
  border-bottom:1px solid var(--stroke);
  box-shadow:0 20px 40px rgba(6,8,20,0.6);
}
header .header-inner{
  margin:0 auto;
  padding:0 32px;
  display:flex;
  align-items:center;
  gap:18px;
}
.logo{
  font-weight:800;
  font-size:20px;
  display:flex;
  align-items:center;
  gap:12px;
  color:var(--ink);
  letter-spacing:0.01em;
}
.logo::before{
  content:"";
  width:24px;
  height:24px;
  border-radius:8px;
  background:linear-gradient(140deg,var(--accent-a),var(--accent-b));
  box-shadow:0 0 24px rgba(236,72,153,0.4);
}
.logo-text{
  background:linear-gradient(140deg,var(--accent-a),var(--accent-b));
  -webkit-background-clip:text;
  -webkit-text-fill-color:transparent;
}
.status-group{
  margin-left:auto;
  display:flex;
  gap:8px;
  align-items:center;
  flex-wrap:wrap;
}
.badge{
  padding:6px 12px;
  border-radius:999px;
  border:1px solid rgba(134,144,214,0.35);
  background:rgba(26,32,74,0.75);
  color:#cfd5ff;
  font-size:12px;
  font-weight:600;
  box-shadow:0 8px 18px rgba(8,12,32,0.35);
}
.badge.soft{
  background:rgba(139,92,246,0.18);
  color:#e9ecff;
  border-color:rgba(139,92,246,0.45);
}
main.layout{
  margin:32px auto 48px;
  padding:0 24px 40px;
  display:grid;
  gap:32px;
}
.card{
  background:linear-gradient(155deg,rgba(34,41,82,0.88) 0%,rgba(18,21,46,0.92) 100%);
  border:1px solid var(--stroke);
  border-radius:24px;
  padding:24px;
  box-shadow:0 24px 50px rgba(6,8,24,0.55);
  display:flex;
  flex-direction:column;
  gap:18px;
  backdrop-filter:blur(18px);
}
.game-card{grid-column:1;}
.control-card{
  grid-column:2;
  align-self:start;
}
.card-head{
  display:flex;
  justify-content:space-between;
  align-items:center;
  gap:12px;
}
.game-card .card-head{
  align-items:flex-start;
  gap:18px;
}
.game-card .card-head .subtitle{
  margin:4px 0 0;
  font-size:13px;
  color:var(--muted);
}
.card-actions{
  display:flex;
  gap:8px;
  flex-wrap:wrap;
}
.card-actions button.secondary.active{
  background:rgba(139,92,246,0.22);
  border-color:rgba(139,92,246,0.55);
  color:#f5f4ff;
}
h2{
  margin:0;
  font-size:20px;
  color:#f0f2ff;
  letter-spacing:0.01em;
}
canvas#board{
  width:100%;
  max-width:560px;
  aspect-ratio:1/1;
  border-radius:26px;
  background:radial-gradient(140% 140% at 30% 20%,#273067 0%,#151a3a 50%,#0d1127 100%);
  border:1px solid rgba(128,140,210,0.25);
  box-shadow:0 40px 80px rgba(8,12,42,0.55);
  align-self:center;
}
.controls{
  display:flex;
  flex-wrap:wrap;
  gap:12px;
  align-items:center;
}
.controls.primary{
  width:100%;
  justify-content:center;
  background:rgba(21,26,60,0.62);
  border-radius:18px;
  padding:14px;
  border:1px solid rgba(128,138,206,0.25);
  box-shadow:0 18px 36px rgba(8,12,34,0.45);
}
.controls.primary button{
  flex:1 1 140px;
  min-width:140px;
}
.controls.secondary{
  width:100%;
  justify-content:space-between;
  background:rgba(19,24,54,0.6);
  border-radius:16px;
  padding:14px 16px;
  border:1px solid rgba(128,138,206,0.2);
  box-shadow:0 16px 34px rgba(6,10,30,0.38);
}
.controls.tertiary{
  width:100%;
  justify-content:space-between;
  align-items:center;
  gap:14px;
  flex-wrap:wrap;
  background:rgba(19,24,54,0.6);
  border-radius:16px;
  padding:14px 16px;
  border:1px solid rgba(128,138,206,0.2);
  box-shadow:0 16px 34px rgba(6,10,30,0.38);
}
.ai-auto-tune{
  display:flex;
  flex-direction:column;
  gap:14px;
  background:rgba(19,24,54,0.6);
  border-radius:16px;
  padding:14px 16px;
  border:1px solid rgba(128,138,206,0.2);
  box-shadow:0 16px 34px rgba(6,10,30,0.38);
}
.ai-auto-tune__header{
  display:flex;
  align-items:center;
  justify-content:space-between;
  gap:16px;
}
.ai-auto-tune__header h3{
  margin:0;
  font-size:14px;
  letter-spacing:0.06em;
  text-transform:uppercase;
  color:#e7ebff;
}
.ai-auto-tune__header .hint{
  margin:4px 0 0;
}
.ai-auto-tune__controls{
  display:flex;
  align-items:stretch;
  justify-content:space-between;
  gap:18px;
  flex-wrap:wrap;
}
.ai-auto-tune__column{
  flex:1 1 240px;
  display:flex;
  flex-direction:column;
  gap:12px;
  padding:14px 16px;
  border-radius:14px;
  background:rgba(17,22,48,0.55);
  border:1px solid rgba(128,138,206,0.2);
  box-shadow:inset 0 0 0 1px rgba(84,98,176,0.08);
}
.ai-auto-tune__column h4{
  margin:0;
  font-size:12px;
  font-weight:700;
  letter-spacing:0.08em;
  text-transform:uppercase;
  color:#9fa9ff;
}
.ai-auto-tune__column .field{
  margin:0;
}
.toggle{
  display:flex;
  align-items:center;
  gap:10px;
  color:#e7ebff;
  font-weight:600;
  cursor:pointer;
}
.toggle input[type="checkbox"]{
  width:18px;
  height:18px;
  accent-color:var(--accent-a);
  cursor:pointer;
}
button{
  appearance:none;
  border:none;
  padding:11px 16px;
  border-radius:12px;
  color:#fff;
  background:linear-gradient(135deg,var(--accent-a),var(--accent-b));
  font-weight:700;
  cursor:pointer;
  transition:.25s transform,.25s box-shadow;
  box-shadow:0 18px 36px rgba(236,72,153,0.35);
  letter-spacing:0.01em;
}
button:hover{transform:translateY(-2px)}
button.secondary{
  background:rgba(32,38,82,0.85);
  box-shadow:none;
  color:#d4dcff;
  border:1px solid rgba(128,138,206,0.35);
}
button.secondary:hover{
  background:rgba(40,48,102,0.9);
  border-color:rgba(155,168,235,0.45);
}
button.danger{
  background:linear-gradient(135deg,#fb7185,#ef4444);
  box-shadow:none;
}
button.danger:hover{
  background:linear-gradient(135deg,#f43f5e,#dc2626);
}
button:disabled{
  opacity:0.6;
  cursor:not-allowed;
  transform:none;
  box-shadow:none;
}
button:focus-visible{
  outline:2px solid rgba(139,92,246,0.6);
  outline-offset:3px;
}
.pill-group{
  display:inline-flex;
  gap:6px;
  background:rgba(26,32,74,0.8);
  padding:6px;
  border-radius:999px;
  border:1px solid rgba(128,138,206,0.35);
  box-shadow:0 14px 30px rgba(8,12,34,0.4);
}
.pill-group .pill{
  appearance:none;
  border:none;
  padding:8px 16px;
  border-radius:999px;
  background:transparent;
  color:#d4dcff;
  font-weight:600;
  cursor:pointer;
  transition:.2s background,.2s color,.2s box-shadow;
}
.pill-group .pill.active{
  background:linear-gradient(135deg,var(--accent-a),var(--accent-b));
  color:#fff;
  box-shadow:0 12px 26px rgba(236,72,153,0.35);
}
.field{
  display:flex;
  flex-direction:column;
  gap:4px;
  font-size:12px;
  color:var(--muted);
}
.field.compact{
  min-width:160px;
}
.field.block select{
  width:100%;
}
.field label{
  color:var(--muted);
  font-size:12px;
  font-weight:600;
}
.ai-interval-field .field-header{
  display:flex;
  align-items:center;
  justify-content:space-between;
  gap:12px;
}
.ai-interval-field .toggle span{
  font-size:12px;
}
input[type="range"]{
  width:200px;
  -webkit-appearance:none;
  background:rgba(38,45,92,0.85);
  height:6px;
  border-radius:999px;
  outline:none;
}
input[type="range"]::-webkit-slider-runnable-track{
  height:6px;
  border-radius:999px;
  background:rgba(38,45,92,0.85);
}
input[type="range"]::-webkit-slider-thumb{
  -webkit-appearance:none;
  width:16px;
  height:16px;
  border-radius:50%;
  background:linear-gradient(135deg,var(--accent-a),var(--accent-b));
  box-shadow:0 6px 16px rgba(236,72,153,0.35);
  margin-top:-5px;
  border:none;
}
input[type="range"]::-moz-range-track{
  height:6px;
  border-radius:999px;
  background:rgba(38,45,92,0.85);
}
input[type="range"]::-moz-range-thumb{
  width:16px;
  height:16px;
  border-radius:50%;
  background:linear-gradient(135deg,var(--accent-a),var(--accent-b));
  box-shadow:0 6px 16px rgba(236,72,153,0.35);
  border:none;
}
select{
  background:rgba(20,24,56,0.85);
  border:1px solid rgba(128,138,206,0.35);
  border-radius:12px;
  color:#d4dcff;
  padding:11px 12px;
  font-size:14px;
}
.kpi{
  display:grid;
  grid-template-columns:repeat(4,1fr);
  gap:12px;
}
.kpi .item{
  background:linear-gradient(160deg,rgba(30,36,78,0.9) 0%,rgba(17,20,44,0.92) 100%);
  padding:14px;
  border-radius:16px;
  border:1px solid var(--stroke);
  box-shadow:0 20px 36px rgba(8,12,32,0.45);
}
.kpi .item b{
  display:block;
  font-size:12px;
  color:#9aa3c7;
  font-weight:600;
}
.kpi .item span{
  font-weight:900;
  font-size:20px;
  color:#f6f7ff;
}
.progress-chart{
  background:linear-gradient(160deg,rgba(30,36,78,0.9) 0%,rgba(17,20,44,0.92) 100%);
  border:1px solid var(--stroke);
  border-radius:16px;
  padding:16px 18px;
  display:flex;
  flex-direction:column;
  gap:12px;
  box-shadow:0 20px 38px rgba(6,8,26,0.5);
}
.progress-chart__header{
  display:flex;
  align-items:center;
  justify-content:space-between;
  gap:12px;
}
.progress-chart__header h3{
  margin:0;
  font-size:14px;
  letter-spacing:0.06em;
  text-transform:uppercase;
  color:#e7ebff;
}
.progress-chart__header .hint{
  display:block;
  margin-top:4px;
}
.progress-chart__body{
  display:flex;
  flex-direction:column;
  gap:12px;
}
.progress-chart__body[hidden]{
  display:none;
}
.progress-chart__canvas{
  width:100%;
  max-width:100%;
  height:160px;
}
.progress-chart svg{
  width:100%;
  height:100%;
}
.progress-chart path.line{
  fill:none;
  stroke-width:2.5;
  stroke-linecap:round;
  stroke-linejoin:round;
}
.progress-chart path.line.reward{
  stroke:var(--accent-a);
}
.progress-chart path.line.fruit{
  stroke:#5ad1a7;
}
.progress-chart__grid line{
  stroke:rgba(139,92,246,0.18);
  stroke-width:1;
}
.progress-chart__grid text{
  font-size:10px;
  fill:var(--muted);
}
.progress-chart__legend{
  display:flex;
  flex-wrap:wrap;
  gap:14px;
  font-size:12px;
  color:#c7cdef;
}
.progress-chart__legend .legend-item{
  display:inline-flex;
  align-items:center;
  gap:6px;
}
.progress-chart__legend .legend-swatch{
  width:10px;
  height:10px;
  border-radius:999px;
  box-shadow:0 0 10px rgba(139,92,246,0.35);
}
.progress-chart__legend .legend-swatch.reward{
  background:var(--accent-a);
}
.progress-chart__legend .legend-swatch.fruit{
  background:#5ad1a7;
}
.progress-chart__meta{
  display:flex;
  justify-content:space-between;
  align-items:center;
  font-size:11px;
  color:var(--muted);
}
.progress-chart__meta .mono{
  color:#c7d2fe;
}
.progress-chart__empty{
  font-size:12px;
  color:var(--muted);
  text-align:center;
  padding:20px 0;
  border:1px dashed rgba(134,144,214,0.35);
  border-radius:12px;
  background:rgba(19,24,54,0.45);
}
.progress-chart.collapsed .progress-chart__header button{
  opacity:0.9;
}
.split{
  display:grid;
  gap:16px;
  grid-template-columns:repeat(auto-fit,minmax(240px,1fr));
}
.telemetry-panel{
  background:linear-gradient(160deg,rgba(24,29,66,0.9) 0%,rgba(14,17,40,0.92) 100%);
  border:1px solid var(--stroke);
  border-radius:16px;
  padding:16px 18px;
  display:flex;
  flex-direction:column;
  gap:12px;
  box-shadow:0 22px 40px rgba(6,8,26,0.5);
}
.telemetry-panel__header{
  display:flex;
  align-items:flex-end;
  justify-content:space-between;
  gap:8px;
}
.telemetry-panel__header h2{
  margin:0;
  font-size:14px;
  color:#dfe3ff;
}
.telemetry-panel__header .hint{
  font-size:11px;
  color:#9aa3c7;
}
.telemetry-summary{
  display:flex;
  justify-content:space-between;
  align-items:center;
  font-size:12px;
  color:#9aa3c7;
}
.telemetry-summary .mono{
  color:#c7d2fe;
}
.telemetry-summary .positive{
  color:#5ad1a7;
}
.telemetry-summary .negative{
  color:#ff8da4;
}
.telemetry-table{
  width:100%;
  border-collapse:collapse;
  font-size:12px;
  color:#c3caef;
}
.telemetry-table thead th{
  text-align:left;
  padding-bottom:6px;
  font-size:10px;
  letter-spacing:.08em;
  text-transform:uppercase;
  color:#7d86c6;
}
.telemetry-table tbody td{
  padding:8px 4px;
  border-top:1px solid rgba(45,52,96,0.75);
}
.telemetry-table tbody tr:first-child td{
  border-top:none;
}
.telemetry-table td.mono{
  font-family:ui-monospace,SFMono-Regular,Menlo,Consolas,monospace;
}
.telemetry-table td.positive{
  color:#5ad1a7;
}
.telemetry-table td.negative{
  color:#ff8da4;
}
.telemetry-table td.neutral{
  color:#c7cdef;
}
.telemetry-table td.share{
  color:#9aa3c7;
}
.telemetry-table td.trend{
  color:#9aa3c7;
}
.telemetry-table td.trend.positive{
  color:#5ad1a7;
}
.telemetry-table td.trend.negative{
  color:#ff8da4;
}
.mono{
  font-family:ui-monospace,SFMono-Regular,Menlo,Consolas,monospace;
  color:#c7d2fe;
  font-size:12px;
}
.hint{
  color:#a7b2e8;
  font-size:12px;
}
.game-card .hint{
  font-size:13px;
  line-height:1.6;
  max-width:520px;
}
.tabs{
  margin-left:32px;
  display:flex;
  gap:24px;
  align-items:center;
}
.tabs button{
  appearance:none;
  border:none;
  padding:8px 0;
  background:transparent;
  color:#9fa8db;
  font-weight:600;
  letter-spacing:0.02em;
  cursor:pointer;
  position:relative;
  transition:.2s color ease;
}
.tabs button::after{
  content:"";
  position:absolute;
  left:0;
  bottom:0;
  width:100%;
  height:3px;
  border-radius:999px;
  background:linear-gradient(135deg,var(--accent-a),var(--accent-b));
  opacity:0;
  transform:scaleX(0.3);
  transform-origin:center;
  transition:.25s opacity ease,.25s transform ease;
}
.tabs button.active{
  color:#f0f2ff;
}
.tabs button.active::after{
  opacity:1;
  transform:scaleX(1);
}
.tabs button:hover{
  color:#fff;
}
.tabs button:focus-visible{
  outline:none;
  color:#fff;
  box-shadow:0 8px 20px rgba(139,92,246,0.35);
}
.tabs button:focus-visible::after{
  opacity:1;
  transform:scaleX(1);
}
.auto-log{
  background:linear-gradient(165deg,rgba(24,29,66,0.9) 0%,rgba(14,17,40,0.92) 100%);
  border:1px solid var(--stroke);
  border-radius:16px;
  padding:14px 18px;
  display:flex;
  flex-direction:column;
  gap:12px;
  font-size:12px;
  color:#c7cdef;
  box-shadow:0 20px 38px rgba(8,10,30,0.45);
}
.auto-log__header{
  display:flex;
  align-items:center;
  gap:10px;
}
.auto-log__header h3{
  margin:0;
  font-size:12px;
  color:#dfe3ff;
  letter-spacing:.08em;
  text-transform:uppercase;
}
.auto-log__stream{
  display:flex;
  flex-direction:column;
  gap:8px;
  max-height:160px;
  overflow-y:auto;
  padding-right:4px;
}
.auto-log__entry{
  background:rgba(23,28,68,0.95);
  border:1px solid rgba(58,68,132,0.6);
  border-left:3px solid var(--accent-a);
  border-radius:12px;
  padding:10px 12px;
  display:flex;
  flex-direction:column;
  gap:3px;
  line-height:1.4;
}
.auto-log__entry--board{border-left-color:var(--accent-b);}
.auto-log__entry--epsilon{border-left-color:#5ad1a7;}
.auto-log__entry--lr{border-left-color:#f9c74f;}
.auto-log__entry--reward{border-left-color:#ff8da4;}
.auto-log__entry--summary{border-left-color:#8d99ff;}
.auto-log__entry--info{border-left-color:var(--accent-a);}
.auto-log__entry--ai{border-left-color:#22d3ee;}
.auto-log__entry--error{border-left-color:var(--danger);}
.auto-log__title{
  font-weight:600;
  color:#e5e9ff;
}
.auto-log__detail{color:#c3caef;}
.auto-log__metrics{
  font-family:ui-monospace,SFMono-Regular,Menlo,Consolas,monospace;
  font-size:11px;
  color:#9aa3c7;
}
.auto-log__tag{
  align-self:flex-end;
  font-size:10px;
  color:#a0a8dc;
  background:#1e2450;
  border-radius:999px;
  padding:2px 8px;
  margin-top:4px;
}
button.micro{
  padding:4px 8px;
  font-size:11px;
  border-radius:6px;
  box-shadow:none;
}
details{
  background:linear-gradient(170deg,rgba(24,29,66,0.92) 0%,rgba(14,17,40,0.94) 100%);
  border-radius:18px;
  border:1px solid var(--stroke);
  padding:16px 18px;
  box-shadow:0 20px 38px rgba(6,8,24,0.45);
}
details[open]{
  padding-bottom:16px;
}
details summary{
  cursor:pointer;
  font-weight:700;
  color:#f0f2ff;
  margin:-16px -18px 18px;
  padding:16px 18px;
  border-radius:18px;
  background:rgba(26,32,74,0.35);
}
details summary::-webkit-details-marker{display:none}
.stack{
  display:flex;
  flex-direction:column;
  gap:10px;
  margin-bottom:14px;
}
.stack h3{
  margin:0;
  font-size:13px;
  color:#dfe3ff;
  letter-spacing:.01em;
  text-transform:uppercase;
}
.row{
  display:flex;
  flex-wrap:wrap;
  gap:16px;
  align-items:flex-end;
}
.row label{
  display:flex;
  flex-direction:column;
  gap:4px;
}
.hidden{display:none!important}
#guideView{
  max-width:900px;
  margin:24px auto 60px;
  padding:0 16px;
  display:flex;
  flex-direction:column;
  gap:16px;
}
#guideView .card{
  padding:24px;
}
#guideView h2{
  font-size:20px;
  margin-bottom:12px;
}
#guideView h3{
  margin-top:20px;
  margin-bottom:8px;
  color:#dfe3ff;
}
#guideView p,#guideView li{
  color:#c7cdef;
}
#guideView ul{
  padding-left:20px;
  margin:8px 0;
}
footer{
  opacity:.7;
  text-align:center;
  padding:18px;
  font-size:12px;
}
  main.layout{
    grid-template-columns:minmax(0,560px) minmax(0,1fr);
  }
  .control-card{
    grid-column:2;
  }
  .tuning-card{
    grid-column:2;
    grid-row:2;
  }
}
@media(max-width:1050px){
  main.layout{
    grid-template-columns:1fr;
  }
  .game-card,
  .control-card,
  .tuning-card{
    grid-column:1;
  }
  canvas#board{
    width:100%;
    height:auto;
  }
  .controls.secondary{
    flex-direction:column;
    align-items:flex-start;
    gap:12px;
  }
  .status-group{
    justify-content:flex-end;
  }
}
@media(max-width:640px){
  header .header-inner{
    padding:0 16px;
    flex-wrap:wrap;
    gap:12px;
  }
  .status-group{
    width:100%;
    justify-content:flex-start;
  }
  .tabs{
    margin-left:0;
    width:100%;
    justify-content:flex-start;
  }
  .controls.primary{
    flex-direction:column;
    align-items:stretch;
  }
  .controls.primary button{
    min-width:0;
    width:100%;
  }
  input[type="range"]{
    width:160px;
  }
}
</style>
</head>
<body>
<header>
  <div class="header-inner">
    <div class="logo"><span class="logo-text">Snake Simulation</span></div>
    <div class="status-group">
      <span class="badge" id="trainState">idle</span>
      <span class="badge" id="algoBadge">Dueling DQN</span>
      <span class="badge">ε <span id="epsReadout">1.00</span></span>
      <span class="badge">γ <span id="gammaBadge">0.98</span></span>
      <span class="badge">LR <span id="lrBadge">0.0005</span></span>
    </div>
    <nav class="tabs">
      <button type="button" id="tabTraining" class="active">Training</button>
      <button type="button" id="tabGuide">Guide</button>
    </nav>
  </div>
</header>

<main id="trainingView" class="layout">
  <section class="card game-card" id="simulationCard">
    <div class="card-head">
      <div>
        <h2>Snake Simulation</h2>
        <p class="subtitle">Smooth rendering for reinforcement learning experiments.</p>
      </div>
      <div class="card-actions">
        <span class="badge soft" id="playbackLabel">Smooth realtime</span>
        <button id="btnToggleLiveView" class="secondary" type="button">Hide live view</button>
      </div>
    </div>
    <canvas id="board" width="500" height="500"></canvas>
    <div class="controls primary">
      <button id="btnTrain">▶ Start training</button>
      <button id="btnPause" class="secondary">⏸ Pause</button>
      <button id="btnStep" class="secondary">Step one episode</button>
      <button id="btnWatch" class="secondary">Watch</button>
      <button id="btnReset" class="secondary">Reset</button>
    </div>
    <div class="controls secondary">
      <div class="pill-group" id="playbackGroup" role="group" aria-label="Playback mode">
        <button type="button" class="pill active" data-speed="cinematic">Smooth</button>
        <button type="button" class="pill" data-speed="fast">Fast</button>
        <button type="button" class="pill" data-speed="turbo">Turbo</button>
      </div>
      <div class="field compact">
        <label for="gridSize">Board size</label>
        <input type="range" id="gridSize" min="10" max="30" step="2" value="20">
        <span class="mono" id="gridLabel">20×20</span>
      </div>
    </div>
  </section>

  <section class="card control-card">
    <div class="card-head">
      <h2>Learning</h2>
      <div class="card-actions">
        <button id="btnCheckpointToggle" class="secondary" type="button">Enable Checkpoint Save</button>
        <button id="btnSave" class="secondary">Save</button>
        <button id="btnLoad" class="secondary">Load</button>
        <button id="btnClear" class="danger">Clear cache</button>
      </div>
    </div>
    <div class="controls tertiary">
      <div class="pill-group" id="modeGroup" role="group" aria-label="Training mode">
        <button type="button" class="pill active" data-mode="manual">Manual</button>
        <button type="button" class="pill" data-mode="auto">Auto</button>
      </div>
      <span class="hint">Auto handles the curriculum, save logic, and hyperparameters for you.</span>
    </div>
    <div class="field block">
      <label for="algoSelect">Algorithm</label>
      <select id="algoSelect">
        <option value="dueling">Dueling Double DQN</option>
        <option value="vanilla">Classic DQN</option>
        <option value="policy">Policy Gradient (REINFORCE)</option>
        <option value="a2c">Advantage Actor-Critic</option>
        <option value="ppo">Proximal Policy Optimization</option>
      </select>
    </div>

    <div class="field block hidden" id="agentPresetField">
      <label for="presetSelect">Agent preset</label>
      <select id="presetSelect"></select>
    </div>
    <div class="field block">
      <label for="stagePresetSelect">Stage preset</label>
      <select id="stagePresetSelect"></select>
    </div>
    <p class="hint" id="algoDescription">Prioritized replay, n-step returns, and dueling heads make DQN stable and sample efficient.</p>

    <div class="ai-auto-tune" id="aiAutoTunePanel">
      <div class="ai-auto-tune__header">
        <div>
          <h3>AI Auto-Tune</h3>
          <p class="hint">LLM-analys justerar belöningar och hyperparametrar för att maximera överlevnad och frukt.</p>
        </div>
      </div>

      <div class="ai-auto-tune__controls" role="group" aria-label="AI Auto-Tune inställningar">
        <section class="ai-auto-tune__column" aria-labelledby="aiAutoTuneAiHeading">
          <h4 id="aiAutoTuneAiHeading">AI-analys</h4>
          <div class="field compact ai-interval-field">
            <div class="field-header">
              <label for="aiIntervalSlider">Analysintervall</label>
              <label class="toggle" for="aiAutoTuneToggle">
                <input type="checkbox" id="aiAutoTuneToggle" aria-label="Aktivera AI Auto-Tune">
                <span>Aktivera</span>
              </label>
            </div>
            <input type="range" id="aiIntervalSlider" min="100" max="5000" step="100" value="500">
            <span class="hint">Number of episodes between AI analysis calls.</span>
            <span class="mono" id="aiIntervalReadout">500 ep</span>
          </div>
        </section>
        <section class="ai-auto-tune__column" aria-labelledby="aiAutoTuneAutoHeading">

        <h4 id="aiAutoTuneAutoHeading">Auto-körning</h4>
<div class="field compact">
  <label for="aiRunLimit">Rundor att köra</label>
  <input type="number" id="aiRunLimit" min="0" step="100" inputmode="numeric" placeholder="0"
         style="width: 70px; padding: 2px; font-size: 14px;">
  <span class="hint" id="aiRunLimitHint">0 = unlimited auto-run cycles.</span>
</div>
         <div class="field">
            <span class="hint">Adjustment tempo</span>
            <div class="pill-group" id="aiStyleGroup" role="group" aria-label="Justeringstempo">
              <button type="button" class="pill" data-style="calm">Lugn</button>
              <button type="button" class="pill active" data-style="balanced">Medel</button>
              <button type="button" class="pill" data-style="aggressive">Aggressiv</button>
            </div>
          </div>
        </section>
      </div>
    </div>

    <div id="autoLogPanel" class="auto-log hidden">
      <div class="auto-log__header">
        <h3>Auto adjustments</h3>
        <button type="button" id="autoLogClear" class="secondary micro">Clear</button>
      </div>
      <div id="autoLogStream" class="auto-log__stream" role="log" aria-live="polite"></div>
    </div>

    <div class="kpi">
      <div class="item"><b>Episodes</b><span id="kEpisodes">0</span></div>
      <div class="item"><b>Avg reward (100)</b><span id="kAvgRw">0.0</span></div>
      <div class="item"><b>Best length</b><span id="kBest">0</span></div>
      <div class="item"><b>Fruit / ep</b><span id="kFruitRate">0.0</span></div>
    </div>

    <div class="progress-chart" id="progressChartPanel">
      <div class="progress-chart__header">
        <div>
          <h3>Träningsprogress</h3>
          <span class="hint">Medel per 100 episoder</span>
        </div>
        <button type="button" class="secondary micro" id="progressChartToggle" aria-expanded="true" aria-controls="progressChartBody">Dölj diagram</button>
      </div>
      <div class="progress-chart__body" id="progressChartBody">
        <div class="progress-chart__canvas" id="progressChartCanvas">
          <svg id="progressChartSvg" viewBox="0 0 360 160" role="img" aria-label="Linje-diagram över medelbelöning och frukt per 100 episoder">
            <g id="progressChartGrid" class="progress-chart__grid"></g>
            <path id="progressRewardPath" class="line reward" d=""></path>
            <path id="progressFruitPath" class="line fruit" d=""></path>
          </svg>
        </div>
        <div class="progress-chart__empty" id="progressChartEmpty">Kör minst 100 episoder för att se trenderna.</div>
        <div class="progress-chart__legend" id="progressChartLegend">
          <span class="legend-item"><span class="legend-swatch reward"></span>Medelbelöning</span>
          <span class="legend-item"><span class="legend-swatch fruit"></span>Medel frukt</span>
        </div>
        <div class="progress-chart__meta" id="progressChartMeta">
          <span class="hint">Episoder</span>
          <span class="mono" id="progressChartRange">—</span>
        </div>
      </div>
    </div>

    <div class="split charts">
      <div class="telemetry-panel" id="rewardTelemetryPanel">
        <div class="telemetry-panel__header">
          <h2>Reward telemetry</h2>
          <span class="hint">Rolling averages per component</span>
        </div>
        <div class="telemetry-summary">
          <span class="hint">Net reward (avg 100)</span>
          <span id="rewardTelemetrySummary" class="mono neutral">0.00 (trend +0.00)</span>
        </div>
        <table class="telemetry-table">
          <thead>
            <tr>
              <th>Component</th>
              <th>Last</th>
              <th>Avg 100</th>
              <th>Avg 500</th>
              <th>Share</th>
              <th>Trend</th>
            </tr>
          </thead>
          <tbody id="rewardTelemetryBody"></tbody>
        </table>
      </div>
    </div>
  </section>

  <section class="card tuning-card">
    <div class="card-head">
      <h2>Reward &amp; tuning</h2>
      <span class="hint">Adjust incentives and hyperparameters.</span>
    </div>

    <details id="rewardPanel" open>
      <summary>Reward model</summary>
      <div class="stack">
        <h3>Tempo &amp; direction</h3>
        <div class="row">
          <label>Step penalty
            <span class="hint">Penalizes every move so the snake keeps routes efficient.</span>
            <input type="range" id="rewardStep" min="0" max="0.2" step="0.001" value="0.010">
            <span class="mono" id="rewardStepReadout">0.010</span>
          </label>
          <label>Turn penalty
            <span class="hint">Adds cost to direction changes to discourage zig-zags.</span>
            <input type="range" id="rewardTurn" min="0" max="0.05" step="0.001" value="0.001">
            <span class="mono" id="rewardTurnReadout">0.001</span>
          </label>
          <label>Toward fruit bonus
            <span class="hint">Rewards steps that move the head closer to the fruit.</span>
            <input type="range" id="rewardApproach" min="0" max="0.3" step="0.005" value="0.030">
            <span class="mono" id="rewardApproachReadout">0.030</span>
          </label>
        </div>
        <div class="row">
          <label>Away from fruit penalty
            <span class="hint">Punishes moves that increase the distance to the fruit.</span>
            <input type="range" id="rewardRetreat" min="0" max="0.3" step="0.005" value="0.030">
            <span class="mono" id="rewardRetreatReadout">0.030</span>
          </label>
        </div>
      </div>
      <div class="stack">
        <h3>Loops &amp; revisits</h3>
        <div class="row">
          <label>Loop penalty
            <span class="hint">Applies extra loss when the snake repeats tight loops.</span>
            <input type="range" id="rewardLoop" min="0" max="3" step="0.01" value="0.50">
            <span class="mono" id="rewardLoopReadout">0.50</span>
          </label>
          <label>Revisit penalty
            <span class="hint">Penalizes revisiting recent tiles to promote exploration.</span>
            <input type="range" id="rewardRevisit" min="0" max="0.3" step="0.001" value="0.050">
            <span class="mono" id="rewardRevisitReadout">0.050</span>
          </label>
        </div>
      </div>
      <div class="stack">
        <h3>Crashes &amp; stalling</h3>
        <div class="row">
          <label>Wall crash
            <span class="hint">Sets the penalty when the snake hits the board edge.</span>
            <input type="range" id="rewardWall" min="0" max="100" step="0.5" value="10">
            <span class="mono" id="rewardWallReadout">10.0</span>
          </label>
          <label>Self crash
            <span class="hint">Sets the penalty for colliding with the snake's own body.</span>
            <input type="range" id="rewardSelf" min="0" max="150" step="0.5" value="25.5">
            <span class="mono" id="rewardSelfReadout">25.5</span>
          </label>
          <label>Timeout penalty
            <span class="hint">Charges a penalty if no fruit is eaten before the timer expires.</span>
            <input type="range" id="rewardTimeout" min="0" max="60" step="0.5" value="5">
            <span class="mono" id="rewardTimeoutReadout">5.0</span>
          </label>
        </div>
        <div class="row">
          <label>Trap penalty
            <span class="hint">Punishes creating dead-end pockets around the head.</span>
            <input type="range" id="rewardTrap" min="0" max="5" step="0.05" value="0.50">
            <span class="mono" id="rewardTrapReadout">0.50</span>
          </label>
          <label>Open space bonus
            <span class="hint">Rewards leaving breathable space around the head.</span>
            <input type="range" id="rewardSpace" min="0" max="0.5" step="0.01" value="0.05">
            <span class="mono" id="rewardSpaceReadout">0.05</span>
          </label>
        </div>
      </div>
      <div class="stack">
        <h3>High-impact rewards</h3>
        <div class="row">
          <label>Fruit reward
            <span class="hint">Defines the main reward granted when fruit is eaten.</span>
            <input type="range" id="rewardFruit" min="0" max="120" step="0.5" value="10">
            <span class="mono" id="rewardFruitReadout">10.0</span>
          </label>
          <label>Growth bonus
            <span class="hint">Adds a bonus for extending the snake's length.</span>
            <input type="range" id="rewardGrowth" min="0" max="20" step="0.1" value="1.0">
            <span class="mono" id="rewardGrowthReadout">1.0</span>
          </label>
          <label>Compactness bonus
            <span class="hint">Rewards tighter body packing inside the bounding box.</span>
            <input type="range" id="rewardCompact" min="0" max="0.3" step="0.001" value="0.000">
            <span class="mono" id="rewardCompactReadout">0.000</span>
          </label>
        </div>
      </div>
    </details>

    <details id="advancedPanel" open>
      <summary>Advanced settings</summary>
      <div class="stack" data-config="shared">
        <h3>Shared</h3>
        <div class="row">
          <label>Parallel environments
            <span class="hint">Number of simultaneous game instances for experience collection.</span>
            <input type="range" id="envCount" min="1" max="48" step="1" value="1">
            <span class="mono" id="envCountReadout">1</span>
          </label>
          <label>γ (discount)
            <span class="hint">Discount factor balancing immediate and future rewards.</span>
            <input type="range" id="gamma" min="0.90" max="0.999" step="0.001" value="0.98">
            <span class="mono" id="gammaReadout">0.98</span>
          </label>
          <label>LR
            <span class="hint">Learning rate controlling the optimizer step size.</span>
            <input type="range" id="lr" min="0.0001" max="0.02" step="0.0001" value="0.0005">
            <span class="mono" id="lrReadout">0.0005</span>
          </label>
        </div>
      </div>
      <div class="stack" data-config="dqn">
        <h3>DQN family</h3>
        <div class="row">
          <label>ε start
            <span class="hint">Initial exploration probability at the start of training.</span>
            <input type="range" id="epsStart" min="0.2" max="1.0" step="0.05" value="1.0">
            <span class="mono" id="epsStartReadout">1.00</span>
          </label>
          <label>ε end
            <span class="hint">Minimum exploration probability after decay completes.</span>
            <input type="range" id="epsEnd" min="0.01" max="0.6" step="0.01" value="0.12">
            <span class="mono" id="epsEndReadout">0.12</span>
          </label>
          <label>ε decay (steps)
            <span class="hint">Number of steps before ε reaches the floor value.</span>
            <input type="range" id="epsDecay" min="5000" max="500000" step="5000" value="80000">
            <span class="mono" id="epsDecayReadout">80000</span>
          </label>
        </div>
        <div class="row">
          <label>Batch
            <span class="hint">Samples drawn per gradient update from replay memory.</span>
            <input type="range" id="batchSize" min="32" max="1024" step="32" value="128">
            <span class="mono" id="batchReadout">128</span>
          </label>
          <label>Replay size
            <span class="hint">Capacity of the experience replay buffer.</span>
            <input type="range" id="bufferSize" min="5000" max="400000" step="5000" value="50000">
            <span class="mono" id="bufferReadout">50000</span>
          </label>
          <label>Target sync (steps)
            <span class="hint">Frequency of copying weights to the target network.</span>
            <input type="range" id="targetSync" min="500" max="50000" step="500" value="2000">
            <span class="mono" id="targetSyncReadout">2000</span>
          </label>
        </div>
        <div class="row">
          <label>n-step
            <span class="hint">Horizon length for multi-step return targets.</span>
            <input type="range" id="nStep" min="1" max="10" step="1" value="3">
            <span class="mono" id="nStepReadout">3</span>
          </label>
          <label>PER α
            <span class="hint">Strength of TD-error prioritisation when sampling replay.</span>
            <input type="range" id="priorityAlpha" min="0.1" max="1" step="0.05" value="0.6">
            <span class="mono" id="alphaReadout">0.60</span>
          </label>
          <label>PER β
            <span class="hint">Bias correction term that anneals prioritised replay.</span>
            <input type="range" id="priorityBeta" min="0.1" max="1" step="0.05" value="0.4">
            <span class="mono" id="betaReadout">0.40</span>
          </label>
        </div>
      </div>
      <div class="stack hidden" data-config="policy">
        <h3>Policy Gradient</h3>
        <div class="row">
          <label>Entropy weight
            <span class="hint">Entropy bonus encouraging exploration in the policy.</span>
            <input type="range" id="pgEntropy" min="0" max="0.15" step="0.001" value="0.01">
            <span class="mono" id="pgEntropyReadout">0.010</span>
          </label>
        </div>
      </div>
      <div class="stack hidden" data-config="a2c">
        <h3>Actor-Critic</h3>
        <div class="row">
          <label>Entropy weight
            <span class="hint">Exploration bonus for the actor distribution.</span>
            <input type="range" id="acEntropy" min="0" max="0.15" step="0.001" value="0.005">
            <span class="mono" id="acEntropyReadout">0.005</span>
          </label>
          <label>Value weight
            <span class="hint">Scale applied to the critic loss inside the objective.</span>
            <input type="range" id="acValueCoef" min="0.1" max="2.5" step="0.05" value="0.5">
            <span class="mono" id="acValueCoefReadout">0.50</span>
          </label>
        </div>
      </div>
      <div class="stack hidden" data-config="ppo">
        <h3>PPO</h3>
        <div class="row">
          <label>Entropy weight
            <span class="hint">Entropy bonus that keeps PPO policies exploratory.</span>
            <input type="range" id="ppoEntropy" min="0" max="0.15" step="0.001" value="0.003">
            <span class="mono" id="ppoEntropyReadout">0.003</span>
          </label>
          <label>Clip factor
            <span class="hint">Clipping range that limits the policy ratio updates.</span>
            <input type="range" id="ppoClip" min="0.05" max="0.6" step="0.01" value="0.2">
            <span class="mono" id="ppoClipReadout">0.20</span>
          </label>
          <label>GAE λ
            <span class="hint">Controls bias versus variance in advantage estimates.</span>
            <input type="range" id="ppoLambda" min="0.5" max="1.0" step="0.01" value="0.95">
            <span class="mono" id="ppoLambdaReadout">0.95</span>
          </label>
        </div>
        <div class="row">
          <label>Batch
            <span class="hint">Trajectory samples processed per PPO update batch.</span>
            <input type="range" id="ppoBatch" min="32" max="1024" step="32" value="256">
            <span class="mono" id="ppoBatchReadout">256</span>
          </label>
          <label>Epochs
            <span class="hint">Gradient passes per collected batch during optimisation.</span>
            <input type="range" id="ppoEpochs" min="1" max="20" step="1" value="4">
            <span class="mono" id="ppoEpochsReadout">4</span>
          </label>
          <label>Value weight
            <span class="hint">Relative weight of the critic loss in PPO's objective.</span>
            <input type="range" id="ppoValueCoef" min="0.1" max="2.5" step="0.05" value="0.5">
            <span class="mono" id="ppoValueCoefReadout">0.50</span>
          </label>
        </div>
      </div>
    </details>
  </section>
</main>

<section id="guideView" class="hidden">
  <div class="card">
    <h2>Training primer – overview</h2>
    <p>This primer explains how the training environment works and why the different reinforcement learning strategies in Snake-ML behave the way they do. Keep it alongside the controls so you can make confident tweaks while you experiment.</p>
    <ul>
      <li><strong>Background:</strong> what happens on the board and how rewards are generated.</li>
      <li><strong>Algorithms:</strong> theoretical explanations of DQN, policy gradient, A2C, and PPO.</li>
      <li><strong>Sliders:</strong> practical guidance for every control and how to adjust it.</li>
    </ul>
  </div>

  <div class="card">
    <h2>AI Auto-Tune data &amp; loggning</h2>
    <p>Auto-Tune skickar inte bara senaste episoden till LLM: varje avslutad episod lagras i ett lokalt minne (<code>aiEpisodeHistory</code>) med plats för 6&nbsp;000 poster innan de äldsta kastas. Därifrån byggs flera vyer upp <em>innan</em> telemetrin serialiseras:</p>
    <ul>
      <li><strong>Intervallfönster:</strong> ett glidande fönster på <span class="mono">interval</span> episoder (standard 500) sammanfattar medelvärden, spridning, trender och kraschningsfördelning.</li>
      <li><strong>Rollup:</strong> en separat summering över upp till 1&nbsp;000 episoder används som långtidsreferens.</li>
      <li><strong>Senaste körningar:</strong> de 32 färskaste episoderna samt den allra senaste episodens detaljer tas med för att visa kortsiktiga svängningar.</li>
    </ul>
    <p>Resultatet packas i samma <code>messagePayload</code> tillsammans med aktuell belöningskonfiguration och hyperparametrar, så modellen kan väga både långsiktiga trender och senaste händelserna.</p>
    <p>Varje prompt/svar-par och checkpoint markerade episoder loggas dessutom till <code>api/logs/snake-history.jsonl</code> via proxyn. Filen roteras automatiskt när den närmar sig 8&nbsp;MB, så du får en komplett historik utan risk att den checkas in i Git (filtypen ignoreras i <code>.gitignore</code>).</p>
    <h3>Så tolkas modellens svar</h3>
    <ul>
      <li>LLM:en instrueras att svara med JSON som innehåller <code>rewardConfig</code>, <code>hyper</code> och <code>analysisText</code>.</li>
      <li>Klienten plockar ut första JSON-objektet i svaret och försöker reparera vanliga formateringsfel (t.ex. felciterade nycklar, snygga citattecken eller släpande kommatecken) innan det parsas.</li>
      <li>Endast giltiga numeriska förändringar appliceras. Allt annat loggas i Auto adjustments-flödet, så du ser exakt vilka justeringar som användes eller avvisades.</li>
    </ul>
    <p>Vill du låta modellen analysera längre spann? Dra reglaget <strong>Avslutade episoder</strong> i AI Auto-Tune-panelen. Reglaget stegar i hundratal och går mellan 100 och 5&nbsp;000 episoder.</p>
  </div>

  <div class="card">
    <h2>Quickstart</h2>
    <ol>
      <li>Select a playback mode in the <em>Smooth/Fast/Turbo</em> pill group. Smooth shows every move and is perfect for studying behaviours, while Turbo skips rendering for maximum training speed.</li>
      <li>Press <strong>Start training</strong>. The KPI tiles show how reward and length evolve.</li>
      <li>Adjust one slider at a time. Switch to <strong>Step one episode</strong> to see the effect of a choice without letting the model keep learning.</li>
      <li>Save your parameters with <strong>Save</strong>. The downloaded file can be imported again with <strong>Load</strong>.</li>
    </ol>
    <p>Board size controls how many tiles the snake can work with. Larger boards mean longer distances between fruit and more complex strategies, but they also require more training steps.</p>
  </div>

  <div class="card">
    <h2>Algorithms and why they work</h2>
    <details open>
      <summary>Dueling Double DQN</summary>
      <p>Dueling Double DQN is the default. The network splits the state value V(s) and the advantage A(s,a) and combines them into <code>Q(s,a) = V(s) + A(s,a) - ar{A}(s)</code>. Double updates use the online network to pick the action but the target network to evaluate it, reducing overestimation.</p>
      <ul>
        <li><strong>Dueling architecture:</strong> helpful when some actions barely change the outcome, such as continuing straight in empty corridors.</li>
        <li><strong>Double networks:</strong> the <code>targetSync</code> slider controls how often the target network is copied, keeping learning stable.</li>
        <li><strong>Prioritized replay:</strong> the buffer samples experiences with high TD error more often. The <strong>PER α</strong> and <strong>PER β</strong> sliders tune how strong that priority is.</li>
        <li><strong>n-step returns:</strong> summarise rewards across several moves to deliver faster feedback when the snake is heading toward fruit.</li>
      </ul>
      <p>Recommended starting point: LR 5e-4, γ = 0.98, batch 128, and replay 50&nbsp;000. Increase <strong>ε decay</strong> if you need more exploration in larger worlds.</p>
    </details>
    <details>
      <summary>Classic DQN</summary>
      <p>The classic DQN uses a simpler Q-network without the dueling head. Its update follows Bellman's equation <code>Q(s,a) \leftarrow r + γ · \max_{a'} Q_{target}(s',a')</code>. It is easy to reason about and works well on smaller boards.</p>
      <ul>
        <li><strong>Epsilon-greedy:</strong> uses the same ε start/end/decay sliders. A high start produces more random moves in the beginning.</li>
        <li><strong>Replay buffer:</strong> keep the buffer large enough (≥ 20&nbsp;000) to avoid correlated experiences.</li>
        <li><strong>n-step:</strong> can be reduced to 1 if you want to compare with the original DQN paper.</li>
      </ul>
      <p>If the loss curve oscillates heavily, lower the learning rate or increase the target sync interval.</p>
    </details>
    <details>
      <summary>Policy Gradient (REINFORCE)</summary>
      <p>Policy gradient learns a direct policy π(a|s) and maximises the expected return's log probability: <code>∇θ J(θ) = E[ G_t ∇θ log π_θ(a_t|s_t) ]</code>. The variance is high, so a baseline equal to the average return is subtracted.</p>
      <ul>
        <li><strong>Entropy weight:</strong> higher values encourage more random policies and prevent the model from locking in too early.</li>
        <li>No replay buffer is used; each episode updates the weights directly. Run Turbo mode to gather more episodes.</li>
        <li>Keep the learning rate around 1e-3. If reward swings, lower LR or increase the entropy weight slightly.</li>
      </ul>
    </details>
    <details>
      <summary>Advantage Actor-Critic</summary>
      <p>A2C trains two networks simultaneously: the actor learns π(a|s) while the critic estimates V(s). Updates use the advantage A(s,a) = Q(s,a) − V(s) to reduce variance.</p>
      <ul>
        <li><strong>Entropy weight:</strong> similar effect as in policy gradient but typically lower (0.003–0.01).</li>
        <li><strong>Value weight:</strong> controls how strongly the critic's MSE loss influences the total loss. High weight stabilises learning but can slow the policy.</li>
        <li>The shared γ and LR sliders apply here as well. γ around 0.99 helps the model plan several steps ahead.</li>
      </ul>
      <p>A2C is quick when episodes are short. If the critic loss diverges, reduce the value weight or learning rate.</p>
    </details>
    <details>
      <summary>Proximal Policy Optimization</summary>
      <p>PPO uses a clipped objective: <code>L_{clip}(θ) = E[\min(r_t(θ)A_t, \operatorname{clip}(r_t(θ), 1-ε, 1+ε) A_t)]</code>. This prevents updates from pushing the policy too far in a single step.</p>
      <ul>
        <li><strong>Clip factor:</strong> corresponds to ε in the formula. Lower values (~0.1) yield cautious updates; higher values (~0.3) allow more change.</li>
        <li><strong>GAE λ:</strong> balances bias and variance in generalised advantage estimation. 0.95 is a solid default; lower it for more responsiveness.</li>
        <li><strong>Batch</strong> and <strong>Epochs:</strong> PPO performs several gradient steps per collected batch. Smaller batches with more epochs adapt quickly but risk overfitting the data.</li>
        <li><strong>Value weight</strong> and <strong>Entropy weight:</strong> influence the same components as in A2C but inside PPO's combined loss.</li>
      </ul>
      <p>If the policy becomes unstable, reduce the clip factor or the number of epochs per batch.</p>
    </details>
  </div>

  <div class="card">
    <h2>Reward guide</h2>
    <p>The reward model determines how the snake values every step. Adjust the sliders in the <em>Reward model</em> panel to fine-tune the strategy without retraining from scratch.</p>
    <h3>Tempo &amp; direction</h3>
    <ul>
      <li><strong>Step penalty:</strong> base cost per move (default 0.01). Raise it for shorter, more purposeful routes.</li>
      <li><strong>Turn penalty:</strong> extra cost when the snake turns. Lower it if you want the model to try more small corrections.</li>
      <li><strong>Toward/Away from fruit:</strong> the bonus for closing the distance to the fruit and the penalty for increasing it. Keep the values similar for symmetric feedback.</li>
    </ul>
    <h3>Loops &amp; revisits</h3>
    <ul>
      <li><strong>Loop penalty:</strong> triggers when the history shows left/right loops (pattern 1,2,1,2). Increase it if the snake often gets stuck in figure-eights.</li>
      <li><strong>Revisit penalty:</strong> multiplied by how recently a tile was visited. Higher values push the snake to explore fresh space.</li>
    </ul>
    <h3>Crashes &amp; stalling</h3>
    <ul>
      <li><strong>Wall crash:</strong> penalty when the head leaves the board.</li>
      <li><strong>Self crash:</strong> penalty when the snake bites itself.</li>
      <li><strong>Timeout penalty:</strong> applied if no fruit is collected for two full board areas worth of moves. Prevents endless loops.</li>
    </ul>
    <h3>High-impact rewards</h3>
    <ul>
      <li><strong>Fruit reward:</strong> the main reward when a fruit is eaten. Raise it for more aggressive fruit chasing.</li>
      <li><strong>Compactness bonus:</strong> gives a small bonus when the occupied area becomes denser (lower difference between the bounding box and snake length). Increase it late in training if you want the body packed tightly.</li>
    </ul>
    <h3>Reading the reward telemetry</h3>
    <ul>
      <li><strong>Columns:</strong> <em>Last</em> shows the latest episode, <em>Avg 100</em>/<em>Avg 500</em> are rolling means, <em>Trend</em> compares the most recent 100 episodes with the previous 100, and <em>Share</em> normalises each component against the absolute total so you can spot dominant contributors.</li>
      <li><strong>Net reward row:</strong> sums every component; a positive trend confirms that training is heading in the right direction.</li>
      <li><strong>Component labels:</strong> bonuses tagged as positive (fruit, approach, open space) should stay ≥ 0, whereas penalties (step, loop, revisit, crashes) normally sit ≤ 0. Large negative shares mean the snake spends much of its time incurring that cost.</li>
      <li><strong>Healthy patterns:</strong> rising fruit/approach bonuses combined with shrinking loop/revisit penalties signal better navigation. Persistent step penalties dominating the share column indicate wandering without progress.</li>
      <li><strong>Warning signs:</strong> a falling fruit trend or growing crash penalties hint at stagnation. Track the 100-episode averages to confirm whether the issue is a blip or a sustained regression.</li>
    </ul>
    <h3>Automatic reward tuning thresholds</h3>
    <p>The auto-scheduler tweaks sliders when telemetry crosses strict limits. Manual overrides are still available, but these rules explain why certain values change on their own:</p>
    <ul>
      <li><strong>Loop penalty:</strong> increased when <em>LoopHitRate</em> (loop detections ÷ total steps over the last 500 episodes) exceeds 1 % <em>and</em> the fruit trend stalls or turns negative. At the same time the compactness bonus is disabled to avoid encouraging tight spirals.</li>
      <li><strong>Revisit penalty:</strong> raised once <em>RevisitRate</em> (recent-tile penalties ÷ total steps across 500 episodes) climbs beyond 1 %, pushing the policy toward fresh territory.</li>
      <li><strong>Self crash penalty:</strong> boosted only if self-collisions account for more than 40 % of episode endings, signalling that survivability has become the main issue.</li>
      <li><strong>Approach/retreat weights:</strong> adjusted together when the average time-to-fruit stays high while both loop and revisit rates are low, nudging the snake to pursue fruit more assertively.</li>
      <li><strong>Metric windows:</strong> all trigger checks use the latest 500-episode aggregates, so brief spikes rarely trip them. If a slider never moves automatically, its condition likely has not been met.</li>
    </ul>
  </div>

  <div class="card">
    <h2>Sliders &amp; how they affect training</h2>
    <h3>Environment &amp; playback</h3>
    <ul>
      <li><strong>Playback mode:</strong> <em>Smooth</em> shows every move, <em>Fast</em> skips every other frame, and <em>Turbo</em> disables rendering. All modes continue updating the network.</li>
      <li><strong>Board size:</strong> 10×10 yields short episodes and quick feedback. 30×30 requires longer episodes but rewards planning.</li>
    </ul>
    <h3>Shared hyperparameters</h3>
    <ul>
      <li><strong>γ (discount):</strong> high values (0.97–0.995) prioritise long-term fruit. Lower to 0.94–0.96 if the snake often crashes before reaching reward.</li>
      <li><strong>LR:</strong> sets the gradient step size. 0.0005 works for DQN; drop toward 0.0003 for PPO/A2C if the loss oscillates.</li>
    </ul>
    <h3>DQN family</h3>
    <ul>
      <li><strong>ε start/end/decay:</strong> control exploration. Longer decay (≥ 80&nbsp;000) yields a slow transition to exploitation. Raise the end value (e.g. 0.10) if the snake loops in repetitive patterns.</li>
      <li><strong>Batch:</strong> larger batches reduce variance but need bigger buffers. 256 requires at least 100&nbsp;000 replay entries.</li>
      <li><strong>Replay size:</strong> 50&nbsp;000 by default. Increase it for large boards, but remember old experiences may become irrelevant.</li>
      <li><strong>Target sync:</strong> how often the policy network is copied to the target network. Lower values (1000) adapt quickly but can become unstable.</li>
      <li><strong>n-step:</strong> more steps give stronger signals but mixed rewards can add noise. Try 2–3 for small boards and 4–5 for large ones.</li>
      <li><strong>PER α:</strong> how strongly TD error affects prioritisation. Higher (0.8–1.0) focuses on hard experiences; drop to 0.5 for more variety.</li>
      <li><strong>PER β:</strong> corrects the bias introduced by prioritisation. Increase it gradually toward 1.0 during long training runs.</li>
    </ul>
    <h3>Policy-based methods</h3>
    <ul>
      <li><strong>Entropy weight (Policy/A2C/PPO):</strong> lower values give decisive policies, higher values prevent premature convergence. Reduce it once the model finds a stable strategy.</li>
      <li><strong>Value weight (A2C/PPO):</strong> controls how much the value loss matters. High weight helps the critic track long-term rewards.</li>
      <li><strong>Clip factor (PPO):</strong> keep between 0.1–0.25 for stability. Pair it with a lower LR if you increase it.</li>
      <li><strong>GAE λ (PPO):</strong> lower (0.90) reacts faster to new signals; higher (0.97) yields smoother estimates.</li>
      <li><strong>PPO Batch/Epochs:</strong> more epochs on the same data risk overfitting. If the policy swings, lower the epochs or increase the batch size.</li>
    </ul>
    <p>Always change one slider at a time and monitor the reward and loss charts. When the 100-episode reward average levels out, try an adjustment, run a few hundred episodes, and compare.</p>
  </div>

  <div class="card">
    <h2>Diagnostics and common patterns</h2>
    <ul>
      <li><strong>Reward drops after rising:</strong> raise ε end or the entropy weight to reintroduce exploration.</li>
      <li><strong>Loss explodes:</strong> lower the learning rate, increase the target sync interval, or reduce the batch size.</li>
      <li><strong>The snake loops in circles:</strong> try higher entropy (policy/A2C/PPO) or a longer ε decay in DQN so the model dares to break the pattern.</li>
      <li><strong>No improvement on large boards:</strong> increase n-step and replay size, and run Turbo mode to gather more experience.</li>
      <li><strong>Big differences between episodes:</strong> inspect the KPI tiles. If average reward is low but best length high it signals an unstable policy — adjust exploration or lower LR.</li>
    </ul>
    <p>Use <strong>Pause</strong> and <strong>Step one episode</strong> to analyse individual sequences. <strong>Reset</strong> restarts the episode, while <strong>Clear cache</strong> removes stored weights from the browser if you want a fresh start.</p>
  </div>
</section>

<input type="file" id="fileLoader" accept="application/json" hidden>

<footer class="hint">© Marcus — Snake learns with multiple RL strategies and cinematic movement.</footer>

<script>
  // Viktigt: ange Render-basen här
  window.API_BASE_URL = "https://snake-ml.onrender.com";
</script>

<script type="module" src="hf-tuner.js"></script>
<script type="module">
import {createAITuner} from './hf-tuner.js';

const REWARD_DEFAULTS={
  stepPenalty:0.01,
  turnPenalty:0.001,
  approachBonus:0.03,
  retreatPenalty:0.03,
  loopPenalty:0.50,
  revisitPenalty:0.05,
  wallPenalty:10,
  selfPenalty:25.5,
  timeoutPenalty:5,
  fruitReward:10,
  growthBonus:1,
  compactWeight:0,
  trapPenalty:0.5,
  spaceGainBonus:0.05,
};
const REWARD_COMPONENTS=[
  {key:'fruitReward',label:'Fruit bonus',sign:'positive'},
  {key:'growthBonus',label:'Growth bonus',sign:'positive'},
  {key:'approachBonus',label:'Toward fruit bonus',sign:'positive'},
  {key:'spaceGainBonus',label:'Open space bonus',sign:'positive'},
  {key:'compactness',label:'Compactness bonus',sign:'neutral'},
  {key:'stepPenalty',label:'Step penalty',sign:'negative'},
  {key:'turnPenalty',label:'Turn penalty',sign:'negative'},
  {key:'retreatPenalty',label:'Retreat penalty',sign:'negative'},
  {key:'loopPenalty',label:'Loop penalty',sign:'negative'},
  {key:'revisitPenalty',label:'Revisit penalty',sign:'negative'},
  {key:'trapPenalty',label:'Trap penalty',sign:'negative'},
  {key:'selfPenalty',label:'Self crash penalty',sign:'negative'},
  {key:'wallPenalty',label:'Wall crash penalty',sign:'negative'},
  {key:'timeoutPenalty',label:'Timeout penalty',sign:'negative'},
];
const REWARD_COMPONENT_KEYS=REWARD_COMPONENTS.map(item=>item.key);
const REWARD_LABELS={
  stepPenalty:'Step penalty',
  turnPenalty:'Turn penalty',
  approachBonus:'Toward fruit bonus',
  retreatPenalty:'Retreat penalty',
  loopPenalty:'Loop penalty',
  revisitPenalty:'Revisit penalty',
  trapPenalty:'Trap penalty',
  spaceGainBonus:'Space bonus',
  wallPenalty:'Wall crash penalty',
  selfPenalty:'Self crash penalty',
  timeoutPenalty:'Timeout penalty',
  fruitReward:'Fruit reward',
  growthBonus:'Growth bonus',
  compactWeight:'Compactness weight',
  compactness:'Compactness bonus',
};
const REWARD_INPUT_IDS={
  stepPenalty:'rewardStep',
  turnPenalty:'rewardTurn',
  approachBonus:'rewardApproach',
  retreatPenalty:'rewardRetreat',
  loopPenalty:'rewardLoop',
  revisitPenalty:'rewardRevisit',
  trapPenalty:'rewardTrap',
  spaceGainBonus:'rewardSpace',
  wallPenalty:'rewardWall',
  selfPenalty:'rewardSelf',
  timeoutPenalty:'rewardTimeout',
  fruitReward:'rewardFruit',
  growthBonus:'rewardGrowth',
  compactWeight:'rewardCompact',
};
const RECENT_EPISODES_MAX=32;
const ROLLUP_WINDOW=1000;
let rewardConfig={...REWARD_DEFAULTS};
let hyperParams={};
const LOOP_PATTERNS=new Set(['1,2,1,2','2,1,2,1']);

/* ---------------- Serialization helpers ---------------- */
const DTYPE_ARRAYS={float32:Float32Array,int32:Int32Array,bool:Uint8Array};
function typedArrayToBase64(arr){
  if(!(arr instanceof Float32Array||arr instanceof Int32Array||arr instanceof Uint8Array)){
    arr=Float32Array.from(arr);
  }
  const view=new Uint8Array(arr.buffer,arr.byteOffset||0,arr.byteLength);
  let binary='';
  const chunk=0x8000;
  for(let i=0;i<view.length;i+=chunk){
    binary+=String.fromCharCode.apply(null,view.subarray(i,i+chunk));
  }
  return btoa(binary);
}
function base64ToTypedArray(str,dtype='float32'){
  const binary=atob(str);
  const len=binary.length;
  const bytes=new Uint8Array(len);
  for(let i=0;i<len;i++) bytes[i]=binary.charCodeAt(i);
  const C=DTYPE_ARRAYS[dtype]||Float32Array;
  return new C(bytes.buffer);
}
function assignArray(target,source,mapper=v=>v){
  target.length=0;
  if(!Array.isArray(source)) return;
  source.forEach(v=>target.push(mapper(v)));
}

/* ---------------- Snake environment ---------------- */
class SnakeEnv{
  constructor(cols=20,rows=20,rewardOverrides={}){
    this.cols=cols;
    this.rows=rows;
    this.setRewardConfig(rewardOverrides);
    this.reset();
  }
  _makeRewardBreakdown(){
    const base={total:0};
    REWARD_COMPONENT_KEYS.forEach(key=>{ base[key]=0; });
    return base;
  }
  setRewardConfig(cfg={}){
    this.reward={...REWARD_DEFAULTS,...cfg};
  }
  neighbors(x,y){
    return [
      {x:x+1,y},
      {x:x-1,y},
      {x,y:y+1},
      {x,y:y-1},
    ].filter(p=>p.x>=0&&p.y>=0&&p.x<this.cols&&p.y<this.rows);
  }
  freeSpaceFrom(sx,sy,tailWillMove){
    const seen=new Set();
    const q=[{x:sx,y:sy}];
    const blocked=new Set(this.snakeSet);
    blocked.delete(`${sx},${sy}`);
    if(tailWillMove&&this.snake.length){
      const t=this.snake[this.snake.length-1];
      blocked.delete(`${t.x},${t.y}`);
    }
    while(q.length){
      const p=q.pop();
      const key=`${p.x},${p.y}`;
      if(seen.has(key)) continue;
      if(blocked.has(key)) continue;
      seen.add(key);
      for(const n of this.neighbors(p.x,p.y)) q.push(n);
      if(seen.size>this.cols*this.rows) break;
    }
    return seen.size;
  }
  computeSlack(){
    if(!this.snake?.length) return 0;
    let minX=this.snake[0].x, maxX=this.snake[0].x;
    let minY=this.snake[0].y, maxY=this.snake[0].y;
    for(const seg of this.snake){
      if(seg.x<minX) minX=seg.x;
      if(seg.x>maxX) maxX=seg.x;
      if(seg.y<minY) minY=seg.y;
      if(seg.y>maxY) maxY=seg.y;
    }
    const width=(maxX-minX+1);
    const height=(maxY-minY+1);
    const area=width*height;
    return Math.max(0,area-this.snake.length);
  }
  reset(){
    this.dir={x:1,y:0};
    const cx=(this.cols/2|0), cy=(this.rows/2|0);
    this.snake=[{x:cx-1,y:cy},{x:cx,y:cy}];
    this.snakeSet=new Set(this.snake.map(p=>`${p.x},${p.y}`));
    this.visit=new Float32Array(this.cols*this.rows).fill(0);
    this.actionHist=[];
    this.spawnFruit();
    this.rewardBreakdown=this._makeRewardBreakdown();
    this.steps=0;
    this.stepsSinceFruit=0;
    this.alive=true;
    this.prevSlack=this.computeSlack();
    this.maxLength=this.snake.length;
    this.loopHits=0;
    this.revisitAccum=0;
    this.timeToFruitAccum=0;
    this.timeToFruitCount=0;
    this.episodeFruit=0;
    this.lastCrash=null;
    return this.getState();
  }
  idx(x,y){return y*this.cols+x;}
  spawnFruit(){
    const free=[];
    for(let y=0;y<this.rows;y++){
      for(let x=0;x<this.cols;x++){
        if(!this.snakeSet.has(`${x},${y}`)) free.push({x,y});
      }
    }
    this.fruit=free.length?free[(Math.random()*free.length)|0]:{x:-1,y:-1};
  }
  turn(a){
    const d=this.dir;
    if(a===1)this.dir={x:-d.y,y:d.x};
    else if(a===2)this.dir={x:d.y,y:-d.x};
  }
  step(a){
    if(!this.alive) return {state:this.getState(),reward:0,done:true,ateFruit:false};
    const R=this.reward;
    const breakdown=this.rewardBreakdown||(this.rewardBreakdown=this._makeRewardBreakdown());
    this.lastCrash=null;
    this.turn(a);
    const h=this.snake[0];
    const nx=h.x+this.dir.x;
    const ny=h.y+this.dir.y;
    this.steps++;
    this.stepsSinceFruit++;
    const key=`${nx},${ny}`;
    const tail=this.snake[this.snake.length-1];
    const willGrow=(nx===this.fruit.x && ny===this.fruit.y);
    const hitsWall=nx<0||ny<0||nx>=this.cols||ny>=this.rows;
    const hitsBody=this.snakeSet.has(key) && !(tail && tail.x===nx && tail.y===ny && !willGrow);
    if(hitsWall||hitsBody){
      this.alive=false;
      const crashReward=hitsWall?-R.wallPenalty:-R.selfPenalty;
      if(hitsWall) breakdown.wallPenalty+=crashReward;
      else breakdown.selfPenalty+=crashReward;
      breakdown.total+=crashReward;
      this.lastCrash=hitsWall?'wall':'self';
      return {state:this.getState(),reward:crashReward,done:true,ateFruit:false};
    }
    let spaceReward=0;
    if((R.trapPenalty??0)!==0 || (R.spaceGainBonus??0)!==0){
      const space=this.freeSpaceFrom(nx,ny,!willGrow);
      const need=this.snake.length+2;
      const denom=Math.max(1,need);
      if(space<need){
        spaceReward-=R.trapPenalty*(1+(need-space)/denom);
      }else if(R.spaceGainBonus){
        const curSpace=this.freeSpaceFrom(this.snake[0].x,this.snake[0].y,true);
        if(space>curSpace){
          spaceReward+=R.spaceGainBonus*Math.min(1,(space-curSpace)/denom);
        }
      }
    }
    for(let i=0;i<this.visit.length;i++) this.visit[i]*=0.995;
    this.snake.unshift({x:nx,y:ny});
    let r=-R.stepPenalty;
    breakdown.stepPenalty-=R.stepPenalty;
    r+=spaceReward;
    if(spaceReward>0) breakdown.spaceGainBonus+=spaceReward;
    else if(spaceReward<0) breakdown.trapPenalty+=spaceReward;
    if(a!==0){
      r-=R.turnPenalty;
      breakdown.turnPenalty-=R.turnPenalty;
    }
    this.actionHist.push(a);
    if(this.actionHist.length>6) this.actionHist.shift();
    if(this.actionHist.length>=4){
      const last4=this.actionHist.slice(-4).join(',');
      if(LOOP_PATTERNS.has(last4)){
        r-=R.loopPenalty;
        this.loopHits++;
        breakdown.loopPenalty-=R.loopPenalty;
      }
    }
    const vidx=this.idx(nx,ny);
    const revisitPenalty=this.visit[vidx]*R.revisitPenalty;
    r-=revisitPenalty;
    this.revisitAccum+=revisitPenalty;
    if(revisitPenalty) breakdown.revisitPenalty-=revisitPenalty;
    let ateFruit=false;
    if(nx===this.fruit.x && ny===this.fruit.y){
      ateFruit=true;
      r+=R.fruitReward;
      breakdown.fruitReward+=R.fruitReward;
      this.snakeSet.add(`${nx},${ny}`);
      this.spawnFruit();
      this.timeToFruitAccum+=this.stepsSinceFruit;
      this.timeToFruitCount++;
      this.stepsSinceFruit=0;
      this.episodeFruit++;
    }else{
      const tail=this.snake.pop();
      this.snakeSet.delete(`${tail.x},${tail.y}`);
      this.snakeSet.add(`${nx},${ny}`);
      this.visit[vidx]=Math.min(1,this.visit[vidx]+0.3);
      const pd=Math.abs(h.x-this.fruit.x)+Math.abs(h.y-this.fruit.y);
      const nd=Math.abs(nx-this.fruit.x)+Math.abs(ny-this.fruit.y);
      if(nd<pd){
        r+=R.approachBonus;
        breakdown.approachBonus+=R.approachBonus;
      }else if(nd>pd){
        r-=R.retreatPenalty;
        breakdown.retreatPenalty-=R.retreatPenalty;
      }
    }
    if(this.snake.length>this.maxLength){
      const gain=this.snake.length-this.maxLength;
      this.maxLength=this.snake.length;
      if(R.growthBonus){
        const bonus=R.growthBonus*gain;
        r+=bonus;
        breakdown.growthBonus+=bonus;
      }
    }
    const slack=this.computeSlack();
    const slackDelta=this.prevSlack-slack;
    if(R.compactWeight!==0){
      const compactReward=slackDelta*R.compactWeight;
      if(compactReward!==0){
        r+=compactReward;
        breakdown.compactness+=compactReward;
      }
    }
    this.prevSlack=slack;
    if(this.stepsSinceFruit>this.cols*this.rows*2){
      this.alive=false;
      r-=R.timeoutPenalty;
      this.lastCrash='timeout';
      this.rewardBreakdown.timeoutPenalty-=R.timeoutPenalty;
      this.rewardBreakdown.total+=r;
      return {state:this.getState(),reward:r,done:true,ateFruit:false};
    }
    this.rewardBreakdown.total+=r;
    return {state:this.getState(),reward:r,done:false,ateFruit};
  }
  getEpisodeBreakdown(){
    const src=this.rewardBreakdown||{};
    const copy={total:src.total??0};
    REWARD_COMPONENT_KEYS.forEach(key=>{ copy[key]=src[key]??0; });
    return copy;
  }
  getVisit(x,y){
    if(x<0||y<0||x>=this.cols||y>=this.rows) return 1;
    return this.visit[this.idx(x,y)]||0;
  }
  getState(){
    const h=this.snake[0];
    const L={x:-this.dir.y,y:this.dir.x}, R={x:this.dir.y,y:-this.dir.x};
    const block=(dx,dy)=>{
      const x=h.x+dx,y=h.y+dy;
      return (x<0||y<0||x>=this.cols||y>=this.rows||this.snakeSet.has(`${x},${y}`))?1:0;
    };
    const danger=[block(this.dir.x,this.dir.y),block(L.x,L.y),block(R.x,R.y)];
    const dir=[this.dir.y===-1?1:0,this.dir.y===1?1:0,this.dir.x===-1?1:0,this.dir.x===1?1:0];
    const fruit=[this.fruit.y<h.y?1:0,this.fruit.y>h.y?1:0,this.fruit.x<h.x?1:0,this.fruit.x>h.x?1:0];
    const dists=[h.y/(this.rows-1),(this.rows-1-h.y)/(this.rows-1),h.x/(this.cols-1),(this.cols-1-h.x)/(this.cols-1)];
    const dx=this.fruit.x-h.x, dy=this.fruit.y-h.y, len=Math.hypot(dx,dy)||1;
    const crowd=[
      this.getVisit(h.x, h.y-1),
      this.getVisit(h.x, h.y+1),
      this.getVisit(h.x-1, h.y),
      this.getVisit(h.x+1, h.y),
    ];
    return Float32Array.from([...danger,...dir,...fruit,...dists,dy/len,dx/len,...crowd]);
  }
}

class VecSnakeEnv{
  constructor(count=1,{cols=20,rows=20,rewardConfig={}}={}){
    this.cols=cols;
    this.rows=rows;
    this.rewardConfig={...REWARD_DEFAULTS,...rewardConfig};
    this.envCount=Math.max(1,count|0);
    this.envs=Array.from({length:this.envCount},()=>new SnakeEnv(this.cols,this.rows,this.rewardConfig));
  }
  getEnv(index=0){
    if(!this.envs.length) return null;
    const idx=((index%this.envCount)+this.envCount)%this.envCount;
    return this.envs[idx];
  }
  configure({count=this.envCount,cols=this.cols,rows=this.rows,rewardConfig=this.rewardConfig}={}){
    this.envCount=Math.max(1,count|0);
    this.cols=cols;
    this.rows=rows;
    this.rewardConfig={...REWARD_DEFAULTS,...rewardConfig};
    this.envs=Array.from({length:this.envCount},()=>new SnakeEnv(this.cols,this.rows,this.rewardConfig));
    return this.resetAll();
  }
  setCount(count){
    return this.configure({count});
  }
  setSize(cols,rows){
    return this.configure({cols,rows});
  }
  setRewardConfig(cfg={}){
    this.rewardConfig={...this.rewardConfig,...cfg};
    this.envs.forEach(env=>env.setRewardConfig(this.rewardConfig));
  }
  resetEnv(index){
    const env=this.getEnv(index);
    if(!env) return null;
    env.setRewardConfig(this.rewardConfig);
    return env.reset();
  }
  resetAll(){
    return this.envs.map(env=>{
      env.setRewardConfig(this.rewardConfig);
      return env.reset();
    });
  }
  step(actions){
    if(!Array.isArray(actions)||actions.length!==this.envCount){
      throw new Error(`Expected ${this.envCount} actions but received ${actions?.length}`);
    }
    const nextStates=new Array(this.envCount);
    const rewards=new Array(this.envCount);
    const dones=new Array(this.envCount);
    const ateFruit=new Array(this.envCount);
    for(let i=0;i<this.envCount;i++){
      const res=this.envs[i].step(actions[i]);
      nextStates[i]=res.state;
      rewards[i]=res.reward;
      dones[i]=!!res.done;
      ateFruit[i]=!!res.ateFruit;
    }
    return {nextStates,rewards,dones,ateFruit};
  }
}

/* ---------------- Replay buffer helpers ---------------- */
class NStepAccumulator{
  constructor(n=1,gamma=0.99){ this.setConfig(n,gamma); }
  setConfig(n,gamma){
    this.n=Math.max(1,n|0);
    this.gamma=gamma;
    this.queue=[];
  }
  push(step){
    const item={
      s:Float32Array.from(step.s),
      a:step.a|0,
      r:+step.r,
      ns:Float32Array.from(step.ns),
      d:!!step.d,
    };
    this.queue.push(item);
    const ready=[];
    while(this.queue.length>=this.n){
      ready.push(this.build());
      this.queue.shift();
      if(ready[ready.length-1].d){
        this.queue.length=0;
        return ready;
      }
    }
    if(item.d){
      ready.push(...this.flush());
    }
    return ready;
  }
  build(){
    let reward=0;
    let discount=1;
    let done=false;
    let nextState=this.queue[0].ns;
    const limit=Math.min(this.n,this.queue.length);
    for(let i=0;i<limit;i++){
      const step=this.queue[i];
      reward+=discount*step.r;
      discount*=this.gamma;
      nextState=step.ns;
      if(step.d){
        done=true;
        break;
      }
    }
    const first=this.queue[0];
    return {s:first.s,a:first.a,r:reward,ns:nextState,d:done};
  }
  flush(){
    const out=[];
    while(this.queue.length){
      out.push(this.build());
      this.queue.shift();
    }
    return out;
  }
}
class ReplayBuffer{
  constructor(cap=50000,opts={}){
    this.cap=Math.max(1,cap|0);
    this.buf=[];
    this.pos=0;
    this.alpha=opts.alpha??0.6;
    this.beta=opts.beta??0.4;
    this.betaIncrement=opts.betaIncrement??0.000002;
    this.priorityEps=opts.priorityEps??0.001;
    this.priorities=new Float32Array(this.cap);
    this.maxPriority=this.priorityEps;
  }
  size(){return this.buf.length;}
  setCapacity(cap){
    const newCap=Math.max(1,cap|0);
    if(newCap===this.cap) return;
    this.cap=newCap;
    this.buf=this.buf.slice(-this.cap);
    this.pos=Math.min(this.pos,this.cap-1);
    this.priorities=new Float32Array(this.cap);
    this.maxPriority=this.priorityEps;
  }
  setAlpha(val){ this.alpha=Math.max(0.01,+val||0.01); }
  setBeta(val){ this.beta=Math.min(1,Math.max(0,+val||0)); }
  setPriorityEps(val){
    this.priorityEps=Math.max(1e-6,+val||1e-6);
    for(let i=0;i<this.buf.length;i++){
      if(this.priorities[i]<this.priorityEps) this.priorities[i]=this.priorityEps;
    }
  }
  setBetaIncrement(val){ this.betaIncrement=Math.max(0,+val||0); }
  push(sample){
    const entry={...sample};
    if(this.buf.length<this.cap){
      this.buf.push(entry);
      const lastIdx=this.buf.length-1;
      this.priorities[lastIdx]=this.maxPriority;
    }else{
      const idx=this.pos%this.cap;
      this.buf[idx]=entry;
      this.priorities[idx]=this.maxPriority;
    }
    this.pos=(this.pos+1)%this.cap;
  }
  sample(batchSize){
    if(!this.buf.length) return null;
    const size=Math.min(batchSize,this.buf.length);
    const priorities=this.priorities.slice(0,this.buf.length);
    const probs=priorities.map(p=>Math.pow(p,this.alpha));
    const sum=probs.reduce((a,b)=>a+b,0)||1;
    const normalized=probs.map(p=>p/sum);
    const batch=[];
    const idxs=[];
    const weights=[];
    let beta=this.beta;
    this.beta=Math.min(1,this.beta+this.betaIncrement);
    const maxWeight=Math.pow(this.buf.length, -beta);
    for(let i=0;i<size;i++){
      const r=Math.random();
      let acc=0;
      let index=0;
      for(let j=0;j<normalized.length;j++){
        acc+=normalized[j];
        if(r<=acc){ index=j; break; }
      }
      batch.push(this.buf[index]);
      idxs.push(index);
      const w=Math.pow(this.buf.length*normalized[index], -beta);
      weights.push(w/maxWeight);
    }
    return {batch,idxs,weights};
  }
  updatePriorities(idxs,priorities){
    idxs.forEach((idx,i)=>{
      const p=Math.max(this.priorityEps,priorities[i]);
      this.priorities[idx]=p;
      this.maxPriority=Math.max(this.maxPriority,p);
    });
  }
  toJSON(){
    return {
      cap:this.cap,
      buf:this.buf.map(item=>({
        s:Array.from(item.s),
        a:item.a,
        r:item.r,
        ns:Array.from(item.ns),
        d:item.d,
      })),
      pos:this.pos,
      alpha:this.alpha,
      beta:this.beta,
      betaIncrement:this.betaIncrement,
      priorityEps:this.priorityEps,
      priorities:Array.from(this.priorities),
      maxPriority:this.maxPriority,
    };
  }
  static fromJSON(json={},cap,opts={}){
    const buffer=new ReplayBuffer(cap??json.cap,opts);
    if(Array.isArray(json.buf)){
      buffer.buf=json.buf.map(item=>({
        s:Float32Array.from(item.s),
        a:item.a,
        r:item.r,
        ns:Float32Array.from(item.ns),
        d:item.d,
      }));
      buffer.priorities=new Float32Array(buffer.cap);
      json.priorities?.forEach((p,i)=>{
        if(i<buffer.priorities.length) buffer.priorities[i]=p;
      });
      buffer.pos=json.pos??0;
      buffer.maxPriority=json.maxPriority??buffer.priorityEps;
    }
    return buffer;
  }
}

/* ---------------- Agents ---------------- */
class DQNAgent{
  constructor(sDim,aDim,cfg={}){
    this.kind='dqn';
    this.sDim=sDim;
    this.aDim=aDim;
    this.envCount=Math.max(1,cfg.envCount??1);
    this.gamma=cfg.gamma??0.98;
    this.lr=cfg.lr??0.0005;
    this.batch=cfg.batch??128;
    this.priorityEps=cfg.priorityEps??0.001;
    this.layers=Array.isArray(cfg.layers)?cfg.layers.slice():[256,256,128];
    this.dueling=cfg.dueling!==undefined?!!cfg.dueling:true;
    this.double=cfg.double!==undefined?!!cfg.double:true;
    this.learnRepeats=cfg.learnRepeats??2;
    this.buffer=new ReplayBuffer(cfg.bufferSize??50000,{
      alpha:cfg.priorityAlpha??0.6,
      beta:cfg.priorityBeta??0.4,
      betaIncrement:cfg.priorityBetaIncrement??0.000002,
      priorityEps:this.priorityEps,
    });
    this.priorityEps=this.buffer.priorityEps;
    this.epsStart=cfg.epsStart??1.0;
    this.epsEnd=cfg.epsEnd??0.12;
    this.epsDecay=cfg.epsDecay??80000;
    this.nStep=cfg.nStep??3;
    this.nStepBuffers=Array.from({length:this.envCount},()=>new NStepAccumulator(this.nStep,this.gamma));
    this.trainStep=cfg.trainStep??0;
    this.optimizer=tf.train.adam(this.lr);
    this.online=this.build();
    this.target=this.build();
    this.syncTarget();
    this.updateEpsilon(this.trainStep);
  }
  build(){
    const input=tf.input({shape:[this.sDim]});
    let x=input;
    this.layers.forEach(units=>{
      x=tf.layers.dense({units,activation:'relu',kernelInitializer:'heNormal'}).apply(x);
    });
    let q;
    if(this.dueling){
      const adv=tf.layers.dense({units:128,activation:'relu',kernelInitializer:'heNormal'}).apply(x);
      const advOut=tf.layers.dense({units:this.aDim,activation:'linear'}).apply(adv);
      const val=tf.layers.dense({units:128,activation:'relu',kernelInitializer:'heNormal'}).apply(x);
      const valOut=tf.layers.dense({units:1,activation:'linear'}).apply(val);
      q=tf.layers.add().apply([advOut,valOut]);
    }else{
      q=tf.layers.dense({units:this.aDim,activation:'linear'}).apply(x);
    }
    return tf.model({inputs:input,outputs:q});
  }
  setGamma(val){
    this.gamma=val;
    this.nStepBuffers.forEach(buf=>buf.setConfig(this.nStep,this.gamma));
  }
  setLearningRate(val){
    this.lr=val;
    this.optimizer=tf.train.adam(this.lr);
  }
  setEpsilonSchedule({start,end,decay}={}){
    if(start!==undefined) this.epsStart=start;
    if(end!==undefined) this.epsEnd=end;
    if(decay!==undefined) this.epsDecay=decay;
    this.updateEpsilon(this.trainStep);
  }
  setNStep(val){
    const n=Math.max(1,val|0);
    if(n===this.nStep)return;
    this.nStep=n;
    this.nStepBuffers.forEach(buf=>buf.setConfig(this.nStep,this.gamma));
  }
  recordTransition(...args){
    if(typeof args[0]==='number' && args.length>=6){
      const [envIndex,s,a,r,ns,d]=args;
      this._recordForEnv(envIndex,s,a,r,ns,d);
      return;
    }
    const [s,a,r,ns,d]=args;
    this._recordForEnv(0,s,a,r,ns,d);
  }
  _recordForEnv(envIndex,s,a,r,ns,d){
    const idx=((envIndex|0)%this.envCount+this.envCount)%this.envCount;
    const buf=this.nStepBuffers[idx];
    if(!buf) return;
    const ready=buf.push({s,a,r,ns,d});
    if(ready.length) ready.forEach(t=>this.buffer.push(t));
    if(d){
      const tail=buf.flush();
      if(tail.length) tail.forEach(t=>this.buffer.push(t));
    }
  }
  setEnvCount(count){
    const next=Math.max(1,count|0);
    if(next===this.envCount) return;
    this.envCount=next;
    this.nStepBuffers=Array.from({length:this.envCount},()=>new NStepAccumulator(this.nStep,this.gamma));
  }
  drainPending(envIndex){
    if(envIndex===undefined){
      this.nStepBuffers.forEach(buf=>{
        const tail=buf.flush();
        if(tail.length) tail.forEach(t=>this.buffer.push(t));
      });
      return;
    }
    const idx=((envIndex|0)%this.envCount+this.envCount)%this.envCount;
    const buf=this.nStepBuffers[idx];
    if(!buf) return;
    const tail=buf.flush();
    if(tail.length) tail.forEach(t=>this.buffer.push(t));
  }
  syncTarget(){
    this.target.setWeights(this.online.getWeights());
  }
  updateEpsilon(step){
    const t=Math.min(1,step/this.epsDecay);
    this.epsilon=this.epsStart*(1-t)+this.epsEnd*t;
    return this.epsilon;
  }
  act(s){
    if(Math.random()<this.epsilon) return (Math.random()*this.aDim)|0;
    return tf.tidy(()=>{
      return this.online.predict(tf.tensor2d([s],[1,this.sDim])).argMax(1).dataSync()[0];
    });
  }
  greedyAction(s){
    return tf.tidy(()=>{
      return this.online.predict(tf.tensor2d([s],[1,this.sDim])).argMax(1).dataSync()[0];
    });
  }
  async learn(){
    if(this.buffer.size()<this.batch) return null;
    const sample=this.buffer.sample(this.batch);
    if(!sample||!sample.batch.length) return null;
    const {batch,idxs,weights}=sample;
    const S=tf.tensor2d(batch.map(x=>x.s),[batch.length,this.sDim]);
    const NS=tf.tensor2d(batch.map(x=>x.ns),[batch.length,this.sDim]);
    const A=tf.tensor1d(batch.map(x=>x.a),'int32');
    const R=tf.tensor1d(batch.map(x=>x.r));
    const D=tf.tensor1d(batch.map(x=>x.d?1:0));
    const W=tf.tensor1d(weights);
    let tdErrors;
    const lossTensor=await this.optimizer.minimize(()=>{
      const q=this.online.apply(S);
      const oneHot=tf.oneHot(A,this.aDim);
      const qPred=tf.sum(q.mul(oneHot),1);
      const qNextTarget=this.target.apply(NS);
      let qNext;
      if(this.double){
        const qNextOnline=this.online.apply(NS);
        const aPrime=tf.argMax(qNextOnline,1);
        const mask=tf.oneHot(aPrime,this.aDim);
        qNext=tf.sum(qNextTarget.mul(mask),1);
      }else{
        qNext=tf.max(qNextTarget,1);
      }
      const target=R.add(qNext.mul(tf.scalar(this.gamma)).mul(tf.scalar(1).sub(D)));
      tdErrors=tf.keep(target.sub(qPred));
      const absErr=tdErrors.abs();
      const quadratic=tf.minimum(absErr,tf.scalar(1));
      const linear=absErr.sub(quadratic);
      const losses=quadratic.square().mul(0.5).add(linear);
      return losses.mul(W).mean();
    },true);
    const loss=lossTensor.dataSync()[0];
    lossTensor.dispose();
    const absTd=tdErrors.abs();
    const tdArray=absTd.dataSync();
    absTd.dispose();
    tdErrors.dispose();
    S.dispose(); NS.dispose(); A.dispose(); R.dispose(); D.dispose(); W.dispose();
    this.buffer.updatePriorities(idxs,tdArray);
    this.trainStep++;
    return loss;
  }
  async finishEpisode(){
    return null;
  }
  async exportState(){
    const weights=await Promise.all(this.online.getWeights().map(async w=>({
      shape:w.shape,
      dtype:w.dtype,
      data:typedArrayToBase64(await w.data()),
    })));
    return {
      version:4,
      kind:'dqn',
      sDim:this.sDim,
      aDim:this.aDim,
      config:{
        gamma:this.gamma,
        lr:this.lr,
        batch:this.batch,
        bufferSize:this.buffer.cap,
        epsStart:this.epsStart,
        epsEnd:this.epsEnd,
        epsDecay:this.epsDecay,
        nStep:this.nStep,
        priorityAlpha:this.buffer.alpha,
        priorityBeta:this.buffer.beta,
        priorityBetaIncrement:this.buffer.betaIncrement,
        priorityEps:this.buffer.priorityEps,
        dueling:this.dueling,
        double:this.double,
        layers:this.layers,
        envCount:this.envCount,
        learnRepeats:this.learnRepeats,
      },
      trainStep:this.trainStep,
      epsilon:this.epsilon,
      buffer:this.buffer.toJSON(),
      weights,
    };
  }
  async importState(state){
    if(!state) throw new Error('Invalid state');
    if(state.sDim && state.sDim!==this.sDim) throw new Error('State-dimension matchar inte');
    if(state.aDim && state.aDim!==this.aDim) throw new Error('Action-dimension matchar inte');
    const cfg=state.config??{};
    this.layers=Array.isArray(cfg.layers)?cfg.layers.slice():this.layers;
    this.dueling=cfg.dueling!==undefined?!!cfg.dueling:this.dueling;
    this.double=cfg.double!==undefined?!!cfg.double:this.double;
    this.learnRepeats=cfg.learnRepeats??this.learnRepeats;
    this.setGamma(cfg.gamma??this.gamma);
    this.setLearningRate(cfg.lr??this.lr);
    this.batch=cfg.batch??this.batch;
    this.buffer=ReplayBuffer.fromJSON(state.buffer,cfg.bufferSize,{
      alpha:cfg.priorityAlpha,
      beta:cfg.priorityBeta,
      betaIncrement:cfg.priorityBetaIncrement,
      priorityEps:cfg.priorityEps,
    });
    this.priorityEps=this.buffer.priorityEps;
    this.setEnvCount(cfg.envCount??this.envCount);
    this.epsStart=cfg.epsStart??this.epsStart;
    this.epsEnd=cfg.epsEnd??this.epsEnd;
    this.epsDecay=cfg.epsDecay??this.epsDecay;
    this.nStep=cfg.nStep??this.nStep;
    this.nStepBuffers=Array.from({length:this.envCount},()=>new NStepAccumulator(this.nStep,this.gamma));
    this.trainStep=state.trainStep??0;
    this.online.dispose();
    this.target.dispose();
    this.online=this.build();
    this.target=this.build();
    if(Array.isArray(state.weights)){
      const tensors=state.weights.map(w=>tf.tensor(base64ToTypedArray(w.data,w.dtype),w.shape,w.dtype));
      this.online.setWeights(tensors);
      tensors.forEach(t=>t.dispose());
    }
    this.syncTarget();
    this.updateEpsilon(this.trainStep);
  }
  setEntropy(){}
}
class PolicyGradientAgent{
  constructor(sDim,aDim,cfg={}){
    this.kind='policy';
    this.sDim=sDim;
    this.aDim=aDim;
    this.gamma=cfg.gamma??0.99;
    this.lr=cfg.lr??0.0008;
    this.entropy=cfg.entropy??0.01;
    this.optimizer=tf.train.adam(this.lr);
    this.model=this.build();
    this.trajectory=[];
    this.learnRepeats=0;
  }
  build(){
    const input=tf.input({shape:[this.sDim]});
    let x=tf.layers.dense({units:256,activation:'relu',kernelInitializer:'heNormal'}).apply(input);
    x=tf.layers.dense({units:256,activation:'relu',kernelInitializer:'heNormal'}).apply(x);
    const out=tf.layers.dense({units:this.aDim,activation:'softmax'}).apply(x);
    return tf.model({inputs:input,outputs:out});
  }
  setGamma(val){ this.gamma=val; }
  setLearningRate(val){ this.lr=val; this.optimizer=tf.train.adam(this.lr); }
  setEntropy(val){ this.entropy=val; }
  act(s){
    return tf.tidy(()=>{
      const probs=this.model.predict(tf.tensor2d([s],[1,this.sDim])).dataSync();
      const r=Math.random();
      let acc=0;
      for(let i=0;i<probs.length;i++){
        acc+=probs[i];
        if(r<=acc) return i;
      }
      return probs.length-1;
    });
  }
  greedyAction(s){
    return tf.tidy(()=>{
      const probs=this.model.predict(tf.tensor2d([s],[1,this.sDim])).dataSync();
      let best=0,max=-Infinity;
      probs.forEach((p,i)=>{ if(p>max){max=p;best=i;} });
      return best;
    });
  }
  recordTransition(s,a,r,ns,d){
    this.trajectory.push({s:Float32Array.from(s),a,r});
  }
  drainPending(){ this.trajectory.length=0; }
  async learn(){ return null; }
  async finishEpisode(){
    if(!this.trajectory.length) return null;
    const returns=[];
    let g=0;
    for(let i=this.trajectory.length-1;i>=0;i--){
      g=this.trajectory[i].r+this.gamma*g;
      returns[i]=g;
    }
    const states=tf.tensor2d(this.trajectory.map(t=>t.s),[this.trajectory.length,this.sDim]);
    const actions=tf.tensor1d(this.trajectory.map(t=>t.a),'int32');
    const returnsTensor=tf.tensor1d(returns);
    const entropyCoeff=this.entropy;
    const normalized=standardize1D(returnsTensor);
    const lossTensor=await this.optimizer.minimize(()=>tf.tidy(()=>{
      const probs=this.model.apply(states);
      const mask=tf.oneHot(actions,this.aDim);
      const selected=probs.mul(mask).sum(1).add(1e-8);
      const logProbs=tf.log(selected);
      const policyLoss=tf.neg(logProbs.mul(normalized));
      const entropy=probs.mul(tf.log(probs.add(1e-8))).sum(1).neg();
      return policyLoss.sub(entropy.mul(entropyCoeff)).mean();
    }),true);
    const loss=lossTensor.dataSync()[0];
    lossTensor.dispose();
    states.dispose();
    actions.dispose();
    returnsTensor.dispose();
    normalized.dispose();
    this.trajectory.length=0;
    return loss;
  }
  async exportState(){
    const weights=await Promise.all(this.model.getWeights().map(async w=>({
      shape:w.shape,
      dtype:w.dtype,
      data:typedArrayToBase64(await w.data()),
    })));
    return {
      version:4,
      kind:'policy',
      sDim:this.sDim,
      aDim:this.aDim,
      config:{
        gamma:this.gamma,
        lr:this.lr,
        entropy:this.entropy,
      },
      weights,
    };
  }
  async importState(state){
    if(!state) throw new Error('Invalid state');
    if(state.sDim && state.sDim!==this.sDim) throw new Error('State-dimension matchar inte');
    if(state.aDim && state.aDim!==this.aDim) throw new Error('Action-dimension matchar inte');
    const cfg=state.config??{};
    this.setGamma(cfg.gamma??this.gamma);
    this.setLearningRate(cfg.lr??this.lr);
    this.setEntropy(cfg.entropy??this.entropy);
    this.model.dispose();
    this.model=this.build();
    if(Array.isArray(state.weights)){
      const tensors=state.weights.map(w=>tf.tensor(base64ToTypedArray(w.data,w.dtype),w.shape,w.dtype));
      this.model.setWeights(tensors);
      tensors.forEach(t=>t.dispose());
    }
  }
}
class A2CAgent{
  constructor(sDim,aDim,cfg={}){
    this.kind='a2c';
    this.sDim=sDim;
    this.aDim=aDim;
    this.gamma=cfg.gamma??0.99;
    this.lr=cfg.lr??0.0006;
    this.entropyCoef=cfg.entropy??0.005;
    this.valueCoef=cfg.valueCoef??0.5;
    this.optimizer=tf.train.adam(this.lr);
    this.model=this.build();
    this.trajectory=[];
    this.learnRepeats=0;
  }
  build(){
    const input=tf.input({shape:[this.sDim]});
    let x=tf.layers.dense({units:256,activation:'relu',kernelInitializer:'heNormal'}).apply(input);
    x=tf.layers.dense({units:256,activation:'relu',kernelInitializer:'heNormal'}).apply(x);
    const policy=tf.layers.dense({units:this.aDim,activation:'softmax'}).apply(x);
    const value=tf.layers.dense({units:1,activation:'linear'}).apply(x);
    return tf.model({inputs:input,outputs:[policy,value]});
  }
  setGamma(val){ this.gamma=val; }
  setLearningRate(val){ this.lr=val; this.optimizer=tf.train.adam(this.lr); }
  setEntropy(val){ this.entropyCoef=val; }
  setValueCoef(val){ this.valueCoef=val; }
  act(s){
    return tf.tidy(()=>{
      const [policy,value]=this.model.predict(tf.tensor2d([s],[1,this.sDim]));
      value.dispose();
      const probs=policy.dataSync();
      const r=Math.random();
      let acc=0;
      let chosen=probs.length-1;
      for(let i=0;i<probs.length;i++){
        acc+=probs[i];
        if(r<=acc){ chosen=i; break; }
      }
      policy.dispose();
      return chosen;
    });
  }
  greedyAction(s){
    return tf.tidy(()=>{
      const [policy,value]=this.model.predict(tf.tensor2d([s],[1,this.sDim]));
      value.dispose();
      const probs=policy.dataSync();
      let best=0,max=-Infinity;
      probs.forEach((p,i)=>{ if(p>max){max=p;best=i;} });
      policy.dispose();
      return best;
    });
  }
  recordTransition(s,a,r,ns,d){
    this.trajectory.push({s:Float32Array.from(s),a,r,ns:Float32Array.from(ns),d});
  }
  drainPending(){ this.trajectory.length=0; }
  async learn(){ return null; }
  predictValue(state){
    const input=tf.tensor2d([state],[1,this.sDim]);
    const [policy,value]=this.model.predict(input);
    policy.dispose();
    const val=value.dataSync()[0];
    value.dispose();
    input.dispose();
    return val;
  }
  async finishEpisode(){
    const len=this.trajectory.length;
    if(!len) return null;
    const returns=new Array(len);
    let nextValue=0;
    if(!this.trajectory[len-1].d){
      nextValue=this.predictValue(this.trajectory[len-1].ns);
    }
    for(let i=len-1;i>=0;i--){
      const step=this.trajectory[i];
      nextValue=step.r+this.gamma*nextValue*(step.d?0:1);
      returns[i]=nextValue;
      if(step.d) nextValue=0;
    }
    const states=tf.tensor2d(this.trajectory.map(t=>t.s),[len,this.sDim]);
    const actions=tf.tensor1d(this.trajectory.map(t=>t.a),'int32');
    const returnsTensor=tf.tensor1d(returns);
    const entropyCoef=this.entropyCoef;
    const valueCoef=this.valueCoef;
    const lossTensor=await this.optimizer.minimize(()=>tf.tidy(()=>{
      const [policy,value]=this.model.apply(states);
      const mask=tf.oneHot(actions,this.aDim);
      const probs=policy.mul(mask).sum(1).add(1e-8);
      const logProbs=tf.log(probs);
      const values=value.reshape([len]);
      const rawAdv=returnsTensor.sub(values);
      const advMean=rawAdv.mean();
      const advStd=rawAdv.sub(advMean).square().mean().sqrt().add(1e-6);
      const advantages=rawAdv.sub(advMean).div(advStd);
      const actorLoss=tf.neg(logProbs.mul(advantages));
      const criticLoss=rawAdv.square().mul(0.5);
      const entropy=policy.mul(tf.log(policy.add(1e-8))).sum(1).neg();
      const total=actorLoss.add(criticLoss.mul(valueCoef)).sub(entropy.mul(entropyCoef));
      return total.mean();
    }),true);
    const loss=lossTensor.dataSync()[0];
    lossTensor.dispose();
    states.dispose();
    actions.dispose();
    returnsTensor.dispose();
    this.trajectory.length=0;
    return loss;
  }
  async exportState(){
    const weights=await Promise.all(this.model.getWeights().map(async w=>({
      shape:w.shape,
      dtype:w.dtype,
      data:typedArrayToBase64(await w.data()),
    })));
    return {
      version:4,
      kind:'a2c',
      sDim:this.sDim,
      aDim:this.aDim,
      config:{
        gamma:this.gamma,
        lr:this.lr,
        entropy:this.entropyCoef,
        valueCoef:this.valueCoef,
      },
      weights,
    };
  }
  async importState(state){
    if(!state) throw new Error('Invalid state');
    if(state.sDim && state.sDim!==this.sDim) throw new Error('State-dimension matchar inte');
    if(state.aDim && state.aDim!==this.aDim) throw new Error('Action-dimension matchar inte');
    const cfg=state.config??{};
    this.setGamma(cfg.gamma??this.gamma);
    this.setLearningRate(cfg.lr??this.lr);
    this.setEntropy(cfg.entropy??this.entropyCoef);
    this.setValueCoef(cfg.valueCoef??this.valueCoef);
    this.model.dispose();
    this.model=this.build();
    if(Array.isArray(state.weights)){
      const tensors=state.weights.map(w=>tf.tensor(base64ToTypedArray(w.data,w.dtype),w.shape,w.dtype));
      this.model.setWeights(tensors);
      tensors.forEach(t=>t.dispose());
    }
  }
}
class PPOAgent{
  constructor(sDim,aDim,cfg={}){
    this.kind='ppo';
    this.sDim=sDim;
    this.aDim=aDim;
    this.gamma=cfg.gamma??0.99;
    this.lam=cfg.lambda??0.95;
    this.lr=cfg.lr??0.0003;
    this.entropyCoef=cfg.entropy??0.003;
    this.valueCoef=cfg.valueCoef??0.5;
    this.clip=cfg.clip??0.2;
    this.batchSize=cfg.batch??256;
    this.epochs=cfg.epochs??4;
    this.optimizer=tf.train.adam(this.lr);
    this.model=this.build();
    this.trajectory=[];
    this.learnRepeats=0;
    this.lastActInfo=null;
  }
  build(){
    const input=tf.input({shape:[this.sDim]});
    let x=tf.layers.dense({units:256,activation:'relu',kernelInitializer:'heNormal'}).apply(input);
    x=tf.layers.dense({units:256,activation:'relu',kernelInitializer:'heNormal'}).apply(x);
    const policy=tf.layers.dense({units:this.aDim,activation:'softmax'}).apply(x);
    const value=tf.layers.dense({units:1,activation:'linear'}).apply(x);
    return tf.model({inputs:input,outputs:[policy,value]});
  }
  setGamma(val){ this.gamma=val; }
  setLearningRate(val){ this.lr=val; this.optimizer=tf.train.adam(this.lr); }
  setEntropy(val){ this.entropyCoef=val; }
  setValueCoef(val){ this.valueCoef=val; }
  setClip(val){ this.clip=val; }
  setLambda(val){ this.lam=val; }
  setBatch(val){ this.batchSize=Math.max(16,val|0); }
  setEpochs(val){ this.epochs=Math.max(1,val|0); }
  act(s){
    const input=tf.tensor2d([s],[1,this.sDim]);
    const [policy,value]=this.model.predict(input);
    const probs=policy.dataSync();
    const val=value.dataSync()[0];
    let r=Math.random();
    let action=probs.length-1;
    for(let i=0;i<probs.length;i++){
      r-=probs[i];
      if(r<=0){ action=i; break; }
    }
    const prob=Math.max(probs[action]??0,1e-8);
    this.lastActInfo={
      logProb:Math.log(prob),
      value:val,
    };
    policy.dispose();
    value.dispose();
    input.dispose();
    return action;
  }
  greedyAction(s){
    const input=tf.tensor2d([s],[1,this.sDim]);
    const [policy,value]=this.model.predict(input);
    value.dispose();
    const probs=policy.dataSync();
    let best=0,max=-Infinity;
    probs.forEach((p,i)=>{ if(p>max){max=p;best=i;} });
    policy.dispose();
    input.dispose();
    return best;
  }
  recordTransition(s,a,r,ns,d){
    const info=this.lastActInfo||this.evaluateAction(s,a);
    this.trajectory.push({
      s:Float32Array.from(s),
      a,
      r,
      ns:Float32Array.from(ns),
      d,
      value:info.value,
      logProb:info.logProb,
    });
    this.lastActInfo=null;
  }
  drainPending(){
    this.trajectory.length=0;
    this.lastActInfo=null;
  }
  async learn(){ return null; }
  evaluateAction(state,action){
    const input=tf.tensor2d([state],[1,this.sDim]);
    const [policy,value]=this.model.predict(input);
    const probs=policy.dataSync();
    const val=value.dataSync()[0];
    policy.dispose();
    value.dispose();
    input.dispose();
    const prob=Math.max(probs[action]??0,1e-8);
    return {logProb:Math.log(prob),value:val};
  }
  predictValue(state){
    const input=tf.tensor2d([state],[1,this.sDim]);
    const [,value]=this.model.predict(input);
    const val=value.dataSync()[0];
    value.dispose();
    input.dispose();
    return val;
  }
  async finishEpisode(){
    const len=this.trajectory.length;
    if(!len) return null;
    const values=this.trajectory.map(t=>t.value);
    let nextValue=0;
    if(!this.trajectory[len-1].d){
      nextValue=this.predictValue(this.trajectory[len-1].ns);
    }
    const advantages=new Array(len);
    const returns=new Array(len);
    let gae=0;
    for(let i=len-1;i>=0;i--){
      const step=this.trajectory[i];
      const value=values[i];
      const nextVal=(i===len-1)?nextValue:values[i+1];
      const nonTerminal=step.d?0:1;
      const delta=step.r+this.gamma*nextVal*nonTerminal-value;
      gae=delta+this.gamma*this.lam*nonTerminal*gae;
      advantages[i]=gae;
      returns[i]=gae+value;
    }
    const states=tf.tensor2d(this.trajectory.map(t=>t.s),[len,this.sDim]);
    const actions=tf.tensor1d(this.trajectory.map(t=>t.a),'int32');
    const oldLog=tf.tensor1d(this.trajectory.map(t=>t.logProb));
    const returnsTensor=tf.tensor1d(returns);
    const advRaw=tf.tensor1d(advantages);
    const advantagesTensor=standardize1D(advRaw);
    advRaw.dispose();
    const idxs=[...Array(len).keys()];
    let lastLoss=null;
    for(let epoch=0;epoch<this.epochs;epoch++){
      shuffleInPlace(idxs);
      for(let start=0;start<len;start+=this.batchSize){
        const slice=idxs.slice(start,Math.min(len,start+this.batchSize));
        if(!slice.length) continue;
        const batchIdx=tf.tensor1d(slice,'int32');
        const lossTensor=await this.optimizer.minimize(()=>tf.tidy(()=>{
          const batchStates=tf.gather(states,batchIdx);
          const batchActions=tf.gather(actions,batchIdx);
          const batchReturns=tf.gather(returnsTensor,batchIdx);
          const batchOldLog=tf.gather(oldLog,batchIdx);
          const batchAdv=tf.gather(advantagesTensor,batchIdx);
          const [policy,value]=this.model.apply(batchStates);
          const probs=policy.mul(tf.oneHot(batchActions,this.aDim)).sum(1).add(1e-8);
          const logProbs=tf.log(probs);
          const ratio=tf.exp(logProbs.sub(batchOldLog));
          const clipped=ratio.clipByValue(1-this.clip,1+this.clip);
          const actor=tf.minimum(ratio.mul(batchAdv),clipped.mul(batchAdv)).neg();
          const values=value.reshape([slice.length]);
          const critic=batchReturns.sub(values).square().mul(0.5*this.valueCoef);
          const entropy=policy.mul(tf.log(policy.add(1e-8))).sum(1).neg();
          return actor.add(critic).sub(entropy.mul(this.entropyCoef)).mean();
        }),true);
        lastLoss=lossTensor.dataSync()[0];
        lossTensor.dispose();
        batchIdx.dispose();
        await tf.nextFrame();
      }
    }
    states.dispose();
    actions.dispose();
    oldLog.dispose();
    returnsTensor.dispose();
    advantagesTensor.dispose();
    this.trajectory.length=0;
    return lastLoss;
  }
  async exportState(){
    const weights=await Promise.all(this.model.getWeights().map(async w=>({
      shape:w.shape,
      dtype:w.dtype,
      data:typedArrayToBase64(await w.data()),
    })));
    return {
      version:4,
      kind:'ppo',
      sDim:this.sDim,
      aDim:this.aDim,
      config:{
        gamma:this.gamma,
        lr:this.lr,
        entropy:this.entropyCoef,
        valueCoef:this.valueCoef,
        clip:this.clip,
        lambda:this.lam,
        batch:this.batchSize,
        epochs:this.epochs,
      },
      weights,
    };
  }
  async importState(state){
    if(!state) throw new Error('Invalid state');
    if(state.sDim && state.sDim!==this.sDim) throw new Error('State-dimension matchar inte');
    if(state.aDim && state.aDim!==this.aDim) throw new Error('Action-dimension matchar inte');
    const cfg=state.config??{};
    this.setGamma(cfg.gamma??this.gamma);
    this.setLearningRate(cfg.lr??this.lr);
    this.setEntropy(cfg.entropy??this.entropyCoef);
    this.setValueCoef(cfg.valueCoef??this.valueCoef);
    this.setClip(cfg.clip??this.clip);
    this.setLambda(cfg.lambda??this.lam);
    this.setBatch(cfg.batch??this.batchSize);
    this.setEpochs(cfg.epochs??this.epochs);
    this.model.dispose();
    this.model=this.build();
    if(Array.isArray(state.weights)){
      const tensors=state.weights.map(w=>tf.tensor(base64ToTypedArray(w.data,w.dtype),w.shape,w.dtype));
      this.model.setWeights(tensors);
      tensors.forEach(t=>t.dispose());
    }
  }
}
function shuffleInPlace(arr){
  for(let i=arr.length-1;i>0;i--){
    const j=(Math.random()*(i+1))|0;
    [arr[i],arr[j]]=[arr[j],arr[i]];
  }
}
function standardize1D(t){
  return tf.tidy(()=>{
    const mean=t.mean();
    const variance=t.sub(mean).square().mean();
    const std=variance.sqrt().add(1e-6);
    return t.sub(mean).div(std);
  });
}

function createRewardTelemetry(max=1200){
  const capacity=Math.max(10,max|0);
  const keys=[...REWARD_COMPONENT_KEYS,'total'];
  const store=Object.fromEntries(keys.map(key=>[key,[]]));
  return {
    record(breakdown){
      if(!breakdown) return;
      keys.forEach(key=>{
        const arr=store[key];
        const value=+breakdown[key]||0;
        arr.push(value);
        if(arr.length>capacity) arr.shift();
      });
    },
    summary(){
      const rows=REWARD_COMPONENTS.map(comp=>{
        const arr=store[comp.key];
        const last=arr.length?arr[arr.length-1]:0;
        const avg100=movingAverage(arr,100);
        const avg500=movingAverage(arr,500);
        const trend=avg100-movingAverage(arr,100,100);
        return {...comp,last,avg100,avg500,trend};
      });
      const totalArr=store.total;
      const total={
        key:'total',
        label:'Net reward',
        last:totalArr.length?totalArr[totalArr.length-1]:0,
        avg100:movingAverage(totalArr,100),
        avg500:movingAverage(totalArr,500),
        trend:movingAverage(totalArr,100)-movingAverage(totalArr,100,100),
      };
      const absSum=rows.reduce((acc,row)=>acc+Math.abs(row.avg100||0),0);
      rows.forEach(row=>{
        row.share=absSum?Math.abs(row.avg100)/absSum:0;
      });
      rows.sort((a,b)=>Math.abs(b.avg100)-Math.abs(a.avg100));
      return {rows,total};
    },
    toJSON(){
      const out={};
      keys.forEach(key=>{ out[key]=Array.from(store[key]); });
      return out;
    },
    fromJSON(data){
      keys.forEach(key=>{
        const arr=Array.isArray(data?.[key])?data[key].map(v=>+v||0):[];
        store[key].length=0;
        const slice=arr.slice(-capacity);
        slice.forEach(v=>store[key].push(v));
      });
    },
    reset(){
      keys.forEach(key=>{ store[key].length=0; });
    },
    getHistory(){
      return store;
    },
  };
}

/* ---------------- Rendering helpers ---------------- */
const board=document.getElementById('board');
const bctx=board.getContext('2d');
board.setAttribute('aria-hidden','false');
let COLS=20,ROWS=20,CELL=board.width/COLS;
let envCount=1;
let vecEnv=new VecSnakeEnv(envCount,{cols:COLS,rows:ROWS,rewardConfig});
let renderIndex=0;
let env=vecEnv.getEnv(renderIndex);

function snapshotEnv(environment){
  return {
    snake:environment.snake.map(p=>({x:p.x,y:p.y})),
    fruit:environment.fruit?{x:environment.fruit.x,y:environment.fruit.y}:{x:-1,y:-1},
  };
}
const cloneState=state=>({
  snake:state.snake.map(p=>({x:p.x,y:p.y})),
  fruit:{x:state.fruit.x,y:state.fruit.y},
});
const BG_COLOR='#101532';
const GRID_COLOR='rgba(135,143,210,0.16)';
const HEAD_GRADIENT=['#f472b6','#c084fc'];
const BODY_GRADIENT=['#8b5cf6','#6366f1'];
const HEAD_GLOW='rgba(244,114,182,0.65)';
const BODY_GLOW='rgba(99,102,241,0.5)';
let lastDrawnState=snapshotEnv(env);
let renderQueue=[];
let currentAnim=null;
let renderActive=false;
let renderToken=0;
let watching=false;
let liveViewHidden=false;
let renderSuspended=false;
const MAX_RENDER_QUEUE=240;

function queueLimit(){ return watching?MAX_RENDER_QUEUE*2:MAX_RENDER_QUEUE; }
function setImmediateState(environment){
  const state=snapshotEnv(environment);
  if(renderToken){
    cancelAnimationFrame(renderToken);
    renderToken=0;
  }
  renderActive=false;
  renderQueue.length=0;
  currentAnim=null;
  lastDrawnState=cloneState(state);
  if(!renderSuspended) drawFrame(state,state,1);
}
function enqueueRenderFrame(from,to,duration){
  if(renderSuspended){
    lastDrawnState=cloneState(to);
    return;
  }
  const entry={from:cloneState(from),to:cloneState(to),start:null,duration:Math.max(16,duration||80)};
  renderQueue.push(entry);
  const limit=queueLimit();
  if(renderQueue.length>limit){
    const latest=renderQueue[renderQueue.length-1];
    renderQueue=[{from:cloneState(lastDrawnState),to:cloneState(latest.to),start:null,duration:Math.max(40,duration)}];
    currentAnim=null;
  }
  if(!renderActive){
    renderActive=true;
    renderToken=requestAnimationFrame(stepRender);
  }
}
const easeProgress=t=>{
  if(t<=0) return 0;
  if(t>=1) return 1;
  return t<0.5?4*t*t*t:1-Math.pow(-2*t+2,3)/2;
};
function stepRender(ts){
  if(renderSuspended){
    renderQueue.length=0;
    currentAnim=null;
    renderActive=false;
    renderToken=0;
    return;
  }
  if(!currentAnim){
    currentAnim=renderQueue.shift();
    if(!currentAnim){
      renderActive=false;
      renderToken=0;
      drawFrame(lastDrawnState,lastDrawnState,1);
      return;
    }
  }
  if(currentAnim.start===null) currentAnim.start=ts;
  const duration=currentAnim.duration||80;
  const progress=duration<=0?1:Math.min(1,(ts-currentAnim.start)/duration);
  drawFrame(currentAnim.from,currentAnim.to,easeProgress(progress));
  if(progress>=1){
    lastDrawnState=cloneState(currentAnim.to);
    currentAnim=null;
  }
  renderToken=requestAnimationFrame(stepRender);
}
const waitAnimationFrame=()=>new Promise(res=>requestAnimationFrame(res));
async function waitForRenderCapacity(limit=Math.max(10,Math.floor(queueLimit()*0.6))){
  while(renderQueue.length>limit){
    await waitAnimationFrame();
  }
}
async function waitForRenderIdle(){
  while(renderQueue.length>0||currentAnim){
    await waitAnimationFrame();
  }
}
function drawFrame(from,to,t){
  if(renderSuspended) return;
  bctx.fillStyle=BG_COLOR;
  bctx.fillRect(0,0,board.width,board.height);
  drawGrid();
  const sameFruit=from.fruit.x===to.fruit.x&&from.fruit.y===to.fruit.y;
  if(from.fruit.x>=0&&!sameFruit) drawFruit(from.fruit,1-t);
  if(to.fruit.x>=0) drawFruit(to.fruit,sameFruit?1:t);
  const fromSnake=from.snake;
  const toSnake=to.snake;
  const grew=toSnake.length>fromSnake.length;
  const shrank=toSnake.length<fromSnake.length;
  const offset=shrank?fromSnake.length-toSnake.length:0;
  const segments=toSnake.map((seg,i)=>{
    let start;
    if(grew){
      start=i===0?fromSnake[0]:fromSnake[i-1]??fromSnake[fromSnake.length-1];
    }else if(shrank){
      start=fromSnake[i+offset]??fromSnake[fromSnake.length-1];
    }else{
      start=fromSnake[i]??fromSnake[fromSnake.length-1];
    }
    const sx=(start?.x??seg.x);
    const sy=(start?.y??seg.y);
    return {x:sx+(seg.x-sx)*t,y:sy+(seg.y-sy)*t};
  });
  drawSnakeSegments(segments);
}
function drawGrid(){
  bctx.save();
  bctx.strokeStyle=GRID_COLOR;
  bctx.lineWidth=1;
  bctx.shadowBlur=0;
  for(let x=0;x<=COLS;x++){
    const px=x*CELL;
    bctx.beginPath();
    bctx.moveTo(px,0);
    bctx.lineTo(px,board.height);
    bctx.stroke();
  }
  for(let y=0;y<=ROWS;y++){
    const py=y*CELL;
    bctx.beginPath();
    bctx.moveTo(0,py);
    bctx.lineTo(board.width,py);
    bctx.stroke();
  }
  bctx.restore();
}
function drawFruit(fruit,alpha=1){
  if(fruit.x<0||fruit.y<0) return;
  const cx=(fruit.x+0.5)*CELL;
  const cy=(fruit.y+0.5)*CELL;
  const radius=CELL*0.35;
  const gradient=bctx.createRadialGradient(cx,cy,radius*0.2,cx,cy,radius);
  gradient.addColorStop(0,`rgba(255,214,102,${alpha})`);
  gradient.addColorStop(0.65,`rgba(253,149,102,${alpha})`);
  gradient.addColorStop(1,`rgba(236,72,153,${alpha})`);
  bctx.save();
  bctx.fillStyle=gradient;
  bctx.shadowBlur=14;
  bctx.shadowColor='rgba(236,72,153,0.45)';
  bctx.beginPath();
  bctx.arc(cx,cy,radius,0,Math.PI*2);
  bctx.fill();
  bctx.restore();
}
function drawSnakeSegments(segments){
  if(!segments.length) return;
  bctx.save();
  segments.forEach((seg,i)=>{
    const colors=i===0?HEAD_GRADIENT:BODY_GRADIENT;
    const glow=i===0?HEAD_GLOW:BODY_GLOW;
    const size=CELL*0.74;
    const offset=(CELL-size)/2;
    const radius=Math.min(size*0.45,12);
    const x=seg.x*CELL+offset;
    const y=seg.y*CELL+offset;
    const gradient=bctx.createLinearGradient(x,y,x,y+size);
    gradient.addColorStop(0,colors[0]);
    gradient.addColorStop(1,colors[1]);
    bctx.shadowBlur=i===0?18:12;
    bctx.shadowColor=glow;
    bctx.fillStyle=gradient;
    drawRoundedRect(x,y,size,size,radius);
    bctx.shadowBlur=0;
    const highlight=bctx.createRadialGradient(x+size*0.35,y+size*0.35,0,x+size*0.35,y+size*0.35,size*0.9);
    highlight.addColorStop(0,'rgba(255,255,255,0.32)');
    highlight.addColorStop(1,'rgba(255,255,255,0)');
    bctx.fillStyle=highlight;
    drawRoundedRect(x,y,size,size,radius);
  });
  bctx.restore();
}
function drawRoundedRect(x,y,w,h,r){
  const radius=Math.max(2,Math.min(r,Math.min(w,h)/2));
  bctx.beginPath();
  bctx.moveTo(x+radius,y);
  bctx.arcTo(x+w,y,x+w,y+h,radius);
  bctx.arcTo(x+w,y+h,x,y+h,radius);
  bctx.arcTo(x,y+h,x,y,radius);
  bctx.arcTo(x,y,x+w,y,radius);
  bctx.closePath();
  bctx.fill();
}

/* ---------------- App state ---------------- */
const playbackModes={
  cinematic:{label:'Smooth realtime',frameMs:110,stepsPerFrame:1,renderEvery:1,queueTarget:60},
  fast:{label:'Fast',frameMs:60,stepsPerFrame:3,renderEvery:1,queueTarget:90},
  turbo:{label:'Turbo',frameMs:30,stepsPerFrame:6,renderEvery:2,queueTarget:120},
  watch:{label:'Watch',frameMs:120,stepsPerFrame:1,renderEvery:1,queueTarget:60},
};
const AGENT_PRESETS={
  dueling:{
    label:'Dueling Double DQN',
    badge:'Dueling DQN',
    type:'dqn',
    defaults:{
      gamma:0.98,lr:0.0005,
      epsStart:1.0,epsEnd:0.12,epsDecay:80000,
      batch:128,bufferSize:50000,targetSync:2000,
      nStep:3,priorityAlpha:0.6,priorityBeta:0.4,
      layers:[256,256,128],dueling:true,double:true,learnRepeats:2,
    },
    description:'Prioritized replay, n-step returns, and dueling heads provide stable, sample-efficient DQN training.',
    create:(sDim,aDim,cfg)=>new DQNAgent(sDim,aDim,{
      ...cfg,
      dueling:true,
      double:true,
      layers:cfg.layers??[256,256,128],
      learnRepeats:cfg.learnRepeats??2,
    }),
  },
  vanilla:{
    label:'Classic DQN',
    badge:'Vanilla DQN',
    type:'dqn',
    defaults:{
      gamma:0.97,lr:0.00025,
      epsStart:1.0,epsEnd:0.12,epsDecay:80000,
      batch:64,bufferSize:40000,targetSync:1500,
      nStep:1,priorityAlpha:0.4,priorityBeta:0.4,
      layers:[128,128],dueling:false,double:false,learnRepeats:1,
    },
    description:'A simpler DQN without dueling/double — perfect for understanding the base behaviour.',
    create:(sDim,aDim,cfg)=>new DQNAgent(sDim,aDim,{
      ...cfg,
      dueling:false,
      double:false,
      layers:cfg.layers??[128,128],
      learnRepeats:cfg.learnRepeats??1,
    }),
  },
  policy:{
    label:'Policy Gradient (REINFORCE)',
    badge:'Policy Grad',
    type:'policy',
    defaults:{
      gamma:0.99,lr:0.0008,entropy:0.01,
    },
    description:'Monte Carlo policy gradient with entropy regularisation for steady exploration.',
    create:(sDim,aDim,cfg)=>new PolicyGradientAgent(sDim,aDim,cfg),
  },
  a2c:{
    label:'Advantage Actor-Critic',
    badge:'A2C',
    type:'a2c',
    defaults:{
      gamma:0.99,lr:0.0006,entropy:0.005,valueCoef:0.5,
    },
    description:'Shared network that trains both policy and value function for faster convergence.',
    create:(sDim,aDim,cfg)=>new A2CAgent(sDim,aDim,cfg),
  },
  ppo:{
    label:'Proximal Policy Optimization',
    badge:'PPO',
    type:'ppo',
    defaults:{
      gamma:0.99,lr:0.0003,entropy:0.003,valueCoef:0.5,clip:0.2,lambda:0.95,batch:256,epochs:4,
    },
    description:'Clipped policy gradient with GAE for stable updates even in long episodes.',
    create:(sDim,aDim,cfg)=>new PPOAgent(sDim,aDim,cfg),
  },
};

const STAGE_AGENT_ALIASES={ddqn:'dueling',rainbow:'dueling',sac:'ppo'};
const STAGE_PRESETS={
  dqn_stage1:{
    label:'DQN Stage 1 – Warmup',
    agent:'vanilla',
    gamma:0.97,lr:0.00025,
    epsStart:1.0,epsEnd:0.2,epsDecay:60000,
    batchSize:64,bufferSize:40000,targetSync:1500,
    nStep:1,hiddenSizes:[128,128],
    rewardConfig:{fruitReward:12,stepPenalty:0.01,timeoutPenalty:5},
  },
  dqn_stage2:{
    label:'DQN Stage 2 – Exploration Shaping',
    agent:'vanilla',
    gamma:0.975,lr:0.00022,
    epsStart:1.0,epsEnd:0.18,epsDecay:80000,
    batchSize:96,bufferSize:60000,targetSync:1800,
    nStep:2,hiddenSizes:[160,160],
    rewardConfig:{fruitReward:14,stepPenalty:0.0095,timeoutPenalty:4.5},
  },
  dqn_stage3:{
    label:'DQN Stage 3 – Midgame Stabilisation',
    agent:'vanilla',
    gamma:0.98,lr:0.00018,
    epsStart:0.95,epsEnd:0.14,epsDecay:95000,
    batchSize:128,bufferSize:90000,targetSync:2000,
    nStep:3,hiddenSizes:[192,192],
    rewardConfig:{fruitReward:18,stepPenalty:0.008,timeoutPenalty:4},
  },
  dqn_stage4:{
    label:'DQN Stage 4 – Ramp Up',
    agent:'vanilla',
    gamma:0.988,lr:0.00013,
    epsStart:0.9,epsEnd:0.1,epsDecay:115000,
    batchSize:160,bufferSize:140000,targetSync:2400,
    nStep:4,hiddenSizes:[224,224,128],
    rewardConfig:{fruitReward:22,stepPenalty:0.007,timeoutPenalty:3.5},
  },
  dqn_stage5:{
    label:'DQN Stage 5 – Endgame',
    agent:'vanilla',
    gamma:0.993,lr:0.0001,
    epsStart:0.85,epsEnd:0.08,epsDecay:140000,
    batchSize:192,bufferSize:180000,targetSync:2800,
    nStep:5,hiddenSizes:[256,256,128],
    rewardConfig:{fruitReward:24,stepPenalty:0.006,timeoutPenalty:3},
  },
  ddqn_stage1:{
    label:'DDQN Stage 1 – Warmup',
    agent:'ddqn',
    gamma:0.975,lr:0.00028,
    epsStart:1.0,epsEnd:0.22,epsDecay:70000,
    batchSize:96,bufferSize:50000,targetSync:1600,
    nStep:2,hiddenSizes:[160,160,96],
    priorityAlpha:0.5,priorityBeta:0.4,
    rewardConfig:{fruitReward:13,stepPenalty:0.009,timeoutPenalty:4.8},
  },
  ddqn_stage2:{
    label:'DDQN Stage 2 – Momentum',
    agent:'ddqn',
    gamma:0.982,lr:0.00022,
    epsStart:0.95,epsEnd:0.17,epsDecay:90000,
    batchSize:128,bufferSize:80000,targetSync:1900,
    nStep:3,hiddenSizes:[192,192,128],
    priorityAlpha:0.55,priorityBeta:0.48,
    rewardConfig:{fruitReward:16,stepPenalty:0.0085,timeoutPenalty:4.2},
  },
  ddqn_stage3:{
    label:'DDQN Stage 3 – Midgame Control',
    agent:'ddqn',
    gamma:0.988,lr:0.00018,
    epsStart:0.9,epsEnd:0.14,epsDecay:105000,
    batchSize:160,bufferSize:110000,targetSync:2200,
    nStep:4,hiddenSizes:[224,224,128],
    priorityAlpha:0.6,priorityBeta:0.55,
    rewardConfig:{fruitReward:19,stepPenalty:0.0075,timeoutPenalty:3.8},
  },
  ddqn_stage4:{
    label:'DDQN Stage 4 – Refinement',
    agent:'ddqn',
    gamma:0.992,lr:0.00012,
    epsStart:0.85,epsEnd:0.1,epsDecay:125000,
    batchSize:192,bufferSize:150000,targetSync:2600,
    nStep:4,hiddenSizes:[256,256,160],
    priorityAlpha:0.65,priorityBeta:0.6,
    rewardConfig:{fruitReward:22,stepPenalty:0.0068,timeoutPenalty:3.4},
  },
  ddqn_stage5:{
    label:'DDQN Stage 5 – Endgame',
    agent:'ddqn',
    gamma:0.995,lr:0.0001,
    epsStart:0.8,epsEnd:0.08,epsDecay:150000,
    batchSize:224,bufferSize:200000,targetSync:3000,
    nStep:5,hiddenSizes:[256,256,192],
    priorityAlpha:0.7,priorityBeta:0.65,
    rewardConfig:{fruitReward:24,stepPenalty:0.006,timeoutPenalty:3},
  },
  rainbow_stage1:{
    label:'Rainbow Stage 1 – Warmup',
    agent:'rainbow',
    gamma:0.975,lr:0.00025,
    epsStart:1.0,epsEnd:0.18,epsDecay:80000,
    batchSize:128,bufferSize:70000,targetSync:1700,
    nStep:3,hiddenSizes:[192,192,128],
    priorityAlpha:0.6,priorityBeta:0.45,learnRepeats:2,
    rewardConfig:{fruitReward:15,stepPenalty:0.009,timeoutPenalty:4.5},
  },
  rainbow_stage2:{
    label:'Rainbow Stage 2 – Expansion',
    agent:'rainbow',
    gamma:0.982,lr:0.0002,
    epsStart:0.95,epsEnd:0.15,epsDecay:95000,
    batchSize:160,bufferSize:100000,targetSync:2100,
    nStep:4,hiddenSizes:[224,224,128],
    priorityAlpha:0.65,priorityBeta:0.5,learnRepeats:2,
    rewardConfig:{fruitReward:18,stepPenalty:0.008,timeoutPenalty:4},
  },
  rainbow_stage3:{
    label:'Rainbow Stage 3 – Midgame Pressure',
    agent:'rainbow',
    gamma:0.988,lr:0.00016,
    epsStart:0.9,epsEnd:0.12,epsDecay:115000,
    batchSize:192,bufferSize:130000,targetSync:2500,
    nStep:4,hiddenSizes:[256,256,128],
    priorityAlpha:0.7,priorityBeta:0.55,learnRepeats:3,
    rewardConfig:{fruitReward:20,stepPenalty:0.007,timeoutPenalty:3.6},
  },
  rainbow_stage4:{
    label:'Rainbow Stage 4 – Advanced Planning',
    agent:'rainbow',
    gamma:0.992,lr:0.00012,
    epsStart:0.85,epsEnd:0.1,epsDecay:135000,
    batchSize:224,bufferSize:160000,targetSync:2900,
    nStep:5,hiddenSizes:[288,288,160],
    priorityAlpha:0.75,priorityBeta:0.6,learnRepeats:3,
    rewardConfig:{fruitReward:22,stepPenalty:0.0065,timeoutPenalty:3.3},
  },
  rainbow_stage5:{
    label:'Rainbow Stage 5 – Endgame',
    agent:'rainbow',
    gamma:0.995,lr:0.0001,
    epsStart:0.8,epsEnd:0.08,epsDecay:160000,
    batchSize:256,bufferSize:200000,targetSync:3300,
    nStep:5,hiddenSizes:[320,320,192],
    priorityAlpha:0.8,priorityBeta:0.65,learnRepeats:4,
    rewardConfig:{fruitReward:24,stepPenalty:0.006,timeoutPenalty:3},
  },
  ppo_stage1:{
    label:'PPO Stage 1 – Warmup',
    agent:'ppo',
    gamma:0.965,lr:0.0003,
    lam:0.92,clipRatio:0.3,stepsPerEpoch:2048,
    trainIters:3,minibatchSize:128,
    entropy:0.01,valueCoef:0.45,
    rewardConfig:{fruitReward:14,stepPenalty:0.01,timeoutPenalty:5},
  },
  ppo_stage2:{
    label:'PPO Stage 2 – Stabilise',
    agent:'ppo',
    gamma:0.975,lr:0.00022,
    lam:0.94,clipRatio:0.24,stepsPerEpoch:3072,
    trainIters:4,minibatchSize:192,
    entropy:0.008,valueCoef:0.5,
    rewardConfig:{fruitReward:16,stepPenalty:0.009,timeoutPenalty:4.5},
  },
  ppo_stage3:{
    label:'PPO Stage 3 – Midgame',
    agent:'ppo',
    gamma:0.985,lr:0.00018,
    lam:0.96,clipRatio:0.2,stepsPerEpoch:4096,
    trainIters:5,minibatchSize:256,
    entropy:0.006,valueCoef:0.55,
    rewardConfig:{fruitReward:18,stepPenalty:0.008,timeoutPenalty:4},
  },
  ppo_stage4:{
    label:'PPO Stage 4 – Ramp Up',
    agent:'ppo',
    gamma:0.992,lr:0.00014,
    lam:0.97,clipRatio:0.18,stepsPerEpoch:5120,
    trainIters:6,minibatchSize:320,
    entropy:0.005,valueCoef:0.6,
    rewardConfig:{fruitReward:21,stepPenalty:0.007,timeoutPenalty:3.5},
  },
  ppo_stage5:{
    label:'PPO Stage 5 – Endgame',
    agent:'ppo',
    gamma:0.995,lr:0.0001,
    lam:0.98,clipRatio:0.15,stepsPerEpoch:6144,
    trainIters:6,minibatchSize:384,
    entropy:0.004,valueCoef:0.65,
    rewardConfig:{fruitReward:24,stepPenalty:0.006,timeoutPenalty:3},
  },
  sac_stage1:{
    label:'SAC Stage 1 – Warmup',
    agent:'sac',
    gamma:0.965,lr:0.0003,
    lam:0.9,clipRatio:0.28,stepsPerEpoch:2048,
    trainIters:3,minibatchSize:128,
    entropy:0.02,valueCoef:0.35,
    rewardConfig:{fruitReward:15,stepPenalty:0.0095,timeoutPenalty:4.8},
  },
  sac_stage2:{
    label:'SAC Stage 2 – Exploration Balance',
    agent:'sac',
    gamma:0.975,lr:0.00022,
    lam:0.93,clipRatio:0.22,stepsPerEpoch:3072,
    trainIters:4,minibatchSize:192,
    entropy:0.016,valueCoef:0.4,
    rewardConfig:{fruitReward:17,stepPenalty:0.0085,timeoutPenalty:4.2},
  },
  sac_stage3:{
    label:'SAC Stage 3 – Midgame Control',
    agent:'sac',
    gamma:0.985,lr:0.00016,
    lam:0.95,clipRatio:0.18,stepsPerEpoch:4096,
    trainIters:5,minibatchSize:256,
    entropy:0.013,valueCoef:0.45,
    rewardConfig:{fruitReward:19,stepPenalty:0.0075,timeoutPenalty:3.8},
  },
  sac_stage4:{
    label:'SAC Stage 4 – Precision',
    agent:'sac',
    gamma:0.992,lr:0.00012,
    lam:0.97,clipRatio:0.16,stepsPerEpoch:5120,
    trainIters:6,minibatchSize:320,
    entropy:0.01,valueCoef:0.5,
    rewardConfig:{fruitReward:22,stepPenalty:0.0068,timeoutPenalty:3.4},
  },
  sac_stage5:{
    label:'SAC Stage 5 – Endgame',
    agent:'sac',
    gamma:0.995,lr:0.0001,
    lam:0.98,clipRatio:0.14,stepsPerEpoch:6144,
    trainIters:6,minibatchSize:384,
    entropy:0.008,valueCoef:0.55,
    rewardConfig:{fruitReward:24,stepPenalty:0.006,timeoutPenalty:3},
  },
};


const STAGE_PRESET_PLACEHOLDER='Select stage preset';

function resolveAgentKey(rawAgent,fallback='dueling'){
  if(rawAgent&&AGENT_PRESETS[rawAgent]) return rawAgent;
  if(rawAgent&&STAGE_AGENT_ALIASES[rawAgent]) return STAGE_AGENT_ALIASES[rawAgent];
  return fallback;
}

function getStageAgentKey(preset,fallback='dueling'){
  if(!preset||typeof preset!=='object') return fallback;
  return resolveAgentKey(preset.agent,fallback);
}


const ui={
  trainState:document.getElementById('trainState'),
  algoBadge:document.getElementById('algoBadge'),
  epsReadout:document.getElementById('epsReadout'),
  gammaBadge:document.getElementById('gammaBadge'),
  lrBadge:document.getElementById('lrBadge'),
  playbackLabel:document.getElementById('playbackLabel'),
  playbackButtons:Array.from(document.querySelectorAll('#playbackGroup .pill')),
  gridSize:document.getElementById('gridSize'),
  gridLabel:document.getElementById('gridLabel'),
  btnToggleLiveView:document.getElementById('btnToggleLiveView'),
  btnTrain:document.getElementById('btnTrain'),
  btnPause:document.getElementById('btnPause'),
  btnStep:document.getElementById('btnStep'),
  btnWatch:document.getElementById('btnWatch'),
  btnReset:document.getElementById('btnReset'),
  btnCheckpointToggle:document.getElementById('btnCheckpointToggle'),
  btnSave:document.getElementById('btnSave'),
  btnLoad:document.getElementById('btnLoad'),
  btnClear:document.getElementById('btnClear'),
  modeButtons:Array.from(document.querySelectorAll('#modeGroup .pill')),
  algoSelect:document.getElementById('algoSelect'),
  algoDescription:document.getElementById('algoDescription'),
  aiAutoTuneToggle:document.getElementById('aiAutoTuneToggle'),
  aiIntervalSlider:document.getElementById('aiIntervalSlider'),
  aiIntervalReadout:document.getElementById('aiIntervalReadout'),
  aiRunLimit:document.getElementById('aiRunLimit'),
  aiRunLimitHint:document.getElementById('aiRunLimitHint'),
  aiStyleButtons:Array.from(document.querySelectorAll('#aiStyleGroup .pill')),
  gamma:document.getElementById('gamma'),
  gammaReadout:document.getElementById('gammaReadout'),
  lr:document.getElementById('lr'),
  lrReadout:document.getElementById('lrReadout'),
  envCount:document.getElementById('envCount'),
  envCountReadout:document.getElementById('envCountReadout'),
  epsStart:document.getElementById('epsStart'),
  epsStartReadout:document.getElementById('epsStartReadout'),
  epsEnd:document.getElementById('epsEnd'),
  epsEndReadout:document.getElementById('epsEndReadout'),
  epsDecay:document.getElementById('epsDecay'),
  epsDecayReadout:document.getElementById('epsDecayReadout'),
  batchSize:document.getElementById('batchSize'),
  batchReadout:document.getElementById('batchReadout'),
  bufferSize:document.getElementById('bufferSize'),
  bufferReadout:document.getElementById('bufferReadout'),
  targetSync:document.getElementById('targetSync'),
  targetSyncReadout:document.getElementById('targetSyncReadout'),
  nStep:document.getElementById('nStep'),
  nStepReadout:document.getElementById('nStepReadout'),
  priorityAlpha:document.getElementById('priorityAlpha'),
  alphaReadout:document.getElementById('alphaReadout'),
  priorityBeta:document.getElementById('priorityBeta'),
  betaReadout:document.getElementById('betaReadout'),
  pgEntropy:document.getElementById('pgEntropy'),
  pgEntropyReadout:document.getElementById('pgEntropyReadout'),
  acEntropy:document.getElementById('acEntropy'),
  acEntropyReadout:document.getElementById('acEntropyReadout'),
  acValueCoef:document.getElementById('acValueCoef'),
  acValueCoefReadout:document.getElementById('acValueCoefReadout'),
  ppoEntropy:document.getElementById('ppoEntropy'),
  ppoEntropyReadout:document.getElementById('ppoEntropyReadout'),
  ppoClip:document.getElementById('ppoClip'),
  ppoClipReadout:document.getElementById('ppoClipReadout'),
  ppoLambda:document.getElementById('ppoLambda'),
  ppoLambdaReadout:document.getElementById('ppoLambdaReadout'),
  ppoBatch:document.getElementById('ppoBatch'),
  ppoBatchReadout:document.getElementById('ppoBatchReadout'),
  ppoEpochs:document.getElementById('ppoEpochs'),
  ppoEpochsReadout:document.getElementById('ppoEpochsReadout'),
  ppoValueCoef:document.getElementById('ppoValueCoef'),
  ppoValueCoefReadout:document.getElementById('ppoValueCoefReadout'),
  rewardStep:document.getElementById('rewardStep'),
  rewardStepReadout:document.getElementById('rewardStepReadout'),
  rewardTurn:document.getElementById('rewardTurn'),
  rewardTurnReadout:document.getElementById('rewardTurnReadout'),
  rewardApproach:document.getElementById('rewardApproach'),
  rewardApproachReadout:document.getElementById('rewardApproachReadout'),
  rewardRetreat:document.getElementById('rewardRetreat'),
  rewardRetreatReadout:document.getElementById('rewardRetreatReadout'),
  rewardLoop:document.getElementById('rewardLoop'),
  rewardLoopReadout:document.getElementById('rewardLoopReadout'),
  rewardRevisit:document.getElementById('rewardRevisit'),
  rewardRevisitReadout:document.getElementById('rewardRevisitReadout'),
  rewardWall:document.getElementById('rewardWall'),
  rewardWallReadout:document.getElementById('rewardWallReadout'),
  rewardSelf:document.getElementById('rewardSelf'),
  rewardSelfReadout:document.getElementById('rewardSelfReadout'),
  rewardTimeout:document.getElementById('rewardTimeout'),
  rewardTimeoutReadout:document.getElementById('rewardTimeoutReadout'),
  rewardTrap:document.getElementById('rewardTrap'),
  rewardTrapReadout:document.getElementById('rewardTrapReadout'),
  rewardSpace:document.getElementById('rewardSpace'),
  rewardSpaceReadout:document.getElementById('rewardSpaceReadout'),
  rewardFruit:document.getElementById('rewardFruit'),
  rewardFruitReadout:document.getElementById('rewardFruitReadout'),
  rewardGrowth:document.getElementById('rewardGrowth'),
  rewardGrowthReadout:document.getElementById('rewardGrowthReadout'),
  rewardCompact:document.getElementById('rewardCompact'),
  rewardCompactReadout:document.getElementById('rewardCompactReadout'),
  kEpisodes:document.getElementById('kEpisodes'),
  kAvgRw:document.getElementById('kAvgRw'),
  kBest:document.getElementById('kBest'),
  kFruitRate:document.getElementById('kFruitRate'),
  rewardTelemetryBody:document.getElementById('rewardTelemetryBody'),
  rewardTelemetrySummary:document.getElementById('rewardTelemetrySummary'),
  rewardTelemetryPanel:document.getElementById('rewardTelemetryPanel'),
  progressChartPanel:document.getElementById('progressChartPanel'),
  progressChartBody:document.getElementById('progressChartBody'),
  progressChartToggle:document.getElementById('progressChartToggle'),
  progressChartCanvas:document.getElementById('progressChartCanvas'),
  progressChartSvg:document.getElementById('progressChartSvg'),
  progressChartGrid:document.getElementById('progressChartGrid'),
  progressRewardPath:document.getElementById('progressRewardPath'),
  progressFruitPath:document.getElementById('progressFruitPath'),
  progressChartEmpty:document.getElementById('progressChartEmpty'),
  progressChartLegend:document.getElementById('progressChartLegend'),
  progressChartMeta:document.getElementById('progressChartMeta'),
  progressChartRange:document.getElementById('progressChartRange'),
  tabTraining:document.getElementById('tabTraining'),
  tabGuide:document.getElementById('tabGuide'),
  trainingView:document.getElementById('trainingView'),
  guideView:document.getElementById('guideView'),
  autoLogPanel:document.getElementById('autoLogPanel'),
  autoLogStream:document.getElementById('autoLogStream'),
  autoLogClear:document.getElementById('autoLogClear'),
  fileLoader:document.getElementById('fileLoader'),
  advancedPanel:document.getElementById('advancedPanel'),
  advancedSections:{
    dqn:document.querySelector('[data-config="dqn"]'),
    policy:document.querySelector('[data-config="policy"]'),
    a2c:document.querySelector('[data-config="a2c"]'),
    ppo:document.querySelector('[data-config="ppo"]'),
  },
};

let presetSelectEl=null;

let stageSelectEl=null;
let currentStagePresetKey='';
let stagePresetField=null;


let agent=null;
let stateDim=env?.getState()?.length||0;
let actionDim=3;
let currentAlgoKey='dueling';
let playbackMode='cinematic';
let training=false;
let trainingToken=0;
let checkpointDirHandle=null;
let checkpointEnabled=false;
let checkpointFileHandle=null;
let checkpointSupportWarned=false;
let checkpointEpisodeInterval=500;
let lastFrame=0;
let targetSyncSteps=2000;
let episode=0,totalSteps=0,bestLen=0;
const rwHist=[],fruitHist=[],lossHist=[];
const progressPoints=[];
const PROGRESS_POINTS_MAX=120;
const PROGRESS_CHART_WIDTH=360;
const PROGRESS_CHART_HEIGHT=160;
const rewardTelemetry=createRewardTelemetry(1200);
let contexts=[];
let renderTick=0;
let trainingMode='manual';
let autoPilot=null;
const autoLogEntries=[];
const MAX_AUTO_LOG_ENTRIES=24;
let lastAutoMetrics=null;
let lastAutoSummaryEpisode=0;
const AUTO_TUNING_STYLES={
  calm:{key:'calm',label:'Lugn',magnitude:0.65,cooldown:1.6,eval:1.3,start:1.3},
  balanced:{key:'balanced',label:'Medel',magnitude:1,cooldown:1,eval:1,start:1},
  aggressive:{key:'aggressive',label:'Aggressiv',magnitude:1.45,cooldown:0.6,eval:0.75,start:0.8},
};
const DEFAULT_AUTO_STYLE='balanced';
const aiEpisodeHistory=[];
let aiAnalysisInterval=500;
let aiAutoTuneEnabled=false;
let aiAutoTuneStyle=DEFAULT_AUTO_STYLE;
let autoRunLimit=0;
let autoRunStopEpisode=null;
let aiTuner=null;
function avg(arr,n){
  if(!arr.length) return 0;
  const slice=arr.slice(-n);
  return slice.reduce((a,b)=>a+b,0)/slice.length;
}
function clamp(value,min,max){
  return Math.min(max,Math.max(min,value));
}
function movingAverage(arr=[],window,offset=0){
  if(!Array.isArray(arr)||!arr.length||window<=0) return 0;
  const end=Math.max(0,arr.length-offset);
  if(end<=0) return 0;
  const start=Math.max(0,end-window);
  const slice=arr.slice(start,end);
  if(!slice.length) return 0;
  return slice.reduce((a,b)=>a+b,0)/slice.length;
}
function stddev(arr=[]){
  if(!Array.isArray(arr)||!arr.length) return 0;
  const mean=arr.reduce((a,b)=>a+b,0)/arr.length;
  const variance=arr.reduce((a,b)=>a+(b-mean)**2,0)/arr.length;
  return Math.sqrt(variance);
}
function formatMetric(value,decimals=2){
  if(value===null||value===undefined||Number.isNaN(value)) return '—';
  const num=+value;
  return num.toFixed(decimals);
}
function formatPercent(value,decimals=1){
  if(value===null||value===undefined||Number.isNaN(value)) return '—';
  return `${(+value*100).toFixed(decimals)}%`;
}
function formatSigned(value,decimals=2){
  if(value===null||value===undefined||Number.isNaN(value)) return '—';
  const num=+value;
  const out=num.toFixed(decimals);
  return num>0?`+${out}`:out;
}
const AUTO_REASON_LABELS={
  stagnation:'stagnation',
  recovery:'recovery',
  regression:'regression',
  loss_ratio:'loss ratio',
  slow_fruit:'slow fruit',
  step_drag:'step drag',
  retreat_load:'retreat load',
  fruit_support:'fruit support',
  loop_penalty:'loop penalty',
  loop_relax:'loop relax',
  revisit_penalty:'revisit penalty',
  revisit_relax:'revisit relax',
  recover:'recover',
  self_penalty:'self penalty',
};
const REWARD_DECIMALS={
  loopPenalty:2,
  revisitPenalty:3,
  selfPenalty:1,
  approachBonus:3,
  retreatPenalty:3,
  stepPenalty:3,
  turnPenalty:3,
  fruitReward:1,
  growthBonus:1,
  trapPenalty:3,
  spaceGainBonus:3,
  timeoutPenalty:1,
};
function describeRewardDetail(adj){
  if(!adj||typeof adj!=='object') return 'Reward';
  const key=adj.key;
  const label=REWARD_LABELS[key]||key||'Reward';
  if(adj.value===undefined) return label;
  const decimals=key in REWARD_DECIMALS?REWARD_DECIMALS[key]:3;
  return `${label} → ${formatMetric(adj.value,decimals)}`;
}
function humanizeAutoReason(reason){
  if(!reason) return '';
  const text=AUTO_REASON_LABELS[reason]||reason;
  return text.charAt(0).toUpperCase()+text.slice(1);
}
function buildMetricsLine(metrics){
  if(!metrics) return '';
  const parts=[];
  if(metrics.maFruit100!==undefined) parts.push(`ma100 ${formatMetric(metrics.maFruit100,1)}`);
  if(metrics.maFruit500!==undefined) parts.push(`ma500 ${formatMetric(metrics.maFruit500,1)}`);
  if(metrics.fruitSlope!==undefined) parts.push(`trend ${formatSigned(metrics.fruitSlope,2)}`);
  if(metrics.lossRatio!==undefined) parts.push(`lossσ/μ ${formatMetric(metrics.lossRatio,2)}`);
  return parts.join(' • ');
}
function resetAutoLog(){
  autoLogEntries.length=0;
  if(ui.autoLogStream) ui.autoLogStream.innerHTML='';
  lastAutoMetrics=null;
  lastAutoSummaryEpisode=autoPilot?.episode||0;
}
function updateAutoLogVisibility(){
  if(!ui.autoLogPanel) return;
  const shouldShow=trainingMode==='auto'||aiAutoTuneEnabled;
  ui.autoLogPanel.classList.toggle('hidden',!shouldShow);
}
function logAutoEvent({title='',detail='',metrics=null,tone='info',episode=null}={}){
  if(!ui.autoLogStream) return;
  const entry=document.createElement('div');
  entry.className=`auto-log__entry auto-log__entry--${tone}`;
  if(episode!==null&&episode!==undefined){
    const tag=document.createElement('div');
    tag.className='auto-log__tag';
    tag.textContent=`Episod ${episode}`;
    entry.appendChild(tag);
  }
  if(title){
    const titleEl=document.createElement('div');
    titleEl.className='auto-log__title';
    titleEl.textContent=title;
    entry.appendChild(titleEl);
  }
  if(detail){
    const detailEl=document.createElement('div');
    detailEl.className='auto-log__detail';
    detailEl.textContent=detail;
    entry.appendChild(detailEl);
  }
  const metricsLine=buildMetricsLine(metrics);
  if(metricsLine){
    const metricsEl=document.createElement('div');
    metricsEl.className='auto-log__metrics';
    metricsEl.textContent=metricsLine;
    entry.appendChild(metricsEl);
  }
  ui.autoLogStream.prepend(entry);
  autoLogEntries.unshift(entry);
  while(autoLogEntries.length>MAX_AUTO_LOG_ENTRIES){
    const old=autoLogEntries.pop();
    old?.remove();
  }
}
function describeAutoAdjustment(adj={}){
  const res={title:'Auto adjustment',detail:'',tone:'info'};
  if(!adj||typeof adj!=='object') return res;
  switch(adj.type){
    case 'board':
      res.title='Curriculum';
      res.detail=`Board → ${adj.size}×${adj.size}`;
      res.tone='board';
      break;
    case 'epsilon':{
      res.title='Exploration';
      const parts=[];
      if(adj.end!==undefined) parts.push(`ε end → ${formatMetric(adj.end,2)}`);
      if(adj.decay!==undefined) parts.push(`decay → ${Math.round(+adj.decay)}`);
      res.detail=parts.join(' • ');
      res.tone='epsilon';
      break;
    }
    case 'lr':
      res.title='Learning rate';
      res.detail=`LR → ${formatMetric(adj.value,4)}`;
      res.tone='lr';
      break;
    case 'reward':{
      res.tone='reward';
      res.detail=describeRewardDetail(adj);
      break;
    }
    default:
      res.title='Auto adjustment';
      res.detail=adj.type?`${adj.type}`:'';
      res.tone='info';
  }
  const reason=humanizeAutoReason(adj.reason);
  if(reason){
    res.detail=res.detail?`${res.detail} — ${reason}`:reason;
  }
  return res;
}
function logAutoAdjustments(adjustments=[]){
  if(trainingMode!=='auto') return;
  if(!Array.isArray(adjustments)||!adjustments.length) return;
  adjustments.forEach(adj=>{
    const metrics=adj.metrics||lastAutoMetrics;
    const episodeNumber=adj.episode??autoPilot?.episode??0;
    const {title,detail,tone}=describeAutoAdjustment(adj);
    logAutoEvent({title,detail,metrics,tone,episode:episodeNumber});
    if(metrics) lastAutoMetrics=metrics;
    lastAutoSummaryEpisode=episodeNumber;
  });
}
function logAutoSummary(metrics,episodeNumber){
  if(trainingMode!=='auto') return;
  if(!metrics) return;
  logAutoEvent({title:'Auto check-in',detail:'No new adjustments',metrics,tone:'summary',episode:episodeNumber});
}

function round(value,decimals=3){
  const num=Number(value);
  if(!Number.isFinite(num)) return 0;
  const factor=10**decimals;
  return Math.round(num*factor)/factor;
}

function updateAiIntervalReadout(){
  if(!ui.aiIntervalSlider||!ui.aiIntervalReadout) return;
  const raw=+ui.aiIntervalSlider.value||aiAnalysisInterval||500;
  aiAnalysisInterval=Math.max(100,Math.min(5000,Math.round(raw/100)*100));
  checkpointEpisodeInterval=aiAnalysisInterval;
  ui.aiIntervalReadout.textContent=`${aiAnalysisInterval} ep`;
  if(aiTuner) aiTuner.setInterval(aiAnalysisInterval);
}

function setAiAutoStyle(style,{announce=true}={}){
  const preset=AUTO_TUNING_STYLES[style]||AUTO_TUNING_STYLES[DEFAULT_AUTO_STYLE];
  aiAutoTuneStyle=preset.key;
  ui.aiStyleButtons?.forEach(btn=>{
    btn.classList.toggle('active',btn.dataset.style===aiAutoTuneStyle);
  });
  autoPilot?.setTuningStyle?.(aiAutoTuneStyle);
  if(announce){
    logAutoEvent({
      title:'Auto-läge uppdaterat',
      detail:`${preset.label} justeringar`,
      tone:'ai',
      episode:autoPilot?.episode||episode||0,
    });
  }
  updateAiRunLimitHint();
}

function updateAiRunLimitHint(reachedTarget=false){
  if(!ui.aiRunLimitHint) return;
  if(autoRunLimit<=0){
    ui.aiRunLimitHint.textContent='0 = unlimited auto-run cycles.';
    return;
  }
  const preset=AUTO_TUNING_STYLES[aiAutoTuneStyle]||AUTO_TUNING_STYLES[DEFAULT_AUTO_STYLE];
  if(reachedTarget){
    ui.aiRunLimitHint.textContent=`Target reached – ${preset.label} mode paused after ${autoRunLimit} episodes`;
    return;
  }
  if(trainingMode==='auto' && training && autoRunStopEpisode){
    const remaining=Math.max(0,autoRunStopEpisode-episode);
    ui.aiRunLimitHint.textContent=`Pausing after ${autoRunLimit} episodes (${remaining} remaining)`;
  }else{
    ui.aiRunLimitHint.textContent=`Pausing after ${autoRunLimit} episodes`;
  }
}

function scheduleAutoRunTarget(){
  if(trainingMode==='auto' && training && autoRunLimit>0){
    autoRunStopEpisode=episode+autoRunLimit;
  }else{
    autoRunStopEpisode=null;
  }
  updateAiRunLimitHint();
}

function applyAiRunLimitFromUI(){
  if(!ui.aiRunLimit) return;
  const parsed=Math.max(0,Math.floor(+ui.aiRunLimit.value||0));
  autoRunLimit=parsed;
  if(parsed>0){
    ui.aiRunLimit.value=`${parsed}`;
  }else{
    ui.aiRunLimit.value='';
  }
  if(training && trainingMode==='auto' && autoRunLimit>0){
    scheduleAutoRunTarget();
  }else{
    autoRunStopEpisode=null;
    updateAiRunLimitHint();
  }
}

function getHyperparameterSnapshot(){
  const snapshot={
    gamma:+ui.gamma?.value||0,
    lr:+ui.lr?.value||0,
    envCount,
    epsilon:agent?.epsilon??null,
    agentKind:agent?.kind||null,
  };
  if(agent?.kind==='dqn'){
    Object.assign(snapshot,{
      epsStart:+ui.epsStart?.value||0,
      epsEnd:+ui.epsEnd?.value||0,
      epsDecay:+ui.epsDecay?.value||0,
      batch:+ui.batchSize?.value||0,
      bufferSize:+ui.bufferSize?.value||0,
      targetSync:+ui.targetSync?.value||0,
      nStep:+ui.nStep?.value||0,
      priorityAlpha:+ui.priorityAlpha?.value||0,
      priorityBeta:+ui.priorityBeta?.value||0,
    });
  }else if(agent?.kind==='policy'){
    Object.assign(snapshot,{
      entropy:+ui.pgEntropy?.value||0,
    });
  }else if(agent?.kind==='a2c'){
    Object.assign(snapshot,{
      entropy:+ui.acEntropy?.value||0,
      valueCoef:+ui.acValueCoef?.value||0,
    });
  }else if(agent?.kind==='ppo'){
    Object.assign(snapshot,{
      entropy:+ui.ppoEntropy?.value||0,
      valueCoef:+ui.ppoValueCoef?.value||0,
      clip:+ui.ppoClip?.value||0,
      lambda:+ui.ppoLambda?.value||0,
      batch:+ui.ppoBatch?.value||0,
      epochs:+ui.ppoEpochs?.value||0,
    });
  }
  return snapshot;
}

function compactEpisodeSummary(entry,includeDetail=false){
  if(!entry) return null;
  const summary={
    episode:entry.episode??null,
    reward:round(Number(entry.reward)||0,3),
    fruits:Number(entry.fruits)||0,
    steps:Number(entry.steps)||0,
    crash:entry.crash||'none',
  };
  if(includeDetail){
    summary.loopHits=Number(entry.loopHits)||0;
    if(entry.revisitPenalty!==undefined) summary.revisitPenalty=round(Number(entry.revisitPenalty)||0,3);
    if(entry.timeToFruitAvg!==undefined&&entry.timeToFruitAvg!==null){
      summary.timeToFruitAvg=round(Number(entry.timeToFruitAvg)||0,3);
    }
  }
  return summary;
}

function aggregateEpisodeWindow(windowSize){
  const size=Math.min(windowSize,aiEpisodeHistory.length);
  if(!size) return null;
  const slice=aiEpisodeHistory.slice(-size);
  let rewardSum=0,fruitSum=0,stepsSum=0,loopsSum=0,timeToFruitSum=0,timeToFruitCount=0;
  const rewardValues=[];
  const fruitValues=[];
  const crashCounts={};
  const breakdownTotals={};
  let breakdownCount=0;
  slice.forEach(item=>{
    const reward=Number(item.reward)||0;
    const fruits=Number(item.fruits)||0;
    const steps=Number(item.steps)||0;
    const loops=Number(item.loopHits)||0;
    rewardValues.push(reward);
    fruitValues.push(fruits);
    rewardSum+=reward;
    fruitSum+=fruits;
    stepsSum+=steps;
    loopsSum+=loops;
    const crashKey=item.crash||'none';
    crashCounts[crashKey]=(crashCounts[crashKey]||0)+1;
    if(item.timeToFruitAvg!==null&&item.timeToFruitAvg!==undefined){
      const timeVal=Number(item.timeToFruitAvg)||0;
      timeToFruitSum+=timeVal;
      timeToFruitCount++;
    }
    if(item.breakdown){
      breakdownCount++;
      Object.entries(item.breakdown).forEach(([key,val])=>{
        breakdownTotals[key]=(breakdownTotals[key]||0)+(+val||0);
      });
    }
  });
  const rewardAvg=size?rewardSum/size:0;
  const fruitAvg=size?fruitSum/size:0;
  const stepsAvg=size?stepsSum/size:0;
  const loopsAvg=size?loopsSum/size:0;
  const rewardVariance=rewardValues.length?rewardValues.reduce((acc,val)=>acc+(val-rewardAvg)**2,0)/rewardValues.length:0;
  const fruitVariance=fruitValues.length?fruitValues.reduce((acc,val)=>acc+(val-fruitAvg)**2,0)/fruitValues.length:0;
  const rewardStd=Math.sqrt(rewardVariance);
  const fruitStd=Math.sqrt(fruitVariance);
  const fruitRate=stepsSum>0?fruitSum/stepsSum:0;
  const fillRate=(COLS*ROWS)?fruitAvg/(COLS*ROWS):0;
  const half=Math.floor(slice.length/2);
  let rewardTrend=0,fruitTrend=0;
  if(half>0){
    const first=slice.slice(0,half);
    const last=slice.slice(-half);
    const firstReward=first.reduce((acc,item)=>acc+((Number(item.reward)||0)),0)/half;
    const lastReward=last.reduce((acc,item)=>acc+((Number(item.reward)||0)),0)/half;
    const firstFruit=first.reduce((acc,item)=>acc+((Number(item.fruits)||0)),0)/half;
    const lastFruit=last.reduce((acc,item)=>acc+((Number(item.fruits)||0)),0)/half;
    rewardTrend=lastReward-firstReward;
    fruitTrend=lastFruit-firstFruit;
  }
  const stats={
    rewardAvg:round(rewardAvg,3),
    rewardStd:round(rewardStd,3),
    fruitAvg:round(fruitAvg,3),
    fruitStd:round(fruitStd,3),
    stepsAvg:Math.round(stepsAvg),
    loopsAvg:round(loopsAvg,3),
    fruitRate:round(fruitRate,4),
    fillRate:round(fillRate,4),
    rewardTrend:round(rewardTrend,3),
    fruitTrend:round(fruitTrend,3),
  };
  if(timeToFruitCount>0){
    stats.timeToFruit=round(timeToFruitSum/timeToFruitCount,3);
  }
  const breakdownAvg=breakdownCount?Object.fromEntries(Object.entries(breakdownTotals).map(([key,val])=>[key,round(val/breakdownCount,4)])):undefined;
  return {
    window:size,
    firstEpisode:slice[0]?.episode??null,
    lastEpisode:slice[slice.length-1]?.episode??null,
    stats,
    crash:crashCounts,
    rewardBreakdown:breakdownAvg,
  };
}

function buildAITelemetrySnapshot(intervalOverride){
  const candidate=Number(intervalOverride);
  const requestedInterval=Number.isFinite(candidate)&&candidate>0?Math.floor(candidate):aiAnalysisInterval;
  const lookback=Math.min(requestedInterval,aiEpisodeHistory.length);
  if(!lookback) return null;
  const hyperSnapshot=getHyperparameterSnapshot();
  const intervalSummary=aggregateEpisodeWindow(lookback);
  const rollupSummary=aggregateEpisodeWindow(Math.min(ROLLUP_WINDOW,aiEpisodeHistory.length));
  const recentWindow=Math.min(RECENT_EPISODES_MAX,lookback);
  const recentEpisodes=aiEpisodeHistory.slice(-recentWindow).map(entry=>compactEpisodeSummary(entry));
  const latestEpisode=compactEpisodeSummary(aiEpisodeHistory[aiEpisodeHistory.length-1],true);
  return {
    intervalEpisodes:intervalSummary?.window??lookback,
    meta:{
      episode,
      interval:intervalSummary?.window??lookback,
      board:{cols:COLS,rows:ROWS},
      envs:envCount,
      algo:currentAlgoKey,
      agent:agent?.kind||null,
      best:bestLen,
    },
    stats:intervalSummary?.stats||{},
    crash:intervalSummary?.crash||{},
    rewardBreakdown:intervalSummary?.rewardBreakdown,
    rollup:rollupSummary?{
      window:rollupSummary.window,
      firstEpisode:rollupSummary.firstEpisode,
      lastEpisode:rollupSummary.lastEpisode,
      stats:rollupSummary.stats,
      crash:rollupSummary.crash,
      rewardBreakdown:rollupSummary.rewardBreakdown,
    }:null,
    rewardConfig:{...rewardConfig},
    hyper:hyperSnapshot,
    currentConfig:{
      reward:{...rewardConfig},
      hyper:hyperSnapshot,
    },
    recentEpisodes,
    latestEpisode,
  };
}

function applyAITunerRewardConfig(newConfig={}){
  const result={changes:[],config:null};
  if(!newConfig||typeof newConfig!=='object') return result;
  const merged={...rewardConfig};
  Object.entries(newConfig).forEach(([key,value])=>{
    if(!(key in merged)) return;
    const num=Number(value);
    if(!Number.isFinite(num)) return;
    let clamped=num;
    const inputId=REWARD_INPUT_IDS[key];
    const input=ui[inputId];
    if(input){
      if(input.min!==''&&input.min!==undefined) clamped=Math.max(clamped,+input.min);
      if(input.max!==''&&input.max!==undefined) clamped=Math.min(clamped,+input.max);
    }
    const current=merged[key];
    if(Math.abs(current-clamped)<1e-6) return;
    merged[key]=clamped;
    result.changes.push({key,oldValue:current,newValue:clamped});
  });
  if(result.changes.length){
    applyRewardConfigToUI(merged);
    rewardConfig={...merged};
    result.config={...merged};
  }
  return result;
}

function applyAITunerHyperparameters(updates={}){
  const result={changes:[],hyper:null};
  if(!updates||typeof updates!=='object') return result;
  const setValue=(id,value,keyLabel)=>{
    const input=ui[id];
    if(!input) return;
    let num=Number(value);
    if(!Number.isFinite(num)) return;
    if(input.min!==''&&input.min!==undefined) num=Math.max(num,+input.min);
    if(input.max!==''&&input.max!==undefined) num=Math.min(num,+input.max);
    const current=+input.value;
    if(Math.abs(current-num)<1e-6) return;
    input.value=`${num}`;
    result.changes.push({key:keyLabel,oldValue:current,newValue:num});
  };
  if(updates.gamma!==undefined) setValue('gamma',updates.gamma,'gamma');
  if(updates.lr!==undefined) setValue('lr',updates.lr,'lr');
  if(updates.epsStart!==undefined) setValue('epsStart',updates.epsStart,'epsStart');
  if(updates.epsEnd!==undefined) setValue('epsEnd',updates.epsEnd,'epsEnd');
  if(updates.epsDecay!==undefined) setValue('epsDecay',updates.epsDecay,'epsDecay');
  if(updates.batch!==undefined){
    if(agent?.kind==='ppo') setValue('ppoBatch',updates.batch,'ppoBatch');
    else setValue('batchSize',updates.batch,'batchSize');
  }
  if(updates.batchSize!==undefined) setValue('batchSize',updates.batchSize,'batchSize');
  if(updates.bufferSize!==undefined) setValue('bufferSize',updates.bufferSize,'bufferSize');
  if(updates.targetSync!==undefined) setValue('targetSync',updates.targetSync,'targetSync');
  if(updates.nStep!==undefined) setValue('nStep',updates.nStep,'nStep');
  if(updates.priorityAlpha!==undefined) setValue('priorityAlpha',updates.priorityAlpha,'priorityAlpha');
  if(updates.priorityBeta!==undefined) setValue('priorityBeta',updates.priorityBeta,'priorityBeta');
  if(updates.entropy!==undefined){
    if(agent?.kind==='policy') setValue('pgEntropy',updates.entropy,'pgEntropy');
    else if(agent?.kind==='a2c') setValue('acEntropy',updates.entropy,'acEntropy');
    else if(agent?.kind==='ppo') setValue('ppoEntropy',updates.entropy,'ppoEntropy');
  }
  if(updates.valueCoef!==undefined){
    if(agent?.kind==='a2c') setValue('acValueCoef',updates.valueCoef,'acValueCoef');
    else if(agent?.kind==='ppo') setValue('ppoValueCoef',updates.valueCoef,'ppoValueCoef');
  }
  if(updates.clip!==undefined&&agent?.kind==='ppo') setValue('ppoClip',updates.clip,'ppoClip');
  if(updates.lambda!==undefined&&agent?.kind==='ppo') setValue('ppoLambda',updates.lambda,'ppoLambda');
  if(updates.epochs!==undefined&&agent?.kind==='ppo') setValue('ppoEpochs',updates.epochs,'ppoEpochs');
  if(result.changes.length){
    updateReadouts();
    applyConfigToAgent();
    result.hyper=getHyperparameterSnapshot();
  }
  if(result.hyper){
    hyperParams={...result.hyper};
  }
  return result;
}

<<<<<<< HEAD
function cleanJsonString(str){
  if(typeof str!=='string') return '';
  let cleaned=str.trim();
  const fenced=cleaned.match(/^```(?:json)?\s*([\s\S]*?)\s*```$/i);
  if(fenced){
    cleaned=fenced[1];
  }else if(cleaned.startsWith('```')){
    cleaned=cleaned.replace(/^```(?:json)?\s*/i,'');
    cleaned=cleaned.replace(/\s*```$/,'');
  }
  return cleaned.trim();
}

=======
>>>>>>> 76adce43
async function handleGroqResponse(responseJson){
  try{
    const aiResult=responseJson?.data?.choices?.[0]?.message?.content;
    if(!aiResult){
      console.warn("⚠️ Ingen AI-output hittades i svaret");
      return;
    }

<<<<<<< HEAD
    const cleaned=cleanJsonString(aiResult);
    let parsed;
    try{
      parsed=JSON.parse(cleaned);
    }catch(err){
      console.error("Fel vid parsing av AI-svar:", err);
      console.error("Rått AI-svar:", aiResult);
      return;
    }

    const analysisText=typeof parsed.analysisText==='string'?parsed.analysisText:'';
    console.log("🤖 AI analys:", analysisText||'(saknas)');
    if(analysisText){
      try{
        logAITunerEvent?.({title:'AI analys',detail:analysisText,tone:'ai',episodeNumber:episode});
      }catch(err){
        console.warn('[handleGroqResponse] kunde inte logga analys',err);
      }
    }

    if(parsed.pause===true){
      console.warn("⏸️ AI beslutade att pausa träningen:", analysisText);
=======
    const parsed=JSON.parse(aiResult);

    if(parsed.pause===true){
      console.warn("⏸️ AI beslutade att pausa träningen:", parsed.analysisText);
>>>>>>> 76adce43
      if(typeof pauseTraining==='function'){
        pauseTraining();
      }else if(typeof stopTraining==='function'){
        stopTraining();
      }
<<<<<<< HEAD
      return parsed;
=======
      return;
>>>>>>> 76adce43
    }

    if(parsed.pause===false){
      if(typeof resumeTraining==='function'){
        resumeTraining();
      }else if(!training && typeof startTraining==='function'){
        startTraining();
      }
    }

<<<<<<< HEAD
    if(parsed.rewardConfig && typeof parsed.rewardConfig==='object'){
=======
    if(parsed.rewardConfig){
>>>>>>> 76adce43
      const rewardResult=applyAITunerRewardConfig(parsed.rewardConfig);
      if(rewardResult?.config){
        Object.assign(rewardConfig,rewardResult.config);
      }else{
        Object.assign(rewardConfig,parsed.rewardConfig);
        applyRewardsToEnv();
      }
    }

<<<<<<< HEAD
    if(parsed.hyper && typeof parsed.hyper==='object'){
=======
    if(parsed.hyper){
>>>>>>> 76adce43
      const hyperResult=applyAITunerHyperparameters(parsed.hyper);
      if(hyperResult?.hyper){
        hyperParams={...hyperResult.hyper};
      }else if(typeof getHyperparameterSnapshot==='function'){
        hyperParams={...getHyperparameterSnapshot(),...parsed.hyper};
      }else{
        hyperParams={...hyperParams,...parsed.hyper};
      }
    }
<<<<<<< HEAD
    return parsed;
  }catch(err){
    console.error("Fel vid hantering av Groq-svar:", err);
    console.error("Rått proxysvar:", responseJson);
=======

    if(parsed.analysisText){
      console.log("🤖 AI analys:", parsed.analysisText);
      try{
        logAITunerEvent?.({title:'AI analys',detail:parsed.analysisText,tone:'ai',episodeNumber:episode});
      }catch(err){
        console.warn('[handleGroqResponse] kunde inte logga analys',err);
      }
    }else{
      console.log("🤖 AI analys:", parsed.analysisText);
    }
  }catch(err){
    console.error("Fel vid parsing av AI-svar:", err);
>>>>>>> 76adce43
  }
}

function logAITunerEvent({title='',detail='',tone='ai',metrics=null,episodeNumber=null}={}){
  logAutoEvent({title,detail,metrics,tone,episode:episodeNumber??episode});
}

function bindUI(){
  ui.playbackButtons.forEach(btn=>{
    btn.addEventListener('click',()=>{
      setPlaybackMode(btn.dataset.speed);
    });
  });
  ui.modeButtons.forEach(btn=>{
    btn.addEventListener('click',()=>{
      setTrainingMode(btn.dataset.mode);
    });
  });
  ui.gridSize.addEventListener('input',()=>{
    updateGridLabel();
    const desiredSize=Math.max(8,(+ui.gridSize.value)|0);
    if(desiredSize!==COLS){
      resetEnvironment(desiredSize,true);
    }
  });
  ui.btnReset.addEventListener('click',()=>resetEnvironment(+ui.gridSize.value,true));
  ui.btnTrain.addEventListener('click',startTraining);
  ui.btnPause.addEventListener('click',stopTraining);
  ui.btnStep.addEventListener('click',async()=>{ await playSingleEpisode(); });
  ui.btnWatch.addEventListener('click',watchSmoothEpisode);
  ui.btnToggleLiveView?.addEventListener('click',()=>{
    setLiveViewHidden(!liveViewHidden);
  });
  ui.btnCheckpointToggle?.addEventListener('click',handleCheckpointToggle);
  ui.btnSave.addEventListener('click',saveTrainingToFile);
  ui.btnLoad.addEventListener('click',()=>ui.fileLoader?.click());
  ui.btnClear.addEventListener('click',()=>{
    for(const k in localStorage){
      if(k.includes('tensorflowjs')) localStorage.removeItem(k);
    }
    flash('Cleared local storage');
  });
  ui.autoLogClear?.addEventListener('click',()=>{
    resetAutoLog();
  });
  if(ui.progressChartToggle){
    ui.progressChartToggle.addEventListener('click',()=>{
      const collapsed=!ui.progressChartPanel?.classList.contains('collapsed');
      setProgressChartCollapsed(collapsed);
    });
    setProgressChartCollapsed(false);
  }
  ui.aiIntervalSlider?.addEventListener('input',()=>{
    updateAiIntervalReadout();
  });
  ui.aiRunLimit?.addEventListener('change',()=>{
    applyAiRunLimitFromUI();
  });
  ui.aiStyleButtons?.forEach(btn=>{
    btn.addEventListener('click',()=>{
      setAiAutoStyle(btn.dataset.style||DEFAULT_AUTO_STYLE);
    });
  });
  ui.aiAutoTuneToggle?.addEventListener('change',()=>{
    if(ui.aiAutoTuneToggle.checked){
      const code=prompt('Ange säkerhetskod för att aktivera AI Auto-Tune:');
      if(code!=='1234554321'){
        ui.aiAutoTuneToggle.checked=false;
        aiAutoTuneEnabled=false;
        flash('Fel kod. AI Auto-Tune förblir avstängd.',true);
        return;
      }
    }
    aiAutoTuneEnabled=ui.aiAutoTuneToggle.checked;
    if(aiTuner) aiTuner.setEnabled(aiAutoTuneEnabled);
    const detail=aiAutoTuneEnabled?'Aktiverad':'Avstängd';
    logAITunerEvent({title:'AI Auto-Tune',detail,tone:'ai',episodeNumber:episode});
    updateAutoLogVisibility();
  });
  ui.fileLoader?.addEventListener('change',async ev=>{
    const [file]=ev.target.files||[];
    if(file) await loadTrainingFromFile(file);
    ev.target.value='';
  });
  ui.algoSelect.addEventListener('change',()=>{
    if(watching) return;
    const wasTraining=training;
    if(wasTraining) stopTraining();
    instantiateAgent(ui.algoSelect.value);
  });
  const updateAndApply=()=>{ updateReadouts(); applyConfigToAgent(); };
  ['gamma','lr','epsStart','epsEnd','epsDecay','batchSize','bufferSize','targetSync','nStep','priorityAlpha','priorityBeta','pgEntropy','acEntropy','acValueCoef','ppoEntropy','ppoClip','ppoLambda','ppoBatch','ppoEpochs','ppoValueCoef']
    .forEach(id=>ui[id]?.addEventListener('input',updateAndApply));
  ui.envCount?.addEventListener('input',()=>{
    updateReadouts();
    applyEnvCountFromUI();
  });
  const rewardIds=['rewardStep','rewardTurn','rewardApproach','rewardRetreat','rewardLoop','rewardRevisit','rewardWall','rewardSelf','rewardTimeout','rewardTrap','rewardSpace','rewardFruit','rewardGrowth','rewardCompact'];
  const updateRewards=()=>{ updateRewardReadouts(); applyRewardsToEnv(); };
  rewardIds.forEach(id=>ui[id]?.addEventListener('input',updateRewards));
  ui.tabTraining.addEventListener('click',()=>setActiveTab('training'));
  ui.tabGuide.addEventListener('click',()=>setActiveTab('guide'));
  updateReadouts();
  updateGridLabel();
  applyRewardsToEnv();
  updateControlAvailability();
  setTrainingMode(trainingMode);
  updateAutoLogVisibility();
  updateAiIntervalReadout();
  setAiAutoStyle(aiAutoTuneStyle,{announce:false});
  updateAiRunLimitHint();
  if(ui.aiAutoTuneToggle) ui.aiAutoTuneToggle.checked=aiAutoTuneEnabled;
  updateCheckpointToggleUI();
  updateProgressChart();
}
function setActiveTab(tab){
  const showGuide=tab==='guide';
  ui.tabTraining.classList.toggle('active',!showGuide);
  ui.tabGuide.classList.toggle('active',showGuide);
  ui.trainingView.classList.toggle('hidden',showGuide);
  ui.guideView.classList.toggle('hidden',!showGuide);
}
function updateGridLabel(){
  const val=+ui.gridSize.value;
  ui.gridLabel.textContent=`${val}×${val}`;
}
function updateControlAvailability(){
  if(ui.btnStep){
    ui.btnStep.disabled=trainingMode==='auto'||envCount>1;
  }
}
function createContextSlot(index,state){
  return {
    envIndex:index,
    state:Float32Array.from(state),
    totalReward:0,
    fruits:0,
    steps:0,
    needsReset:false,
  };
}
function seedContexts(forceReset=true){
  if(!vecEnv) return;
  const states=forceReset?vecEnv.resetAll():vecEnv.envs.map(env=>Float32Array.from(env.getState()));
  contexts=states.map((state,idx)=>createContextSlot(idx,state));
  env=vecEnv.getEnv(renderIndex)||vecEnv.getEnv(0);
  if(env) setImmediateState(env);
}
function ensureContextPool(){
  if(!vecEnv) return;
  if(contexts.length!==envCount){
    seedContexts(true);
  }
}
function reconfigureEnvironment({count=envCount,size=COLS,force=false}={}){
  let desiredCount=Math.max(1,count|0);
  if(trainingMode==='auto'){
    desiredCount=Math.max(12,desiredCount);
  }
  const desiredSize=Math.max(8,(+size)|0);
  const needInit=!vecEnv;
  const changedCount=desiredCount!==envCount;
  const changedSize=force||desiredSize!==COLS||needInit;
  envCount=desiredCount;
  if(!vecEnv){
    vecEnv=new VecSnakeEnv(envCount,{cols:desiredSize,rows:desiredSize,rewardConfig});
  }else if(changedCount||changedSize){
    vecEnv.configure({count:envCount,cols:desiredSize,rows:desiredSize,rewardConfig});
  }else{
    vecEnv.setRewardConfig(rewardConfig);
  }
  renderIndex=Math.min(renderIndex,envCount-1);
  env=vecEnv.getEnv(renderIndex)||vecEnv.getEnv(0);
  COLS=desiredSize;
  ROWS=desiredSize;
  CELL=board.width/COLS;
  stateDim=env?.getState()?.length||stateDim;
  seedContexts(true);
  agent?.setEnvCount?.(envCount);
  renderTick=0;
  updateControlAvailability();
  if(ui.envCount && ui.envCount.value!==`${envCount}`){
    ui.envCount.value=`${envCount}`;
  }
  updateBadgeMetrics();
}
function resetEnvironment(size=COLS,force=false){
  const wasTraining=training;
  if(wasTraining) stopTraining();
  reconfigureEnvironment({size,force:true});
  if(wasTraining&&!watching) startTraining();
}
function applyEnvCountFromUI(){
  const desired=Math.max(1,+ui.envCount.value||1);
  if(desired===envCount) return;
  const wasTraining=training;
  if(wasTraining) stopTraining();
  reconfigureEnvironment({count:desired,size:+ui.gridSize.value,force:true});
  if(wasTraining&&!watching) startTraining();
}
function setTrainingMode(mode){
  let next=mode==='auto'?'auto':'manual';
  const wasTraining=training;
  const prevMode=trainingMode;
  if(next==='auto' && agent?.kind!=='dqn'){
    flash('Auto mode requires a DQN agent',true);
    next='manual';
  }
  if(wasTraining) stopTraining();
  trainingMode=next;
  ui.modeButtons.forEach(btn=>btn.classList.toggle('active',btn.dataset.mode===trainingMode));
  if(trainingMode==='auto'){
    const firstActivation=prevMode!=='auto';
    autoPilot=new BrowserAutoPilot({rewardConfig:{...rewardConfig}});
    autoPilot.setAgent(agent);
    autoPilot.setTuningStyle(aiAutoTuneStyle);
    const desiredCount=Math.max(12,envCount);
    ui.envCount.value=`${desiredCount}`;
    if(firstActivation){
      ui.gridSize.value='10';
      updateGridLabel();
      reconfigureEnvironment({count:desiredCount,size:10,force:true});
    }else{
      reconfigureEnvironment({count:desiredCount,size:+ui.gridSize.value,force:true});
    }
    updateReadouts();
    const stageIdx=autoPilot.boardStages.findIndex(stage=>stage.size===COLS);
    if(stageIdx>=0) autoPilot.stageIndex=stageIdx;
    lastAutoMetrics=null;
    lastAutoSummaryEpisode=autoPilot?.episode||0;
    autoPilot.lastEvaluationEpisode=autoPilot.episode||0;
    if(firstActivation){
      resetAutoLog();
      updateAutoLogVisibility();
      logAutoEvent({
        title:'Auto mode activated',
        detail:`${envCount} environments • ${COLS}×${ROWS}`,
        tone:'info',
        episode:autoPilot?.episode||0,
      });
    }else{
      updateAutoLogVisibility();
    }
    ui.envCount.disabled=true;
  }else{
    autoPilot=null;
    ui.envCount.disabled=agent?.kind!=='dqn';
    lastAutoMetrics=null;
    lastAutoSummaryEpisode=0;
    updateAutoLogVisibility();
    autoRunStopEpisode=null;
  }
  if(trainingMode==='auto') ui.envCount.disabled=true;
  updateControlAvailability();
  updateReadouts();
  updateAiRunLimitHint();
  if(wasTraining&&!watching) startTraining();
}
function setPlaybackMode(mode){
  if(!playbackModes[mode]) mode='cinematic';
  playbackMode=mode;
  ui.playbackButtons.forEach(btn=>{
    btn.classList.toggle('active',btn.dataset.speed===mode);
  });
  ui.playbackLabel.textContent=liveViewHidden?'Rendering paused':playbackModes[mode].label;
}
function setLiveViewHidden(hidden){
  hidden=!!hidden;
  if(hidden===liveViewHidden) return;
  liveViewHidden=hidden;
  if(ui.btnToggleLiveView){
    ui.btnToggleLiveView.textContent=hidden?'Show live view':'Hide live view';
    ui.btnToggleLiveView.setAttribute('aria-pressed',hidden?'true':'false');
  }
  board.classList.toggle('hidden',hidden);
  board.setAttribute('aria-hidden',hidden?'true':'false');
  if(hidden){
    renderSuspended=true;
    if(renderToken){
      cancelAnimationFrame(renderToken);
      renderToken=0;
    }
    renderActive=false;
    renderQueue.length=0;
    currentAnim=null;
    ui.playbackLabel.textContent='Rendering paused';
  }else{
    renderSuspended=false;
    setImmediateState(env);
    setPlaybackMode(playbackMode);
  }
}
function applyConfigToAgent(){
  if(!agent) return;
  const shared={
    gamma:+ui.gamma.value,
    lr:+ui.lr.value,
  };
  agent.setEnvCount?.(envCount);
  agent.setGamma(shared.gamma);
  agent.setLearningRate(shared.lr);
  if(agent.kind==='dqn'){
    agent.setEpsilonSchedule?.({
      start:+ui.epsStart.value,
      end:+ui.epsEnd.value,
      decay:+ui.epsDecay.value,
    });
    agent.batch=+ui.batchSize.value;
    agent.buffer.setCapacity(+ui.bufferSize.value);
    agent.buffer.setAlpha(+ui.priorityAlpha.value);
    agent.buffer.setBeta(+ui.priorityBeta.value);
    agent.setNStep(+ui.nStep.value);
    targetSyncSteps=+ui.targetSync.value||2000;
  }else if(agent.kind==='policy'){
    agent.setEntropy(+ui.pgEntropy.value);
    targetSyncSteps=Infinity;
  }else if(agent.kind==='a2c'){
    agent.setEntropy(+ui.acEntropy.value);
    agent.setValueCoef(+ui.acValueCoef.value);
    targetSyncSteps=Infinity;
  }else if(agent.kind==='ppo'){
    agent.setEntropy(+ui.ppoEntropy.value);
    agent.setValueCoef(+ui.ppoValueCoef.value);
    agent.setClip(+ui.ppoClip.value);
    agent.setLambda(+ui.ppoLambda.value);
    agent.setBatch(+ui.ppoBatch.value);
    agent.setEpochs(+ui.ppoEpochs.value);
    targetSyncSteps=Infinity;
  }
  updateBadgeMetrics();
}
function updateReadouts(){
  updateBadgeMetrics();
  updateRewardReadouts();
}
function updateBadgeMetrics(){
  ui.gammaReadout.textContent=(+ui.gamma.value).toFixed(3);
  ui.gammaBadge.textContent=(+ui.gamma.value).toFixed(3);
  ui.lrReadout.textContent=(+ui.lr.value).toFixed(4);
  ui.lrBadge.textContent=(+ui.lr.value).toFixed(4);
  if(ui.envCountReadout){
    ui.envCountReadout.textContent=`${(+ui.envCount.value)|0}`;
  }
  if(agent?.kind==='dqn'){
    ui.epsReadout.textContent=(agent.epsilon??1).toFixed(2);
  }else{
    ui.epsReadout.textContent='—';
  }
  ui.epsStartReadout.textContent=(+ui.epsStart.value).toFixed(2);
  ui.epsEndReadout.textContent=(+ui.epsEnd.value).toFixed(2);
  ui.epsDecayReadout.textContent=`${(+ui.epsDecay.value)|0}`;
  ui.batchReadout.textContent=`${(+ui.batchSize.value)|0}`;
  ui.bufferReadout.textContent=`${(+ui.bufferSize.value)|0}`;
  ui.targetSyncReadout.textContent=`${(+ui.targetSync.value)|0}`;
  ui.nStepReadout.textContent=`${(+ui.nStep.value)|0}`;
  ui.alphaReadout.textContent=(+ui.priorityAlpha.value).toFixed(2);
  ui.betaReadout.textContent=(+ui.priorityBeta.value).toFixed(2);
  ui.pgEntropyReadout.textContent=(+ui.pgEntropy.value).toFixed(3);
  ui.acEntropyReadout.textContent=(+ui.acEntropy.value).toFixed(3);
  ui.acValueCoefReadout.textContent=(+ui.acValueCoef.value).toFixed(2);
  ui.ppoEntropyReadout.textContent=(+ui.ppoEntropy.value).toFixed(3);
  ui.ppoClipReadout.textContent=(+ui.ppoClip.value).toFixed(2);
  ui.ppoLambdaReadout.textContent=(+ui.ppoLambda.value).toFixed(2);
  ui.ppoBatchReadout.textContent=`${(+ui.ppoBatch.value)|0}`;
  ui.ppoEpochsReadout.textContent=`${(+ui.ppoEpochs.value)|0}`;
  ui.ppoValueCoefReadout.textContent=(+ui.ppoValueCoef.value).toFixed(2);
}
function updateRewardReadouts(){
  if(!ui.rewardStep) return;
  ui.rewardStepReadout.textContent=(+ui.rewardStep.value).toFixed(3);
  ui.rewardTurnReadout.textContent=(+ui.rewardTurn.value).toFixed(3);
  ui.rewardApproachReadout.textContent=(+ui.rewardApproach.value).toFixed(3);
  ui.rewardRetreatReadout.textContent=(+ui.rewardRetreat.value).toFixed(3);
  ui.rewardLoopReadout.textContent=(+ui.rewardLoop.value).toFixed(2);
  ui.rewardRevisitReadout.textContent=(+ui.rewardRevisit.value).toFixed(3);
  ui.rewardWallReadout.textContent=(+ui.rewardWall.value).toFixed(1);
  ui.rewardSelfReadout.textContent=(+ui.rewardSelf.value).toFixed(1);
  ui.rewardTimeoutReadout.textContent=(+ui.rewardTimeout.value).toFixed(1);
  ui.rewardTrapReadout.textContent=(+ui.rewardTrap.value).toFixed(2);
  ui.rewardSpaceReadout.textContent=(+ui.rewardSpace.value).toFixed(2);
  ui.rewardFruitReadout.textContent=(+ui.rewardFruit.value).toFixed(1);
  ui.rewardGrowthReadout.textContent=(+ui.rewardGrowth.value).toFixed(1);
  ui.rewardCompactReadout.textContent=(+ui.rewardCompact.value).toFixed(3);
}
function getRewardConfigFromUI(){
  return {
    stepPenalty:+ui.rewardStep.value,
    turnPenalty:+ui.rewardTurn.value,
    approachBonus:+ui.rewardApproach.value,
    retreatPenalty:+ui.rewardRetreat.value,
    loopPenalty:+ui.rewardLoop.value,
    revisitPenalty:+ui.rewardRevisit.value,
    wallPenalty:+ui.rewardWall.value,
    selfPenalty:+ui.rewardSelf.value,
    timeoutPenalty:+ui.rewardTimeout.value,
    trapPenalty:+ui.rewardTrap.value,
    spaceGainBonus:+ui.rewardSpace.value,
    fruitReward:+ui.rewardFruit.value,
    growthBonus:+ui.rewardGrowth.value,
    compactWeight:+ui.rewardCompact.value,
  };
}
function applyRewardsToEnv(){
  rewardConfig=getRewardConfigFromUI();
  vecEnv?.setRewardConfig(rewardConfig);
  env=vecEnv?.getEnv(renderIndex)||env;
  autoPilot?.setRewardConfig?.({...rewardConfig});
}
function applyRewardConfigToUI(config={}){
  if(config.stepPenalty!==undefined) ui.rewardStep.value=config.stepPenalty;
  if(config.turnPenalty!==undefined) ui.rewardTurn.value=config.turnPenalty;
  if(config.approachBonus!==undefined) ui.rewardApproach.value=config.approachBonus;
  if(config.retreatPenalty!==undefined) ui.rewardRetreat.value=config.retreatPenalty;
  if(config.loopPenalty!==undefined) ui.rewardLoop.value=config.loopPenalty;
  if(config.revisitPenalty!==undefined) ui.rewardRevisit.value=config.revisitPenalty;
  if(config.wallPenalty!==undefined) ui.rewardWall.value=config.wallPenalty;
  if(config.selfPenalty!==undefined) ui.rewardSelf.value=config.selfPenalty;
  if(config.timeoutPenalty!==undefined) ui.rewardTimeout.value=config.timeoutPenalty;
  if(config.trapPenalty!==undefined) ui.rewardTrap.value=config.trapPenalty;
  if(config.spaceGainBonus!==undefined) ui.rewardSpace.value=config.spaceGainBonus;
  if(config.fruitReward!==undefined) ui.rewardFruit.value=config.fruitReward;
  if(config.growthBonus!==undefined) ui.rewardGrowth.value=config.growthBonus;
  if(config.compactWeight!==undefined) ui.rewardCompact.value=config.compactWeight;
  updateRewardReadouts();
  applyRewardsToEnv();
}
class BrowserAutoPilot{
  constructor({rewardConfig={}}={}){
    this.history=[];
    this.lossHistory=[];
    this.episode=0;
    this.rewardConfig={...rewardConfig};
    this.boardStages=[
      {size:10,threshold:0},
      {size:14,threshold:60},
      {size:18,threshold:120},
      {size:20,threshold:200},
    ];
    this.stageIndex=0;
    this.lastAdjust={};
    this.bestFruit=0;
    this.agent=null;
    this.evaluationIntervalBase=50;
    this.evaluationInterval=this.evaluationIntervalBase;
    this.minEpisodesForAdjustBase=200;
    this.minEpisodesForAdjust=this.minEpisodesForAdjustBase;
    this.lastEvaluationEpisode=0;
    this.tuningStyle=DEFAULT_AUTO_STYLE;
    this.magnitudeFactor=1;
    this.cooldownFactor=1;
    this.setTuningStyle(DEFAULT_AUTO_STYLE);
  }
  setTuningStyle(style=DEFAULT_AUTO_STYLE){
    const preset=AUTO_TUNING_STYLES[style]||AUTO_TUNING_STYLES[DEFAULT_AUTO_STYLE];
    this.tuningStyle=preset.key;
    this.magnitudeFactor=preset.magnitude;
    this.cooldownFactor=preset.cooldown;
    this.evaluationInterval=Math.max(20,Math.round(this.evaluationIntervalBase*preset.eval));
    this.minEpisodesForAdjust=Math.max(100,Math.round(this.minEpisodesForAdjustBase*preset.start));
  }
  getTuningStyle(){
    return this.tuningStyle;
  }
  setAgent(agent){
    this.agent=agent;
  }
  setRewardConfig(cfg={}){
    this.rewardConfig={...cfg};
  }
  getRewardConfig(){
    return {...this.rewardConfig};
  }
  _scaledCooldown(base){
    return Math.max(1,Math.round(base*this.cooldownFactor));
  }
  _scaleAdd(delta){
    return delta*this.magnitudeFactor;
  }
  _scaleMultiplier(base){
    if(base===1) return 1;
    if(base>1) return 1+(base-1)*this.magnitudeFactor;
    return 1-(1-base)*this.magnitudeFactor;
  }
  recordEpisode({
    fruits=0,
    reward=0,
    steps=0,
    loss=null,
    loopHits=0,
    revisitPenalty=0,
    crash=null,
    timeToFruitTotal=0,
    timeToFruitCount=0,
    rewardBreakdown=null,
  }={}){
    this.history.push({
      fruits,
      reward,
      steps,
      loopHits,
      revisitPenalty,
      crash,
      timeToFruitTotal,
      timeToFruitCount,
      breakdown:rewardBreakdown?{...rewardBreakdown}:null,
    });
    if(this.history.length>6000) this.history.shift();
    if(loss!==null && loss!==undefined){
      this.lossHistory.push(loss);
      if(this.lossHistory.length>6000) this.lossHistory.shift();
    }
    this.episode++;
  }
  _canAdjust(key,cooldown=500){
    const window=this._scaledCooldown(cooldown);
    const last=this.lastAdjust[key]??-Infinity;
    if(this.episode-last<window) return false;
    this.lastAdjust[key]=this.episode;
    return true;
  }
  _averageBreakdown(window=200){
    const recent=this.history.slice(-window).filter(item=>item.breakdown);
    if(!recent.length) return null;
    const totals=Object.fromEntries(REWARD_COMPONENT_KEYS.map(key=>[key,0]));
    recent.forEach(item=>{
      const data=item.breakdown;
      REWARD_COMPONENT_KEYS.forEach(key=>{
        totals[key]+=data[key]??0;
      });
    });
    const scale=1/recent.length;
    REWARD_COMPONENT_KEYS.forEach(key=>{
      totals[key]*=scale;
    });
    return totals;
  }
  getMetrics(){
    const fruits=this.history.map(item=>item.fruits);
    const ma100=movingAverage(fruits,100);
    const ma500=movingAverage(fruits,500);
    const prev100=movingAverage(fruits,100,100);
    const fruitSlope=ma100-prev100;
    const improvement2000=movingAverage(fruits,2000)-movingAverage(fruits,2000,2000);
    const stepsHist=this.history.map(item=>item.steps||0);
    const avgEpisodeLen100=movingAverage(stepsHist,100);
    this.bestFruit=Math.max(this.bestFruit,ma100||0);
    const regression=this.bestFruit>0 && ma100<this.bestFruit*0.75;
    const window500=this.history.slice(-500);
    const totalSteps500=window500.reduce((sum,item)=>sum+(item.steps||0),0);
    const loopHits500=window500.reduce((sum,item)=>sum+(item.loopHits||0),0);
    const revisitPenalty500=window500.reduce((sum,item)=>sum+(item.revisitPenalty||0),0);
    const crashSelfEpisodes=window500.filter(item=>item.crash==='self').length;
    const timeToFruitTotal=window500.reduce((sum,item)=>sum+(item.timeToFruitTotal||0),0);
    const timeToFruitCount=window500.reduce((sum,item)=>sum+(item.timeToFruitCount||0),0);
    const loopHitRate=totalSteps500>0?loopHits500/totalSteps500:0;
    const revisitRate=totalSteps500>0?revisitPenalty500/Math.max(1,totalSteps500):0;
    const crashRateSelf=window500.length?crashSelfEpisodes/window500.length:0;
    const timeToFruitAvg=timeToFruitCount>0?timeToFruitTotal/timeToFruitCount:0;
    const lossValues=this.lossHistory.slice(-200);
    const lossMean=lossValues.length?lossValues.reduce((a,b)=>a+b,0)/lossValues.length:0;
    const lossStd=stddev(lossValues);
    const lossRatio=lossMean>0?lossStd/lossMean:0;
    return {
      maFruit100:ma100,
      maFruit500:ma500,
      fruitSlope,
      improvement2000,
      regression,
      lossMean,
      lossStd,
      lossRatio,
      avgEpisodeLen100,
      loopHitRate,
      revisitRate,
      crashRateSelf,
      timeToFruitAvg,
    };
  }
  maybeAdjust({agent}={}){
    const actor=agent||this.agent;
    const metrics=this.getMetrics();
    const adjustments=[];
    const nextStage=this.boardStages[this.stageIndex+1];
    if(nextStage && metrics.maFruit500>nextStage.threshold && this._canAdjust('board',200)){
      this.stageIndex++;
      adjustments.push({type:'board',size:this.boardStages[this.stageIndex].size});
    }
    if(!actor||actor.kind!=='dqn'){
      return {adjustments,metrics};
    }
    if(this.episode<this.minEpisodesForAdjust){
      return {adjustments,metrics};
    }
    if(this.episode-this.lastEvaluationEpisode<this.evaluationInterval){
      return {adjustments,metrics};
    }
    this.lastEvaluationEpisode=this.episode;
    const breakdownAvg=this._averageBreakdown(240);
    if(metrics.fruitSlope<=0 && metrics.improvement2000<2 && this._canAdjust('epsilon-up',500)){
      const newEnd=clamp(actor.epsEnd+this._scaleAdd(0.03),0.01,0.6);
      const newDecay=clamp(actor.epsDecay*this._scaleMultiplier(1.2),5000,500000);
      actor.setEpsilonSchedule?.({end:newEnd,decay:newDecay});
      adjustments.push({type:'epsilon',end:newEnd,decay:newDecay,reason:'stagnation'});
    }
    if(metrics.regression && this._canAdjust('regression',800)){
      const newEnd=clamp(actor.epsEnd+this._scaleAdd(0.02),0.01,0.6);
      actor.setEpsilonSchedule?.({end:newEnd});
      const newLr=Math.max(0.0001,actor.lr*this._scaleMultiplier(0.8));
      actor.setLearningRate(newLr);
      adjustments.push({type:'lr',value:newLr,reason:'regression'});
    }else if(metrics.fruitSlope>0 && actor.epsEnd>0.12 && this._canAdjust('epsilon-down',800)){
      const newEnd=clamp(actor.epsEnd-this._scaleAdd(0.02),0.01,0.6);
      const newDecay=clamp(actor.epsDecay*this._scaleMultiplier(0.9),5000,500000);
      actor.setEpsilonSchedule?.({end:newEnd,decay:newDecay});
      adjustments.push({type:'epsilon',end:newEnd,decay:newDecay,reason:'recovery'});
    }
    if(metrics.lossRatio>0.85 && this._canAdjust('lr-down',1000)){
      const newLr=Math.max(0.0001,actor.lr*this._scaleMultiplier(0.85));
      actor.setLearningRate(newLr);
      adjustments.push({type:'lr',value:newLr,reason:'loss_ratio'});
    }else if(metrics.lossRatio<0.3 && this._canAdjust('lr-up',1200)){
      const newLr=Math.min(0.02,actor.lr*this._scaleMultiplier(1.05));
      actor.setLearningRate(newLr);
      adjustments.push({type:'lr',value:newLr,reason:'recover'});
    }
    this._adjustRewards(actor,metrics,adjustments,breakdownAvg);
    return {adjustments,metrics};
  }
  _adjustRewards(actor,metrics,adjustments,breakdownAvg){
    if(!metrics) return;
    const rewardConfig=this.rewardConfig||{};
    if(metrics.loopHitRate>0.01 && metrics.fruitSlope<=0 && this._canAdjust('reward-loop',500)){
      rewardConfig.loopPenalty=clamp((rewardConfig.loopPenalty??0.5)+this._scaleAdd(0.05),0,3);
      rewardConfig.compactWeight=0;
      adjustments.push({type:'reward',key:'loopPenalty',value:rewardConfig.loopPenalty,reason:'loop_penalty'});
    }
    if(metrics.revisitRate>0.01 && this._canAdjust('reward-revisit',500)){
      rewardConfig.revisitPenalty=clamp((rewardConfig.revisitPenalty??0.05)+this._scaleAdd(0.005),0,0.3);
      const newEnd=clamp((actor?.epsEnd??0.12)+this._scaleAdd(0.02),0.01,0.6);
      actor?.setEpsilonSchedule?.({end:newEnd});
      adjustments.push({type:'reward',key:'revisitPenalty',value:rewardConfig.revisitPenalty,reason:'revisit_penalty'});
      adjustments.push({type:'epsilon',end:newEnd,reason:'revisit_penalty'});
    }
    if(metrics.crashRateSelf>0.4 && this._canAdjust('reward-self',500)){
      rewardConfig.selfPenalty=clamp((rewardConfig.selfPenalty??25.5)+this._scaleAdd(1),0,150);
      rewardConfig.turnPenalty=clamp((rewardConfig.turnPenalty??0.001)-this._scaleAdd(0.0002),0,0.05);
      adjustments.push({type:'reward',key:'selfPenalty',value:rewardConfig.selfPenalty,reason:'self_penalty'});
    }
    let approachAdjusted=false;
    let retreatAdjusted=false;
    if(metrics.timeToFruitAvg>200 && metrics.loopHitRate<0.005 && metrics.revisitRate<0.005 && this._canAdjust('reward-fruit',500)){
      rewardConfig.approachBonus=clamp((rewardConfig.approachBonus??0.03)+this._scaleAdd(0.005),0,0.3);
      rewardConfig.retreatPenalty=clamp((rewardConfig.retreatPenalty??0.03)+this._scaleAdd(0.005),0,0.3);
      adjustments.push({type:'reward',key:'approachBonus',value:rewardConfig.approachBonus,reason:'slow_fruit'});
      adjustments.push({type:'reward',key:'retreatPenalty',value:rewardConfig.retreatPenalty,reason:'slow_fruit'});
      approachAdjusted=true;
      retreatAdjusted=true;
    }
    if(breakdownAvg){
      const avgFruit=breakdownAvg.fruitReward??0;
      const avgStep=breakdownAvg.stepPenalty??0;
      const avgRetreat=breakdownAvg.retreatPenalty??0;
      const avgApproach=breakdownAvg.approachBonus??0;
      if(avgStep<0 && Math.abs(avgStep)>Math.max(0.5,Math.abs(avgFruit))*1.3 && this._canAdjust('reward-step-down',900)){
        rewardConfig.stepPenalty=clamp((rewardConfig.stepPenalty??0.01)*this._scaleMultiplier(0.9),0.001,0.2);
        adjustments.push({type:'reward',key:'stepPenalty',value:rewardConfig.stepPenalty,reason:'step_drag'});
      }
      if(!retreatAdjusted && Math.abs(avgRetreat)>(Math.abs(avgApproach)+0.5) && this._canAdjust('reward-retreat-down',900)){
        rewardConfig.retreatPenalty=Math.max(0,(rewardConfig.retreatPenalty??0.03)-this._scaleAdd(0.005));
        adjustments.push({type:'reward',key:'retreatPenalty',value:rewardConfig.retreatPenalty,reason:'retreat_load'});
      }
      if(avgFruit<3 && metrics.timeToFruitAvg>160 && this._canAdjust('reward-fruit-extra',1200)){
        rewardConfig.fruitReward=clamp((rewardConfig.fruitReward??10)+this._scaleAdd(1),0,120);
        adjustments.push({type:'reward',key:'fruitReward',value:rewardConfig.fruitReward,reason:'fruit_support'});
      }
      if(!approachAdjusted && avgApproach<1 && metrics.timeToFruitAvg>150 && this._canAdjust('reward-approach-boost',1200)){
        rewardConfig.approachBonus=clamp((rewardConfig.approachBonus??0.03)+this._scaleAdd(0.005),0,0.3);
        adjustments.push({type:'reward',key:'approachBonus',value:rewardConfig.approachBonus,reason:'fruit_support'});
      }
    }
    this.rewardConfig={...rewardConfig};
  }
}
function updateAdvancedVisibility(){
  const type=AGENT_PRESETS[currentAlgoKey]?.type||'dqn';
  Object.entries(ui.advancedSections).forEach(([key,el])=>{
    if(!el) return;
    el.classList.toggle('hidden',key!==type);
  });
}
function instantiateAgent(key,opts={}){
  const {useCurrentUI=false,overrideDefaults=null}=opts;
  currentAlgoKey=AGENT_PRESETS[key]?key:'dueling';
  ui.algoSelect.value=currentAlgoKey;
  const preset=AGENT_PRESETS[currentAlgoKey];
  const appliedDefaults={...preset.defaults};
  if(overrideDefaults){
    if(Array.isArray(overrideDefaults.layers)) appliedDefaults.layers=overrideDefaults.layers.slice();
    if(overrideDefaults.learnRepeats!==undefined) appliedDefaults.learnRepeats=overrideDefaults.learnRepeats;
    if(overrideDefaults.dueling!==undefined) appliedDefaults.dueling=overrideDefaults.dueling;
    if(overrideDefaults.double!==undefined) appliedDefaults.double=overrideDefaults.double;
  }
  if(!useCurrentUI){
    applyPresetToUI(appliedDefaults);
  }
  agent=preset.create(stateDim,actionDim,{
    gamma:+ui.gamma.value,
    lr:+ui.lr.value,
    epsStart:+ui.epsStart.value,
    epsEnd:+ui.epsEnd.value,
    epsDecay:+ui.epsDecay.value,
    batch:+ui.batchSize.value,
    bufferSize:+ui.bufferSize.value,
    priorityAlpha:+ui.priorityAlpha.value,
    priorityBeta:+ui.priorityBeta.value,
    nStep:+ui.nStep.value,
    targetSync:+ui.targetSync.value,
    entropy:+ui.pgEntropy.value,
    valueCoef:+ui.acValueCoef.value,
    clip:+ui.ppoClip.value,
    lambda:+ui.ppoLambda.value,
    batch:+ui.ppoBatch.value,
    epochs:+ui.ppoEpochs.value,
    learnRepeats:appliedDefaults.learnRepeats,
    layers:appliedDefaults.layers,
    dueling:appliedDefaults.dueling,
    double:appliedDefaults.double,
  });
  agent.learnRepeats=(appliedDefaults.learnRepeats??preset.defaults.learnRepeats)??agent.learnRepeats??1;
  targetSyncSteps=agent.kind==='dqn'? (+ui.targetSync.value||2000):Infinity;
  updateAdvancedVisibility();
  ui.algoBadge.textContent=preset.badge||preset.label;
  ui.algoDescription.textContent=preset.description;
  if(typeof presetSelectEl!=='undefined'&&presetSelectEl&&presetSelectEl.value!==currentAlgoKey){
    presetSelectEl.value=currentAlgoKey;
  }
  updateBadgeMetrics();
  currentStagePresetKey='';
  refreshStagePresetOptions(currentAlgoKey,{preserveSelection:false});
  resetTrainingStats();
  if(agent.kind!=='dqn' && trainingMode==='auto'){
    setTrainingMode('manual');
  }
  if(agent.kind!=='dqn'){
    ui.envCount.value='1';
    ui.envCount.disabled=true;
    reconfigureEnvironment({count:1,size:+ui.gridSize.value,force:true});
  }else{
    ui.envCount.disabled=false;
    const desiredCount=Math.max(1,+ui.envCount.value||envCount);
    reconfigureEnvironment({count:desiredCount,size:+ui.gridSize.value,force:true});
  }
  autoPilot?.setAgent?.(agent);
  updateControlAvailability();
  updateReadouts();
}
function applyPresetToUI(config){
  if(config.gamma!==undefined) ui.gamma.value=config.gamma;
  if(config.lr!==undefined) ui.lr.value=config.lr;
  if(config.epsStart!==undefined) ui.epsStart.value=config.epsStart;
  if(config.epsEnd!==undefined) ui.epsEnd.value=config.epsEnd;
  if(config.epsDecay!==undefined) ui.epsDecay.value=config.epsDecay;
  if(config.batch!==undefined) ui.batchSize.value=config.batch;
  if(config.bufferSize!==undefined) ui.bufferSize.value=config.bufferSize;
  if(config.targetSync!==undefined) ui.targetSync.value=config.targetSync;
  if(config.nStep!==undefined) ui.nStep.value=config.nStep;
  if(config.priorityAlpha!==undefined) ui.priorityAlpha.value=config.priorityAlpha;
  if(config.priorityBeta!==undefined) ui.priorityBeta.value=config.priorityBeta;
  if(config.entropy!==undefined){
    ui.pgEntropy.value=config.entropy;
    ui.acEntropy.value=config.entropy;
    ui.ppoEntropy.value=config.entropy;
  }
  if(config.valueCoef!==undefined){
    ui.acValueCoef.value=config.valueCoef;
    ui.ppoValueCoef.value=config.valueCoef;
  }
  if(config.clip!==undefined) ui.ppoClip.value=config.clip;
  if(config.lambda!==undefined) ui.ppoLambda.value=config.lambda;
  if(config.batch!==undefined) ui.ppoBatch.value=config.batch;
  if(config.epochs!==undefined) ui.ppoEpochs.value=config.epochs;
  updateReadouts();
}

function applyPreset(preset,options={}){
  if(!preset) return;
  const {preserveProgress=false}=options;
  const agentKey=getStageAgentKey(preset,currentAlgoKey);

  const overrides={};
  if(Array.isArray(preset.hiddenSizes)) overrides.layers=preset.hiddenSizes.slice();
  if(preset.learnRepeats!==undefined) overrides.learnRepeats=preset.learnRepeats;
  if(preset.dueling!==undefined) overrides.dueling=preset.dueling;
  if(preset.double!==undefined) overrides.double=preset.double;
  const {
    label,

    agent:_stageAgent,
    rewardConfig,
    hiddenSizes:_hiddenSizes,
    learnRepeats:_learnRepeats,
    lam,
    clipRatio,
    stepsPerEpoch:_stepsPerEpoch,

    trainIters,
    minibatchSize,
    batchSize,
    ...rest
  }=preset;
  const config={...rest};
  if(batchSize!==undefined) config.batch=batchSize;
  if(minibatchSize!==undefined) config.batch=minibatchSize;
  if(lam!==undefined) config.lambda=lam;
  if(clipRatio!==undefined) config.clip=clipRatio;
  if(trainIters!==undefined) config.epochs=trainIters;
  // remove properties not handled by UI
  delete config.agent;
  delete config.label;
  delete config.rewardConfig;
  delete config.hiddenSizes;
  delete config.learnRepeats;
  delete config.lam;
  delete config.clipRatio;
  delete config.stepsPerEpoch;
  delete config.trainIters;
  delete config.minibatchSize;
  delete config.batchSize;
  applyPresetToUI(config);
  if(rewardConfig) applyRewardConfigToUI({...rewardConfig});

  applyRewardsToEnv();
  const overrideArg=Object.keys(overrides).length?overrides:null;
  const targetPreset=AGENT_PRESETS[agentKey];
  currentAlgoKey=agentKey;
  ui.algoSelect.value=agentKey;
  if(presetSelectEl) presetSelectEl.value=agentKey;
  const hasProgress=episode>0||totalSteps>0;
  const canPreserve=preserveProgress&&agent&&targetPreset&&currentAlgoKey===agentKey&&hasProgress;
  if(canPreserve){
    if(overrideArg&&overrideArg.learnRepeats!==undefined) agent.learnRepeats=overrideArg.learnRepeats;
    ui.algoBadge.textContent=label||targetPreset.badge||targetPreset.label;
    applyConfigToAgent();
    updateReadouts();
    return;
  }
  instantiateAgent(agentKey,{useCurrentUI:true,overrideDefaults:overrideArg});
  if(label) ui.algoBadge.textContent=label;
  applyConfigToAgent();
  updateReadouts();
}

function refreshStagePresetOptions(agentKey,{preserveSelection=true}={}){
  if(!stageSelectEl) return;
  const fallback=agentKey&&AGENT_PRESETS[agentKey]?agentKey:'dueling';
  const targetAgent=resolveAgentKey(agentKey,fallback);
  const previousValue=preserveSelection?(stageSelectEl.value||currentStagePresetKey):'';
  stageSelectEl.innerHTML='';
  const placeholder=document.createElement('option');
  placeholder.value='';
  placeholder.textContent=STAGE_PRESET_PLACEHOLDER;
  stageSelectEl.appendChild(placeholder);
  const entries=[];
  for(const [key,preset] of Object.entries(STAGE_PRESETS)){
    if(resolveAgentKey(preset.agent,targetAgent)===targetAgent){
      entries.push({key,label:preset.label});
    }
  }
  const hasEntries=entries.length>0;
  if(stagePresetField){
    stagePresetField.classList.toggle('hidden',!hasEntries);
  }
  if(!hasEntries){
    placeholder.textContent='No stage presets available';
    stageSelectEl.disabled=true;
    currentStagePresetKey='';
    stageSelectEl.value='';
    return;
  }
  stageSelectEl.disabled=false;
  const availableKeys=new Set();
  entries.forEach(({key,label})=>{
    const option=document.createElement('option');
    option.value=key;
    option.textContent=label;
    stageSelectEl.appendChild(option);
    availableKeys.add(key);
  });
  if(preserveSelection&&previousValue&&availableKeys.has(previousValue)){
    stageSelectEl.value=previousValue;
    currentStagePresetKey=previousValue;
    return;
  }
  if(currentStagePresetKey&&availableKeys.has(currentStagePresetKey)){
    stageSelectEl.value=currentStagePresetKey;
    return;
  }
  currentStagePresetKey='';
  stageSelectEl.value='';
}

function resetTrainingStats(){
  episode=0;
  totalSteps=0;
  bestLen=0;
  rwHist.length=0;
  fruitHist.length=0;
  lossHist.length=0;
  progressPoints.length=0;
  rewardTelemetry.reset();
  updateStatsUI();
  updateRewardTelemetryUI();
  updateProgressChart();
  renderTick=0;
  contexts.forEach(ctx=>ctx.needsReset=true);
  if(autoPilot){
    autoPilot.history.length=0;
    autoPilot.lossHistory.length=0;
    autoPilot.episode=0;
    autoPilot.bestFruit=0;
    autoPilot.lastAdjust={};
    autoPilot.lastEvaluationEpisode=0;
    autoPilot.rewardConfig={...rewardConfig};
    autoPilot.setTuningStyle(aiAutoTuneStyle);
  }
  lastAutoMetrics=null;
  lastAutoSummaryEpisode=0;
}
function updateStatsUI(){
  ui.kEpisodes.textContent=episode;
  ui.kAvgRw.textContent=avg(rwHist,100).toFixed(2);
  ui.kBest.textContent=bestLen;
  ui.kFruitRate.textContent=avg(fruitHist,100).toFixed(2);
}
function setProgressChartCollapsed(collapsed){
  if(!ui.progressChartPanel||!ui.progressChartBody||!ui.progressChartToggle) return;
  ui.progressChartPanel.classList.toggle('collapsed',!!collapsed);
  if(collapsed){
    ui.progressChartBody.setAttribute('hidden','');
  }else{
    ui.progressChartBody.removeAttribute('hidden');
  }
  ui.progressChartToggle.setAttribute('aria-expanded',String(!collapsed));
  ui.progressChartToggle.textContent=collapsed?'Visa diagram':'Dölj diagram';
}
function updateProgressChart(){
  if(!ui.progressChartSvg) return;
  const data=progressPoints.slice(-PROGRESS_POINTS_MAX);
  const hasData=data.length>0;
  const elements=[['progressChartCanvas',!hasData],['progressChartLegend',!hasData],['progressChartMeta',!hasData]];
  elements.forEach(([key,shouldHide])=>{
    const el=ui[key];
    if(!el) return;
    el.classList.toggle('hidden',shouldHide);
  });
  if(ui.progressChartEmpty) ui.progressChartEmpty.classList.toggle('hidden',hasData);
  if(!hasData){
    ui.progressRewardPath?.setAttribute('d','');
    ui.progressFruitPath?.setAttribute('d','');
    if(ui.progressChartGrid) ui.progressChartGrid.innerHTML='';
    if(ui.progressChartRange) ui.progressChartRange.textContent='—';
    return;
  }
  const width=PROGRESS_CHART_WIDTH;
  const height=PROGRESS_CHART_HEIGHT;
  const rewardVals=data.map(p=>p.reward).filter(v=>Number.isFinite(v));
  const fruitVals=data.map(p=>p.fruit).filter(v=>Number.isFinite(v));
  const values=[...rewardVals,...fruitVals];
  let min=Math.min(...values);
  let max=Math.max(...values);
  if(!values.length||!Number.isFinite(min)||!Number.isFinite(max)){
    min=0;
    max=1;
  }
  if(min===max){
    const pad=Math.abs(min)||1;
    min-=pad*0.5;
    max+=pad*0.5;
  }
  const pad=(max-min)*0.08;
  min-=pad;
  max+=pad;
  const toX=index=>data.length>1?(index/(data.length-1))*width:width/2;
  const toY=value=>{
    const norm=(value-min)/(max-min||1);
    const y=height-(norm*height);
    return Math.min(height,Math.max(0,y));
  };
  const rewardPath=data.map((point,i)=>`${i===0?'M':'L'}${toX(i).toFixed(1)},${toY(point.reward).toFixed(1)}`).join(' ');
  const fruitPath=data.map((point,i)=>`${i===0?'M':'L'}${toX(i).toFixed(1)},${toY(point.fruit).toFixed(1)}`).join(' ');
  ui.progressRewardPath?.setAttribute('d',rewardPath);
  ui.progressFruitPath?.setAttribute('d',fruitPath);
  if(ui.progressChartGrid){
    const ticks=[max,(max+min)/2,min];
    ui.progressChartGrid.innerHTML=ticks.map(value=>{
      const y=toY(value);
      return `<line x1="0" y1="${y.toFixed(1)}" x2="${width}" y2="${y.toFixed(1)}"></line>`+
        `<text x="8" y="${y.toFixed(1)}" dominant-baseline="middle">${formatMetric(value,2)}</text>`;
    }).join('');
  }
  const first=data[0];
  const last=data[data.length-1];
  if(ui.progressChartRange){
    ui.progressChartRange.textContent=`${first.startEpisode}–${last.episode}`;
  }
}
function recordProgressPoint(){
  if(rwHist.length<100||fruitHist.length<100) return;
  const rewardAvg=avg(rwHist,100);
  const fruitAvg=avg(fruitHist,100);
  progressPoints.push({
    episode,
    startEpisode:Math.max(1,episode-99),
    reward:rewardAvg,
    fruit:fruitAvg,
  });
  if(progressPoints.length>PROGRESS_POINTS_MAX) progressPoints.shift();
  updateProgressChart();
}
function updateRewardTelemetryUI(){
  if(!ui.rewardTelemetryBody) return;
  const {rows,total}=rewardTelemetry.summary();
  const frag=document.createDocumentFragment();
  const valueClass=value=>{
    if(value>1e-3) return 'positive';
    if(value<-1e-3) return 'negative';
    return 'neutral';
  };
  rows.forEach(row=>{
    const tr=document.createElement('tr');
    const lastClass=valueClass(row.last);
    const avgClass=valueClass(row.avg100);
    const trendClass=valueClass(row.trend);
    tr.innerHTML=`
      <td>${row.label}</td>
      <td class="mono ${lastClass}">${formatMetric(row.last,2)}</td>
      <td class="mono ${avgClass}">${formatMetric(row.avg100,2)}</td>
      <td class="mono ${avgClass}">${formatMetric(row.avg500,2)}</td>
      <td class="mono share">${formatPercent(row.share,1)}</td>
      <td class="mono trend ${trendClass}">${formatSigned(row.trend,2)}</td>
    `;
    frag.appendChild(tr);
  });
  ui.rewardTelemetryBody.innerHTML='';
  ui.rewardTelemetryBody.appendChild(frag);
  if(ui.rewardTelemetrySummary){
    const netClass=valueClass(total.avg100);
    const trendClass=valueClass(total.trend);
    ui.rewardTelemetrySummary.textContent=`${formatMetric(total.avg100,2)} (trend ${formatSigned(total.trend,2)})`;
    ui.rewardTelemetrySummary.className=`mono ${netClass}`;
    ui.rewardTelemetrySummary.dataset.trend=trendClass;
  }
}
function flash(message,danger=false){
  ui.trainState.textContent=message;
  ui.trainState.style.background=danger?'var(--danger)':'#1a1f46';
  ui.trainState.style.borderColor=danger?'#ff8da4':'#2a2f61';
  setTimeout(()=>{
    ui.trainState.textContent=watching?'watching':(training?'training':'idle');
    ui.trainState.style.background='#1a1f46';
    ui.trainState.style.borderColor='#2a2f61';
  },1200);
}

/* ---------------- Training loop ---------------- */
async function finalizeContextEpisode(ctx,envIndex){
  agent.drainPending?.(envIndex);
  const loss=await agent.finishEpisode?.(ctx);
  if(loss!==null && loss!==undefined){
    lossHist.push(loss);
    if(lossHist.length>1000) lossHist.shift();
  }
  episode++;
  rwHist.push(ctx.totalReward);
  if(rwHist.length>1000) rwHist.shift();
  fruitHist.push(ctx.fruits);
  if(fruitHist.length>1000) fruitHist.shift();
  const envRef=vecEnv.getEnv(envIndex);
  if(envRef) bestLen=Math.max(bestLen,envRef.snake.length);
  const breakdown=envRef?.getEpisodeBreakdown?.();
  const loopHits=envRef?.loopHits??0;
  const revisitPenalty=envRef?.revisitAccum??0;
  const crashType=envRef?.lastCrash??null;
  const timeToFruitTotal=envRef?.timeToFruitAccum??0;
  const timeToFruitCount=envRef?.timeToFruitCount??0;
  const avgTimeToFruit=timeToFruitCount>0?timeToFruitTotal/timeToFruitCount:null;
  updateStatsUI();
  rewardTelemetry.record(breakdown);
  updateRewardTelemetryUI();
  if(episode%100===0) recordProgressPoint();
  if(checkpointEnabled && checkpointEpisodeInterval>0 && episode%checkpointEpisodeInterval===0){
    try{
      const snapshot=await buildAppState();
      await saveCheckpoint(snapshot);
    }catch(err){
      console.error('Periodic checkpoint save failed',err);
    }
  }
  const latestLoss=lossHist.length?lossHist[lossHist.length-1]:null;
  let adjustments=[];
  if(trainingMode==='auto' && autoPilot){
    autoPilot.setAgent(agent);
    autoPilot.recordEpisode({
      fruits:ctx.fruits,
      reward:ctx.totalReward,
      steps:ctx.steps,
      loss:latestLoss,
      loopHits,
      revisitPenalty,
      crash:crashType,
      timeToFruitTotal,
      timeToFruitCount,
      rewardBreakdown:breakdown,
    });
    const res=autoPilot.maybeAdjust({agent});
    const metrics=res?.metrics||null;
    const autoEpisode=autoPilot?.episode||0;
    if(metrics) lastAutoMetrics=metrics;
    if(res?.adjustments?.length){
      adjustments=res.adjustments.map(adj=>({
        ...adj,
        metrics,
        episode:autoEpisode,
      }));
      lastAutoSummaryEpisode=autoEpisode;
    }else if(metrics && autoEpisode-lastAutoSummaryEpisode>=200){
      logAutoSummary(metrics,autoEpisode);
      lastAutoSummaryEpisode=autoEpisode;
    }
  }
  if(trainingMode==='auto' && autoRunLimit>0){
    if(autoRunStopEpisode && episode>=autoRunStopEpisode){
      const preset=AUTO_TUNING_STYLES[aiAutoTuneStyle]||AUTO_TUNING_STYLES[DEFAULT_AUTO_STYLE];
      logAutoEvent({
        title:'Auto-run pausad',
        detail:`${autoRunLimit} episoder i ${preset.label.toLowerCase()} läge`,
        tone:'summary',
        episode:autoPilot?.episode||episode,
      });
      flash('Mål nått – AI Auto-Tune pausad.');
      stopTraining({reachedTarget:true});
      autoRunStopEpisode=null;
    }else if(autoRunStopEpisode){
      updateAiRunLimitHint();
    }
  }
  aiEpisodeHistory.push({
    episode,
    reward:ctx.totalReward,
    fruits:ctx.fruits,
    steps:ctx.steps,
    loopHits,
    revisitPenalty,
    crash:crashType||'none',
    timeToFruitAvg:avgTimeToFruit,
    breakdown:breakdown?{...breakdown}:null,
  });
  if(aiEpisodeHistory.length>6000) aiEpisodeHistory.shift();
  if(aiTuner) aiTuner.maybeTune({episode});
  ctx.totalReward=0;
  ctx.fruits=0;
  ctx.steps=0;
  ctx.needsReset=true;
  ctx.state=null;
  return adjustments;
}
async function applyAutoAdjustments(adjustments){
  if(!Array.isArray(adjustments)||!adjustments.length) return;
  let nextBoard=null;
  let rewardAdjusted=false;
  adjustments.forEach(adj=>{
    if(adj.type==='board'){
      nextBoard=adj.size;
    }else if(adj.type==='reward'){
      rewardAdjusted=true;
    }
  });
  if(nextBoard){
    ui.gridSize.value=`${nextBoard}`;
    updateGridLabel();
    reconfigureEnvironment({size:nextBoard,force:true});
    flash(`Curriculum: ${nextBoard}×${nextBoard}`);
  }
  if(rewardAdjusted){
    const cfg=autoPilot?.getRewardConfig?.()||{...rewardConfig};
    applyRewardConfigToUI(cfg);
  }
  if(agent?.kind==='dqn'){
    ui.epsStart.value=agent.epsStart.toFixed(2);
    ui.epsEnd.value=agent.epsEnd.toFixed(2);
    ui.epsDecay.value=`${Math.round(agent.epsDecay)}`;
    ui.lr.value=agent.lr.toFixed(4);
  }
  updateReadouts();
  logAutoAdjustments(adjustments);
}
async function performVectorStep(mode){
  ensureContextPool();
  if(!contexts.length) return false;
  contexts.forEach(ctx=>{
    if(ctx.needsReset || !ctx.state){
      const state=vecEnv.resetEnv(ctx.envIndex);
      ctx.state=Float32Array.from(state);
      ctx.totalReward=0;
      ctx.fruits=0;
      ctx.steps=0;
      ctx.needsReset=false;
      if(ctx.envIndex===renderIndex){
        env=vecEnv.getEnv(renderIndex)||env;
        if(env) setImmediateState(env);
      }
    }
  });
  env=vecEnv.getEnv(renderIndex)||env;
  const displayEnv=env;
  const shouldRender=(renderTick%mode.renderEvery===0);
  let before=null;
  if(shouldRender && displayEnv){
    before=snapshotEnv(displayEnv);
  }
  const actions=contexts.map(ctx=>agent.act(ctx.state));
  const {nextStates,rewards,dones,ateFruit}=vecEnv.step(actions);
  renderTick++;
  if(shouldRender && displayEnv){
    const after=snapshotEnv(displayEnv);
    enqueueRenderFrame(before,after,mode.frameMs);
    await waitForRenderCapacity(mode.queueTarget);
  }
  const pendingAdjustments=[];
  for(let i=0;i<contexts.length;i++){
    const ctx=contexts[i];
    const reward=rewards[i];
    const nextState=nextStates[i];
    const done=dones[i];
    const ate=ateFruit[i];
    if(agent.kind==='dqn'){
      agent.recordTransition(i,ctx.state,actions[i],reward,nextState,done);
    }else{
      agent.recordTransition(ctx.state,actions[i],reward,nextState,done);
    }
    ctx.state=nextState;
    ctx.totalReward+=reward;
    if(ate||reward>1) ctx.fruits++;
    ctx.steps++;
    totalSteps++;
    if(done){
      const adjustments=await finalizeContextEpisode(ctx,i);
      pendingAdjustments.push(...adjustments);
    }
  }
  const repeats=agent.learnRepeats??1;
  for(let i=0;i<repeats;i++){
    const loss=await agent.learn();
    if(loss!==null && loss!==undefined){
      lossHist.push(loss);
      if(lossHist.length>1000) lossHist.shift();
    }
  }
  if(agent.kind==='dqn' && targetSyncSteps>0 && totalSteps%targetSyncSteps===0){
    agent.syncTarget();
  }
  if(agent.updateEpsilon){
    const eps=agent.updateEpsilon(totalSteps);
    if(agent.kind==='dqn' && eps!==undefined){
      ui.epsReadout.textContent=eps.toFixed(2);
    }
  }
  if(totalSteps%32===0) await tf.nextFrame();
  if(pendingAdjustments.length){
    await applyAutoAdjustments(pendingAdjustments);
  }
  return true;
}
async function trainingLoop(ts){
  if(!training||watching){
    trainingToken=0;
    return;
  }
  const mode=playbackModes[playbackMode]||playbackModes.cinematic;
  if(ts-lastFrame<mode.frameMs){
    trainingToken=requestAnimationFrame(trainingLoop);
    return;
  }
  lastFrame=ts;
  for(let i=0;i<mode.stepsPerFrame;i++){
    const cont=await performVectorStep(mode);
    if(!cont||!training||watching) break;
  }
  if(training&&!watching){
    trainingToken=requestAnimationFrame(trainingLoop);
  }else{
    trainingToken=0;
  }
}
function startTraining(){
  if(training||watching||!agent) return;
  ensureContextPool();
  autoPilot?.setAgent?.(agent);
  training=true;
  ui.trainState.textContent='training';
  scheduleAutoRunTarget();
  lastFrame=0;
  if(!trainingToken) trainingToken=requestAnimationFrame(trainingLoop);
}
function stopTraining(opts={}){
  const {reachedTarget=false}=opts||{};
  if(!training) return;
  training=false;
  if(trainingToken){
    cancelAnimationFrame(trainingToken);
    trainingToken=0;
  }
  ui.trainState.textContent='idle';
  autoRunStopEpisode=null;
  updateAiRunLimitHint(reachedTarget);
}
async function playSingleEpisode(){
  if(training||watching) return;
  if(envCount>1){
    flash('Step mode requires envCount = 1',true);
    return;
  }
  ensureContextPool();
  const target=episode+1;
  const mode=playbackModes.cinematic;
  while(episode<target){
    await performVectorStep(mode);
  }
}
function previewDeath(env,action){
  const d=env.dir;
  const L={x:-d.y,y:d.x};
  const R={x:d.y,y:-d.x};
  const F=d;
  const dir=action===1?L:action===2?R:F;
  const h=env.snake[0];
  const nx=h.x+dir.x;
  const ny=h.y+dir.y;
  const tail=env.snake[env.snake.length-1];
  const willGrow=(nx===env.fruit.x && ny===env.fruit.y);
  const hitsWall=nx<0||ny<0||nx>=env.cols||ny>=env.rows;
  const key=`${nx},${ny}`;
  const hitsBody=env.snakeSet.has(key) && !(tail && tail.x===nx && tail.y===ny && !willGrow);
  return hitsWall||hitsBody;
}
async function watchSmoothEpisode(){
  if(watching||!agent) return;
  const wasTraining=training;
  if(wasTraining) stopTraining();
  if(liveViewHidden) setLiveViewHidden(false);
  watching=true;
  ui.trainState.textContent='watching';
  ui.btnWatch.disabled=true;
  try{
    await waitForRenderIdle();
    if(window.showDirectoryPicker){
      try{
        const checkpoint=await readLatestCheckpoint();
        await applyCheckpointData(checkpoint);
      }catch(err){
        console.warn('Failed to read latest-checkpoint',err);
      }
    }
    const desired=+ui.gridSize.value;
    if(env.cols!==desired||env.rows!==desired){
      resetEnvironment(desired,true);
    }
    let state=env.reset();
    setImmediateState(env);
    const mode=playbackModes.watch;
    const maxSteps=COLS*ROWS*6;
    let steps=0;
    let done=false;
    while(!done && steps<maxSteps){
      const before=snapshotEnv(env);
      let action=agent.greedyAction(state);
      if(previewDeath(env,action)){
        for(const alt of [0,1,2]){
          if(!previewDeath(env,alt)){ action=alt; break; }
        }
      }
      const {state:nextState,done:finished}=env.step(action);
      const after=snapshotEnv(env);
      enqueueRenderFrame(before,after,mode.frameMs);
      await waitForRenderCapacity(mode.queueTarget);
      await tf.nextFrame();
      state=nextState;
      done=finished;
      steps++;
    }
    await waitForRenderIdle();
    bestLen=Math.max(bestLen,env.snake.length);
    ui.kBest.textContent=bestLen;
  }finally{
    watching=false;
    ui.btnWatch.disabled=false;
    ui.trainState.textContent=wasTraining?'training':'idle';
    if(wasTraining) startTraining();
  }
}

/* ---------------- Save / load ---------------- */
function ensureFileAccessSupport(){
  const secureOk=window.isSecureContext||['localhost','127.0.0.1','::1'].includes(window.location.hostname);
  if(!('showSaveFilePicker' in window)){
    if(!checkpointSupportWarned){
      console.warn('File System Access API is unavailable in this browser; checkpoint saving disabled.');
      checkpointSupportWarned=true;
    }
    return false;
  }
  if(!secureOk){
    if(!checkpointSupportWarned){
      console.warn('Checkpoint saving requires HTTPS or localhost to access the File System Access API.');
      checkpointSupportWarned=true;
    }
    return false;
  }
  return true;
}

function updateCheckpointToggleUI(){
  if(!ui.btnCheckpointToggle) return;
  ui.btnCheckpointToggle.classList.toggle('active',checkpointEnabled);
  ui.btnCheckpointToggle.textContent=checkpointEnabled?'Disable Checkpoint Save':'Enable Checkpoint Save';
  ui.btnCheckpointToggle.setAttribute('aria-pressed',checkpointEnabled?'true':'false');
}

async function handleCheckpointToggle(){
  if(checkpointEnabled){
    checkpointEnabled=false;
    updateCheckpointToggleUI();
    return;
  }
  if(!ensureFileAccessSupport()){
    flash('File access unsupported',true);
    return;
  }
  try{
    if(!checkpointFileHandle){
      checkpointFileHandle=await window.showSaveFilePicker({
        suggestedName:'snake-training-checkpoint.json',
        types:[{
          description:'JSON files',
          accept:{'application/json':['.json']},
        }],
      });
    }
    if(checkpointFileHandle?.queryPermission){
      const status=await checkpointFileHandle.queryPermission({mode:'readwrite'});
      if(status==='denied') throw new Error('Permission denied');
      if(status==='prompt'){
        const granted=await checkpointFileHandle.requestPermission({mode:'readwrite'});
        if(granted!=='granted') throw new Error('Permission denied');
      }
    }else if(checkpointFileHandle?.requestPermission){
      const granted=await checkpointFileHandle.requestPermission({mode:'readwrite'});
      if(granted!=='granted') throw new Error('Permission denied');
    }
    checkpointEnabled=true;
    updateCheckpointToggleUI();
  }catch(err){
    if(err?.name==='AbortError'){
      console.warn('Checkpoint save selection was cancelled by the user.');
    }else{
      console.error('Failed to enable checkpoint saving',err);
      flash('Failed to enable checkpoint save',true);
    }
    checkpointEnabled=false;
    updateCheckpointToggleUI();
  }
}

async function saveCheckpoint(data){
  if(!checkpointEnabled||!checkpointFileHandle) return false;
  if(!ensureFileAccessSupport()) return false;
  try{
    if(checkpointFileHandle?.queryPermission){
      const status=await checkpointFileHandle.queryPermission({mode:'readwrite'});
      if(status==='denied') throw new Error('Permission denied');
      if(status==='prompt'){
        const granted=await checkpointFileHandle.requestPermission({mode:'readwrite'});
        if(granted!=='granted') throw new Error('Permission denied');
      }
    }else if(checkpointFileHandle?.requestPermission){
      const granted=await checkpointFileHandle.requestPermission({mode:'readwrite'});
      if(granted!=='granted') throw new Error('Permission denied');
    }
    const writable=await checkpointFileHandle.createWritable();
    const payload=JSON.stringify(data,null,2);
    await writable.write(payload);
    await writable.close();
    return true;
  }catch(err){
    console.error('Failed to save checkpoint',err);
    return false;
  }
}

async function buildAppState(){
  const agentState=await agent.exportState();
  return {
    version:4,
    createdAt:new Date().toISOString(),
    algo:currentAlgoKey,
    playback:playbackMode,
    mode:trainingMode,
    envCount,
    gridSize:+ui.gridSize.value,
    rewardConfig:{...rewardConfig},
    agent:agentState,
    meta:{
      episode,totalSteps,bestLen,
      envCount,
      boardSize:COLS,
      rwHist:Array.from(rwHist),
      fruitHist:Array.from(fruitHist),
      lossHist:Array.from(lossHist),
      rewardTelemetry:rewardTelemetry.toJSON(),
    },
  };
}
function applyMeta(meta={}){
  episode=+meta.episode||0;
  totalSteps=+meta.totalSteps||0;
  bestLen=+meta.bestLen||0;
  assignArray(rwHist,meta.rwHist,v=>+v||0);
  assignArray(fruitHist,meta.fruitHist,v=>+v||0);
  assignArray(lossHist,meta.lossHist,v=>+v||0);
  if(meta.rewardTelemetry){
    rewardTelemetry.fromJSON(meta.rewardTelemetry);
  }else{
    rewardTelemetry.reset();
  }
  updateRewardTelemetryUI();
  const hasMetaCount=typeof meta.envCount==='number';
  let nextCount=hasMetaCount?meta.envCount:envCount;
  if(trainingMode==='auto'){
    nextCount=Math.max(12,nextCount||12);
  }else{
    nextCount=Math.max(1,nextCount||1);
  }
  const nextSize=typeof meta.boardSize==='number'?meta.boardSize:+ui.gridSize.value;
  if(hasMetaCount){
    ui.envCount.value=`${nextCount}`;
  }
  if(typeof meta.boardSize==='number'){
    ui.gridSize.value=`${meta.boardSize}`;
    updateGridLabel();
  }
  reconfigureEnvironment({count:nextCount,size:nextSize,force:true});
  if(trainingMode==='auto' && autoPilot){
    const stageIdx=autoPilot.boardStages.findIndex(stage=>stage.size===COLS);
    if(stageIdx>=0) autoPilot.stageIndex=stageIdx;
  }
  updateStatsUI();
  updateReadouts();
}
async function saveTrainingToFile(){
  if(!agent) return;
  const resume=training;
  if(resume) stopTraining();
  try{
    await waitForRenderIdle();
    const state=await buildAppState();
    const blob=new Blob([JSON.stringify(state,null,2)],{type:'application/json'});
    const stamp=new Date().toISOString().replace(/[:.]/g,'-');
    const url=URL.createObjectURL(blob);
    const a=document.createElement('a');
    a.href=url;
    a.download=`snake-training-${stamp}.json`;
    document.body.appendChild(a);
    a.click();
    document.body.removeChild(a);
    setTimeout(()=>URL.revokeObjectURL(url),1000);
    flash('Saved to file');
  }catch(err){
    console.error(err);
    flash('Failed to save',true);
  }finally{
    if(resume&&!watching) startTraining();
  }
}
async function ensureCheckpointDirectory(){
  if(!window.showDirectoryPicker) throw new Error('File access is not supported in this browser');
  if(!checkpointDirHandle){
    checkpointDirHandle=await window.showDirectoryPicker({mode:'read'});
  }
  return checkpointDirHandle;
}
async function readLatestCheckpoint(){
  const handle=await ensureCheckpointDirectory();
  const latest=await handle.getDirectoryHandle('latest');
  const fileHandle=await latest.getFileHandle('checkpoint.json');
  const file=await fileHandle.getFile();
  const text=await file.text();
  return JSON.parse(text);
}
async function applyCheckpointData(data){
  if(!data||!data.agent) throw new Error('Invalid checkpoint');
  const kind=(data.agent.kind==='dqn')?'dueling':(AGENT_PRESETS[data.agent.kind]?data.agent.kind:'dueling');
  const preset=AGENT_PRESETS[kind];
  if(preset){
    applyPresetToUI({...preset.defaults,...(data.agent.config||{})});
  }
  if(data.rewardConfig) applyRewardConfigToUI(data.rewardConfig);
  }


async function loadTrainingFromFile(file){
  if(!agent||!file) return;
  if(watching){
    flash('Stop watching first',true);
    return;
  }
  const resume=training;
  if(resume) stopTraining();
  try{
    const text=await file.text();
    const data=JSON.parse(text);
    if(!data||!data.agent) throw new Error('Invalid save file');
    const algo=data.algo&&AGENT_PRESETS[data.algo]?data.algo:'dueling';
    applyPresetToUI({...AGENT_PRESETS[algo].defaults,...data.agent.config});
    if(data.rewardConfig) applyRewardConfigToUI(data.rewardConfig);
    const loadedEnvCount=data.envCount??data.meta?.envCount??envCount;
    const boardSize=typeof data.gridSize==='number'?data.gridSize:typeof data.meta?.boardSize==='number'?data.meta.boardSize:+ui.gridSize.value;
    ui.envCount.value=`${loadedEnvCount}`;
    ui.gridSize.value=`${boardSize}`;
    updateGridLabel();
    reconfigureEnvironment({count:loadedEnvCount,size:boardSize,force:true});
    instantiateAgent(algo,{useCurrentUI:true});
    await agent.importState(data.agent);
    applyConfigToAgent();
    if(data.playback) setPlaybackMode(data.playback);
    if(data.mode) setTrainingMode(data.mode);
    applyMeta(data.meta||{});
    flash('Loaded from file');
  }catch(err){
    console.error(err);
    flash('Failed to load',true);
  }finally{
    if(resume&&!watching) startTraining();
  }
}

/* ---------------- Init ---------------- */
const presetSelect=document.getElementById('presetSelect');
if(presetSelect){
  presetSelectEl=presetSelect;
  for(const [key,preset] of Object.entries(AGENT_PRESETS)){
    const option=document.createElement('option');
    option.value=key;
    option.textContent=preset.label;
    if(key===currentAlgoKey) option.selected=true;
    presetSelect.appendChild(option);
  }
  presetSelect.addEventListener('change',e=>{
    const key=e.target.value;
    if(AGENT_PRESETS[key]){
      instantiateAgent(key);
    }

  });
}

const stageSelect=document.getElementById('stagePresetSelect');
if(stageSelect){

  stageSelectEl=stageSelect;
  stagePresetField=stageSelect.closest('.field');
  refreshStagePresetOptions(currentAlgoKey);
  stageSelect.addEventListener('change',e=>{
    const presetKey=e.target.value;
    if(!presetKey){
      currentStagePresetKey='';
      if(AGENT_PRESETS[currentAlgoKey]){
        const basePreset=AGENT_PRESETS[currentAlgoKey];
        ui.algoBadge.textContent=basePreset.badge||basePreset.label;
      }
      refreshStagePresetOptions(currentAlgoKey);
      return;
    }
    const preset=STAGE_PRESETS[presetKey];
    if(preset){
      applyPreset(preset,{preserveProgress:true});
      currentStagePresetKey=presetKey;
      refreshStagePresetOptions(currentAlgoKey);
      stageSelect.value=presetKey;

    }
  });
}

aiTuner=createAITuner({
  getVecEnv:()=>vecEnv,
  fetchTelemetry:({interval})=>buildAITelemetrySnapshot(interval),
  applyRewardConfig:applyAITunerRewardConfig,
  applyHyperparameters:applyAITunerHyperparameters,
  log:logAITunerEvent,
  isCheckpointEnabled:()=>checkpointEnabled,
  handleGroqResponse,
});
aiTuner.setInterval(aiAnalysisInterval);
aiTuner.setEnabled(aiAutoTuneEnabled);

window.addEventListener('load',()=>{
  bindUI();
  setPlaybackMode('cinematic');
  instantiateAgent('dueling');
  hyperParams=getHyperparameterSnapshot();
  setImmediateState(env);
});
</script>
</body>
</html><|MERGE_RESOLUTION|>--- conflicted
+++ resolved
@@ -4226,7 +4226,7 @@
   return result;
 }
 
-<<<<<<< HEAD
+
 function cleanJsonString(str){
   if(typeof str!=='string') return '';
   let cleaned=str.trim();
@@ -4240,8 +4240,6 @@
   return cleaned.trim();
 }
 
-=======
->>>>>>> 76adce43
 async function handleGroqResponse(responseJson){
   try{
     const aiResult=responseJson?.data?.choices?.[0]?.message?.content;
@@ -4250,7 +4248,7 @@
       return;
     }
 
-<<<<<<< HEAD
+
     const cleaned=cleanJsonString(aiResult);
     let parsed;
     try{
@@ -4273,22 +4271,15 @@
 
     if(parsed.pause===true){
       console.warn("⏸️ AI beslutade att pausa träningen:", analysisText);
-=======
-    const parsed=JSON.parse(aiResult);
-
-    if(parsed.pause===true){
-      console.warn("⏸️ AI beslutade att pausa träningen:", parsed.analysisText);
->>>>>>> 76adce43
+
       if(typeof pauseTraining==='function'){
         pauseTraining();
       }else if(typeof stopTraining==='function'){
         stopTraining();
       }
-<<<<<<< HEAD
+
       return parsed;
-=======
-      return;
->>>>>>> 76adce43
+=
     }
 
     if(parsed.pause===false){
@@ -4299,11 +4290,9 @@
       }
     }
 
-<<<<<<< HEAD
+
     if(parsed.rewardConfig && typeof parsed.rewardConfig==='object'){
-=======
-    if(parsed.rewardConfig){
->>>>>>> 76adce43
+
       const rewardResult=applyAITunerRewardConfig(parsed.rewardConfig);
       if(rewardResult?.config){
         Object.assign(rewardConfig,rewardResult.config);
@@ -4313,11 +4302,9 @@
       }
     }
 
-<<<<<<< HEAD
+
     if(parsed.hyper && typeof parsed.hyper==='object'){
-=======
-    if(parsed.hyper){
->>>>>>> 76adce43
+
       const hyperResult=applyAITunerHyperparameters(parsed.hyper);
       if(hyperResult?.hyper){
         hyperParams={...hyperResult.hyper};
@@ -4327,26 +4314,12 @@
         hyperParams={...hyperParams,...parsed.hyper};
       }
     }
-<<<<<<< HEAD
+
     return parsed;
   }catch(err){
     console.error("Fel vid hantering av Groq-svar:", err);
     console.error("Rått proxysvar:", responseJson);
-=======
-
-    if(parsed.analysisText){
-      console.log("🤖 AI analys:", parsed.analysisText);
-      try{
-        logAITunerEvent?.({title:'AI analys',detail:parsed.analysisText,tone:'ai',episodeNumber:episode});
-      }catch(err){
-        console.warn('[handleGroqResponse] kunde inte logga analys',err);
-      }
-    }else{
-      console.log("🤖 AI analys:", parsed.analysisText);
-    }
-  }catch(err){
-    console.error("Fel vid parsing av AI-svar:", err);
->>>>>>> 76adce43
+
   }
 }
 
