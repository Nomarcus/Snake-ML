--- conflicted
+++ resolved
@@ -92,20 +92,6 @@
   padding:0 24px 40px;
   display:grid;
   gap:32px;
-<<<<<<< HEAD
-  grid-template-columns:minmax(0,560px) minmax(0,520px);
-  justify-content:center;
-  align-items:start;
-}
-.game-card{
-  grid-column:1;
-}
-.control-card{
-  grid-column:2;
-=======
-
-  align-items:start;
->>>>>>> 5765c911
 }
 .card{
   background:linear-gradient(155deg,rgba(34,41,82,0.88) 0%,rgba(18,21,46,0.92) 100%);
