
<!DOCTYPE html>
<html lang="en">
<head>
<meta charset="UTF-8" />
<meta name="viewport" content="width=device-width, initial-scale=1.0"/>
<title>Snake — RL studio with smooth rendering</title>
<script defer src="https://cdn.jsdelivr.net/npm/@tensorflow/tfjs@4.20.0/dist/tf.min.js"></script>
<style>
:root {
  --bg:#090d1f;
  --panel:#141936;
  --ink:#eef2ff;
  --muted:#9ba8d6;
  --accent-a:#8b5cf6;
  --accent-b:#ec4899;
  --danger:#f43f5e;
  --stroke:rgba(134,144,214,0.18);
}
*{box-sizing:border-box}
body{
  margin:0;
  min-height:100vh;
  background:radial-gradient(160% 140% at 20% -20%,#202866 0%,#131834 45%,#090d1f 100%);
  color:var(--ink);
  font:14px/1.5 "Inter","Segoe UI",Roboto,sans-serif;
}
header{
  padding:20px 0;
  position:sticky;
  top:0;
  z-index:10;
  background:linear-gradient(135deg,rgba(28,33,72,0.85),rgba(12,16,36,0.88));
  backdrop-filter:blur(18px);
  border-bottom:1px solid var(--stroke);
  box-shadow:0 20px 40px rgba(6,8,20,0.6);
}
header .header-inner{
  margin:0 auto;
  padding:0 32px;
  display:flex;
  align-items:center;
  gap:18px;
}
.logo{
  font-weight:800;
  font-size:20px;
  display:flex;
  align-items:center;
  gap:12px;
  color:var(--ink);
  letter-spacing:0.01em;
}
.logo::before{
  content:"";
  width:24px;
  height:24px;
  border-radius:8px;
  background:linear-gradient(140deg,var(--accent-a),var(--accent-b));
  box-shadow:0 0 24px rgba(236,72,153,0.4);
}
.logo-text{
  background:linear-gradient(140deg,var(--accent-a),var(--accent-b));
  -webkit-background-clip:text;
  -webkit-text-fill-color:transparent;
}
.status-group{
  margin-left:auto;
  display:flex;
  gap:8px;
  align-items:center;
  flex-wrap:wrap;
}
.badge{
  padding:6px 12px;
  border-radius:999px;
  border:1px solid rgba(134,144,214,0.35);
  background:rgba(26,32,74,0.75);
  color:#cfd5ff;
  font-size:12px;
  font-weight:600;
  box-shadow:0 8px 18px rgba(8,12,32,0.35);
}
.badge.soft{
  background:rgba(139,92,246,0.18);
  color:#e9ecff;
  border-color:rgba(139,92,246,0.45);
}
main.layout{
  margin:32px auto 48px;
  padding:0 24px 40px;
  display:grid;
  gap:32px;
}
.card{
  background:linear-gradient(155deg,rgba(34,41,82,0.88) 0%,rgba(18,21,46,0.92) 100%);
  border:1px solid var(--stroke);
  border-radius:24px;
  padding:24px;
  box-shadow:0 24px 50px rgba(6,8,24,0.55);
  display:flex;
  flex-direction:column;
  gap:18px;
  backdrop-filter:blur(18px);
}
.game-card{grid-column:1;}
.control-card{
  grid-column:2;
  align-self:start;
}
.card-head{
  display:flex;
  justify-content:space-between;
  align-items:center;
  gap:12px;
}
.game-card .card-head{
  align-items:flex-start;
  gap:18px;
}
.game-card .card-head .subtitle{
  margin:4px 0 0;
  font-size:13px;
  color:var(--muted);
}
.card-actions{
  display:flex;
  gap:8px;
  flex-wrap:wrap;
}
h2{
  margin:0;
  font-size:20px;
  color:#f0f2ff;
  letter-spacing:0.01em;
}
canvas#board{
  width:100%;
  max-width:560px;
  aspect-ratio:1/1;
  border-radius:26px;
  background:radial-gradient(140% 140% at 30% 20%,#273067 0%,#151a3a 50%,#0d1127 100%);
  border:1px solid rgba(128,140,210,0.25);
  box-shadow:0 40px 80px rgba(8,12,42,0.55);
  align-self:center;
}
.controls{
  display:flex;
  flex-wrap:wrap;
  gap:12px;
  align-items:center;
}
.controls.primary{
  width:100%;
  justify-content:center;
  background:rgba(21,26,60,0.62);
  border-radius:18px;
  padding:14px;
  border:1px solid rgba(128,138,206,0.25);
  box-shadow:0 18px 36px rgba(8,12,34,0.45);
}
.controls.primary button{
  flex:1 1 140px;
  min-width:140px;
}
.controls.secondary{
  width:100%;
  justify-content:space-between;
  background:rgba(19,24,54,0.6);
  border-radius:16px;
  padding:14px 16px;
  border:1px solid rgba(128,138,206,0.2);
  box-shadow:0 16px 34px rgba(6,10,30,0.38);
}
.controls.tertiary{
  width:100%;
  justify-content:space-between;
  align-items:center;
  gap:14px;
  flex-wrap:wrap;
  background:rgba(19,24,54,0.6);
  border-radius:16px;
  padding:14px 16px;
  border:1px solid rgba(128,138,206,0.2);
  box-shadow:0 16px 34px rgba(6,10,30,0.38);
}
.ai-auto-tune{
  display:flex;
  flex-direction:column;
  gap:14px;
  background:rgba(19,24,54,0.6);
  border-radius:16px;
  padding:14px 16px;
  border:1px solid rgba(128,138,206,0.2);
  box-shadow:0 16px 34px rgba(6,10,30,0.38);
}
.ai-auto-tune__header{
  display:flex;
  align-items:center;
  justify-content:space-between;
  gap:16px;
}
.ai-auto-tune__header h3{
  margin:0;
  font-size:14px;
  letter-spacing:0.06em;
  text-transform:uppercase;
  color:#e7ebff;
}
.ai-auto-tune__header .hint{
  margin:4px 0 0;
}
.ai-auto-tune__controls{
  display:flex;
  align-items:center;
  justify-content:space-between;
  gap:18px;
  flex-wrap:wrap;
}
.toggle{
  display:flex;
  align-items:center;
  gap:10px;
  color:#e7ebff;
  font-weight:600;
  cursor:pointer;
}
.toggle input[type="checkbox"]{
  width:18px;
  height:18px;
  accent-color:var(--accent-a);
  cursor:pointer;
}
button{
  appearance:none;
  border:none;
  padding:11px 16px;
  border-radius:12px;
  color:#fff;
  background:linear-gradient(135deg,var(--accent-a),var(--accent-b));
  font-weight:700;
  cursor:pointer;
  transition:.25s transform,.25s box-shadow;
  box-shadow:0 18px 36px rgba(236,72,153,0.35);
  letter-spacing:0.01em;
}
button:hover{transform:translateY(-2px)}
button.secondary{
  background:rgba(32,38,82,0.85);
  box-shadow:none;
  color:#d4dcff;
  border:1px solid rgba(128,138,206,0.35);
}
button.secondary:hover{
  background:rgba(40,48,102,0.9);
  border-color:rgba(155,168,235,0.45);
}
button.danger{
  background:linear-gradient(135deg,#fb7185,#ef4444);
  box-shadow:none;
}
button.danger:hover{
  background:linear-gradient(135deg,#f43f5e,#dc2626);
}
button:disabled{
  opacity:0.6;
  cursor:not-allowed;
  transform:none;
  box-shadow:none;
}
button:focus-visible{
  outline:2px solid rgba(139,92,246,0.6);
  outline-offset:3px;
}
.pill-group{
  display:inline-flex;
  gap:6px;
  background:rgba(26,32,74,0.8);
  padding:6px;
  border-radius:999px;
  border:1px solid rgba(128,138,206,0.35);
  box-shadow:0 14px 30px rgba(8,12,34,0.4);
}
.pill-group .pill{
  appearance:none;
  border:none;
  padding:8px 16px;
  border-radius:999px;
  background:transparent;
  color:#d4dcff;
  font-weight:600;
  cursor:pointer;
  transition:.2s background,.2s color,.2s box-shadow;
}
.pill-group .pill.active{
  background:linear-gradient(135deg,var(--accent-a),var(--accent-b));
  color:#fff;
  box-shadow:0 12px 26px rgba(236,72,153,0.35);
}
.field{
  display:flex;
  flex-direction:column;
  gap:4px;
  font-size:12px;
  color:var(--muted);
}
.field.compact{
  min-width:160px;
}
.field.block select{
  width:100%;
}
.field label{
  color:var(--muted);
  font-size:12px;
  font-weight:600;
}
input[type="range"]{
  width:200px;
  -webkit-appearance:none;
  background:rgba(38,45,92,0.85);
  height:6px;
  border-radius:999px;
  outline:none;
}
input[type="range"]::-webkit-slider-runnable-track{
  height:6px;
  border-radius:999px;
  background:rgba(38,45,92,0.85);
}
input[type="range"]::-webkit-slider-thumb{
  -webkit-appearance:none;
  width:16px;
  height:16px;
  border-radius:50%;
  background:linear-gradient(135deg,var(--accent-a),var(--accent-b));
  box-shadow:0 6px 16px rgba(236,72,153,0.35);
  margin-top:-5px;
  border:none;
}
input[type="range"]::-moz-range-track{
  height:6px;
  border-radius:999px;
  background:rgba(38,45,92,0.85);
}
input[type="range"]::-moz-range-thumb{
  width:16px;
  height:16px;
  border-radius:50%;
  background:linear-gradient(135deg,var(--accent-a),var(--accent-b));
  box-shadow:0 6px 16px rgba(236,72,153,0.35);
  border:none;
}
select{
  background:rgba(20,24,56,0.85);
  border:1px solid rgba(128,138,206,0.35);
  border-radius:12px;
  color:#d4dcff;
  padding:11px 12px;
  font-size:14px;
}
.kpi{
  display:grid;
  grid-template-columns:repeat(4,1fr);
  gap:12px;
}
.kpi .item{
  background:linear-gradient(160deg,rgba(30,36,78,0.9) 0%,rgba(17,20,44,0.92) 100%);
  padding:14px;
  border-radius:16px;
  border:1px solid var(--stroke);
  box-shadow:0 20px 36px rgba(8,12,32,0.45);
}
.kpi .item b{
  display:block;
  font-size:12px;
  color:#9aa3c7;
  font-weight:600;
}
.kpi .item span{
  font-weight:900;
  font-size:20px;
  color:#f6f7ff;
}
.split{
  display:grid;
  gap:16px;
  grid-template-columns:repeat(auto-fit,minmax(240px,1fr));
}
.telemetry-panel{
  background:linear-gradient(160deg,rgba(24,29,66,0.9) 0%,rgba(14,17,40,0.92) 100%);
  border:1px solid var(--stroke);
  border-radius:16px;
  padding:16px 18px;
  display:flex;
  flex-direction:column;
  gap:12px;
  box-shadow:0 22px 40px rgba(6,8,26,0.5);
}
.telemetry-panel__header{
  display:flex;
  align-items:flex-end;
  justify-content:space-between;
  gap:8px;
}
.telemetry-panel__header h2{
  margin:0;
  font-size:14px;
  color:#dfe3ff;
}
.telemetry-panel__header .hint{
  font-size:11px;
  color:#9aa3c7;
}
.telemetry-summary{
  display:flex;
  justify-content:space-between;
  align-items:center;
  font-size:12px;
  color:#9aa3c7;
}
.telemetry-summary .mono{
  color:#c7d2fe;
}
.telemetry-summary .positive{
  color:#5ad1a7;
}
.telemetry-summary .negative{
  color:#ff8da4;
}
.telemetry-table{
  width:100%;
  border-collapse:collapse;
  font-size:12px;
  color:#c3caef;
}
.telemetry-table thead th{
  text-align:left;
  padding-bottom:6px;
  font-size:10px;
  letter-spacing:.08em;
  text-transform:uppercase;
  color:#7d86c6;
}
.telemetry-table tbody td{
  padding:8px 4px;
  border-top:1px solid rgba(45,52,96,0.75);
}
.telemetry-table tbody tr:first-child td{
  border-top:none;
}
.telemetry-table td.mono{
  font-family:ui-monospace,SFMono-Regular,Menlo,Consolas,monospace;
}
.telemetry-table td.positive{
  color:#5ad1a7;
}
.telemetry-table td.negative{
  color:#ff8da4;
}
.telemetry-table td.neutral{
  color:#c7cdef;
}
.telemetry-table td.share{
  color:#9aa3c7;
}
.telemetry-table td.trend{
  color:#9aa3c7;
}
.telemetry-table td.trend.positive{
  color:#5ad1a7;
}
.telemetry-table td.trend.negative{
  color:#ff8da4;
}
.mono{
  font-family:ui-monospace,SFMono-Regular,Menlo,Consolas,monospace;
  color:#c7d2fe;
  font-size:12px;
}
.hint{
  color:#a7b2e8;
  font-size:12px;
}
.game-card .hint{
  font-size:13px;
  line-height:1.6;
  max-width:520px;
}
.tabs{
  margin-left:32px;
  display:flex;
  gap:24px;
  align-items:center;
}
.tabs button{
  appearance:none;
  border:none;
  padding:8px 0;
  background:transparent;
  color:#9fa8db;
  font-weight:600;
  letter-spacing:0.02em;
  cursor:pointer;
  position:relative;
  transition:.2s color ease;
}
.tabs button::after{
  content:"";
  position:absolute;
  left:0;
  bottom:0;
  width:100%;
  height:3px;
  border-radius:999px;
  background:linear-gradient(135deg,var(--accent-a),var(--accent-b));
  opacity:0;
  transform:scaleX(0.3);
  transform-origin:center;
  transition:.25s opacity ease,.25s transform ease;
}
.tabs button.active{
  color:#f0f2ff;
}
.tabs button.active::after{
  opacity:1;
  transform:scaleX(1);
}
.tabs button:hover{
  color:#fff;
}
.tabs button:focus-visible{
  outline:none;
  color:#fff;
  box-shadow:0 8px 20px rgba(139,92,246,0.35);
}
.tabs button:focus-visible::after{
  opacity:1;
  transform:scaleX(1);
}
.auto-log{
  background:linear-gradient(165deg,rgba(24,29,66,0.9) 0%,rgba(14,17,40,0.92) 100%);
  border:1px solid var(--stroke);
  border-radius:16px;
  padding:14px 18px;
  display:flex;
  flex-direction:column;
  gap:12px;
  font-size:12px;
  color:#c7cdef;
  box-shadow:0 20px 38px rgba(8,10,30,0.45);
}
.auto-log__header{
  display:flex;
  align-items:center;
  gap:10px;
}
.auto-log__header h3{
  margin:0;
  font-size:12px;
  color:#dfe3ff;
  letter-spacing:.08em;
  text-transform:uppercase;
}
.auto-log__stream{
  display:flex;
  flex-direction:column;
  gap:8px;
  max-height:160px;
  overflow-y:auto;
  padding-right:4px;
}
.auto-log__entry{
  background:rgba(23,28,68,0.95);
  border:1px solid rgba(58,68,132,0.6);
  border-left:3px solid var(--accent-a);
  border-radius:12px;
  padding:10px 12px;
  display:flex;
  flex-direction:column;
  gap:3px;
  line-height:1.4;
}
.auto-log__entry--board{border-left-color:var(--accent-b);}
.auto-log__entry--epsilon{border-left-color:#5ad1a7;}
.auto-log__entry--lr{border-left-color:#f9c74f;}
.auto-log__entry--reward{border-left-color:#ff8da4;}
.auto-log__entry--summary{border-left-color:#8d99ff;}
.auto-log__entry--info{border-left-color:var(--accent-a);}
.auto-log__entry--ai{border-left-color:#22d3ee;}
.auto-log__entry--error{border-left-color:var(--danger);}
.auto-log__title{
  font-weight:600;
  color:#e5e9ff;
}
.auto-log__detail{color:#c3caef;}
.auto-log__metrics{
  font-family:ui-monospace,SFMono-Regular,Menlo,Consolas,monospace;
  font-size:11px;
  color:#9aa3c7;
}
.auto-log__tag{
  align-self:flex-end;
  font-size:10px;
  color:#a0a8dc;
  background:#1e2450;
  border-radius:999px;
  padding:2px 8px;
  margin-top:4px;
}
button.micro{
  padding:4px 8px;
  font-size:11px;
  border-radius:6px;
  box-shadow:none;
}
details{
  background:linear-gradient(170deg,rgba(24,29,66,0.92) 0%,rgba(14,17,40,0.94) 100%);
  border-radius:18px;
  border:1px solid var(--stroke);
  padding:16px 18px;
  box-shadow:0 20px 38px rgba(6,8,24,0.45);
}
details[open]{
  padding-bottom:16px;
}
details summary{
  cursor:pointer;
  font-weight:700;
  color:#f0f2ff;
  margin:-16px -18px 18px;
  padding:16px 18px;
  border-radius:18px;
  background:rgba(26,32,74,0.35);
}
details summary::-webkit-details-marker{display:none}
.stack{
  display:flex;
  flex-direction:column;
  gap:10px;
  margin-bottom:14px;
}
.stack h3{
  margin:0;
  font-size:13px;
  color:#dfe3ff;
  letter-spacing:.01em;
  text-transform:uppercase;
}
.row{
  display:flex;
  flex-wrap:wrap;
  gap:16px;
  align-items:flex-end;
}
.row label{
  display:flex;
  flex-direction:column;
  gap:4px;
}
.hidden{display:none!important}
#guideView{
  max-width:900px;
  margin:24px auto 60px;
  padding:0 16px;
  display:flex;
  flex-direction:column;
  gap:16px;
}
#guideView .card{
  padding:24px;
}
#guideView h2{
  font-size:20px;
  margin-bottom:12px;
}
#guideView h3{
  margin-top:20px;
  margin-bottom:8px;
  color:#dfe3ff;
}
#guideView p,#guideView li{
  color:#c7cdef;
}
#guideView ul{
  padding-left:20px;
  margin:8px 0;
}
footer{
  opacity:.7;
  text-align:center;
  padding:18px;
  font-size:12px;
}
  main.layout{
    grid-template-columns:minmax(0,560px) minmax(0,1fr);
  }
  .control-card{
    grid-column:2;
  }
  .tuning-card{
    grid-column:2;
    grid-row:2;
  }
}
@media(max-width:1050px){
  main.layout{
    grid-template-columns:1fr;
  }
  .game-card,
  .control-card,
  .tuning-card{
    grid-column:1;
  }
  canvas#board{
    width:100%;
    height:auto;
  }
  .controls.secondary{
    flex-direction:column;
    align-items:flex-start;
    gap:12px;
  }
  .status-group{
    justify-content:flex-end;
  }
}
@media(max-width:640px){
  header .header-inner{
    padding:0 16px;
    flex-wrap:wrap;
    gap:12px;
  }
  .status-group{
    width:100%;
    justify-content:flex-start;
  }
  .tabs{
    margin-left:0;
    width:100%;
    justify-content:flex-start;
  }
  .controls.primary{
    flex-direction:column;
    align-items:stretch;
  }
  .controls.primary button{
    min-width:0;
    width:100%;
  }
  input[type="range"]{
    width:160px;
  }
}
</style>
</head>
<body>
<header>
  <div class="header-inner">
    <div class="logo"><span class="logo-text">Snake Simulation</span></div>
    <div class="status-group">
      <span class="badge" id="trainState">idle</span>
      <span class="badge" id="algoBadge">Dueling DQN</span>
      <span class="badge">ε <span id="epsReadout">1.00</span></span>
      <span class="badge">γ <span id="gammaBadge">0.98</span></span>
      <span class="badge">LR <span id="lrBadge">0.0005</span></span>
    </div>
    <nav class="tabs">
      <button type="button" id="tabTraining" class="active">Training</button>
      <button type="button" id="tabGuide">Guide</button>
    </nav>
  </div>
</header>

<main id="trainingView" class="layout">
  <section class="card game-card">
    <div class="card-head">
      <div>
        <h2>Snake Simulation</h2>
        <p class="subtitle">Smooth rendering for reinforcement learning experiments.</p>
      </div>
      <span class="badge soft" id="playbackLabel">Smooth realtime</span>
    </div>
    <canvas id="board" width="500" height="500"></canvas>
    <div class="controls primary">
      <button id="btnTrain">▶ Start training</button>
      <button id="btnPause" class="secondary">⏸ Pause</button>
      <button id="btnStep" class="secondary">Step one episode</button>
      <button id="btnWatch" class="secondary">Watch</button>
      <button id="btnReset" class="secondary">Reset</button>
    </div>
    <div class="controls secondary">
      <div class="pill-group" id="playbackGroup" role="group" aria-label="Playback mode">
        <button type="button" class="pill active" data-speed="cinematic">Smooth</button>
        <button type="button" class="pill" data-speed="fast">Fast</button>
        <button type="button" class="pill" data-speed="turbo">Turbo</button>
      </div>
      <div class="field compact">
        <label for="gridSize">Board size</label>
        <input type="range" id="gridSize" min="10" max="30" step="2" value="20">
        <span class="mono" id="gridLabel">20×20</span>
      </div>
    </div>
  </section>

  <section class="card control-card">
    <div class="card-head">
      <h2>Learning</h2>
      <div class="card-actions">
        <button id="btnSave" class="secondary">Save</button>
        <button id="btnLoad" class="secondary">Load</button>
        <button id="btnLoadModel" class="secondary">Load model</button>
        <button id="btnClear" class="danger">Clear cache</button>
      </div>
    </div>
    <div class="controls tertiary">
      <div class="pill-group" id="modeGroup" role="group" aria-label="Training mode">
        <button type="button" class="pill active" data-mode="manual">Manual</button>
        <button type="button" class="pill" data-mode="auto">Auto</button>
      </div>
      <span class="hint">Auto handles the curriculum, save logic, and hyperparameters for you.</span>
    </div>
    <div class="field block">
      <label for="algoSelect">Algorithm</label>
      <select id="algoSelect">
        <option value="dueling">Dueling Double DQN</option>
        <option value="vanilla">Classic DQN</option>
        <option value="policy">Policy Gradient (REINFORCE)</option>
        <option value="a2c">Advantage Actor-Critic</option>
        <option value="ppo">Proximal Policy Optimization</option>
      </select>
    </div>
    <p class="hint" id="algoDescription">Prioritized replay, n-step returns, and dueling heads make DQN stable and sample efficient.</p>

    <div class="ai-auto-tune" id="aiAutoTunePanel">
      <div class="ai-auto-tune__header">
        <div>
          <h3>AI Auto-Tune</h3>
          <p class="hint">LLM-analys justerar belöningar och hyperparametrar för att maximera överlevnad och frukt.</p>
        </div>
        <label class="toggle" for="aiAutoTuneToggle">
          <input type="checkbox" id="aiAutoTuneToggle" aria-label="Aktivera AI Auto-Tune">
          <span>Aktivera</span>
        </label>
      </div>
      <div class="ai-auto-tune__controls">
        <span class="hint">Analysera var</span>
        <div class="field compact">
          <label for="aiIntervalSlider">Avslutade episoder</label>
          <input type="range" id="aiIntervalSlider" min="100" max="5000" step="100" value="1000">
          <span class="mono" id="aiIntervalReadout">1000 ep</span>
        </div>
      </div>
    </div>

    <div id="autoLogPanel" class="auto-log hidden">
      <div class="auto-log__header">
        <h3>Auto adjustments</h3>
        <button type="button" id="autoLogClear" class="secondary micro">Clear</button>
      </div>
      <div id="autoLogStream" class="auto-log__stream" role="log" aria-live="polite"></div>
    </div>

    <div class="kpi">
      <div class="item"><b>Episodes</b><span id="kEpisodes">0</span></div>
      <div class="item"><b>Avg reward (100)</b><span id="kAvgRw">0.0</span></div>
      <div class="item"><b>Best length</b><span id="kBest">0</span></div>
      <div class="item"><b>Fruit / ep</b><span id="kFruitRate">0.0</span></div>
    </div>

    <div class="split charts">
      <div class="telemetry-panel" id="rewardTelemetryPanel">
        <div class="telemetry-panel__header">
          <h2>Reward telemetry</h2>
          <span class="hint">Rolling averages per component</span>
        </div>
        <div class="telemetry-summary">
          <span class="hint">Net reward (avg 100)</span>
          <span id="rewardTelemetrySummary" class="mono neutral">0.00 (trend +0.00)</span>
        </div>
        <table class="telemetry-table">
          <thead>
            <tr>
              <th>Component</th>
              <th>Last</th>
              <th>Avg 100</th>
              <th>Avg 500</th>
              <th>Share</th>
              <th>Trend</th>
            </tr>
          </thead>
          <tbody id="rewardTelemetryBody"></tbody>
        </table>
      </div>
    </div>
  </section>

  <section class="card tuning-card">
    <div class="card-head">
      <h2>Reward &amp; tuning</h2>
      <span class="hint">Adjust incentives and hyperparameters.</span>
    </div>

    <details id="rewardPanel" open>
      <summary>Reward model</summary>
      <div class="stack">
        <h3>Tempo &amp; direction</h3>
        <div class="row">
          <label>Step penalty
            <input type="range" id="rewardStep" min="0" max="0.05" step="0.001" value="0.010">
            <span class="mono" id="rewardStepReadout">0.010</span>
          </label>
          <label>Turn penalty
            <input type="range" id="rewardTurn" min="0" max="0.02" step="0.001" value="0.001">
            <span class="mono" id="rewardTurnReadout">0.001</span>
          </label>
          <label>Toward fruit bonus
            <input type="range" id="rewardApproach" min="0" max="0.1" step="0.005" value="0.030">
            <span class="mono" id="rewardApproachReadout">0.030</span>
          </label>
        </div>
        <div class="row">
          <label>Away from fruit penalty
            <input type="range" id="rewardRetreat" min="0" max="0.1" step="0.005" value="0.030">
            <span class="mono" id="rewardRetreatReadout">0.030</span>
          </label>
        </div>
      </div>
      <div class="stack">
        <h3>Loops &amp; revisits</h3>
        <div class="row">
          <label>Loop penalty
            <input type="range" id="rewardLoop" min="0" max="1" step="0.01" value="0.50">
            <span class="mono" id="rewardLoopReadout">0.50</span>
          </label>
          <label>Revisit penalty
            <input type="range" id="rewardRevisit" min="0" max="0.1" step="0.001" value="0.050">
            <span class="mono" id="rewardRevisitReadout">0.050</span>
          </label>
        </div>
      </div>
      <div class="stack">
        <h3>Crashes &amp; stalling</h3>
        <div class="row">
          <label>Wall crash
            <input type="range" id="rewardWall" min="0" max="30" step="0.5" value="10">
            <span class="mono" id="rewardWallReadout">10.0</span>
          </label>
          <label>Self crash
            <input type="range" id="rewardSelf" min="0" max="30" step="0.5" value="25.5">
            <span class="mono" id="rewardSelfReadout">25.5</span>
          </label>
          <label>Timeout penalty
            <input type="range" id="rewardTimeout" min="0" max="20" step="0.5" value="5">
            <span class="mono" id="rewardTimeoutReadout">5.0</span>
          </label>
        </div>
        <div class="row">
          <label>Trap penalty
            <input type="range" id="rewardTrap" min="0" max="2" step="0.05" value="0.50">
            <span class="mono" id="rewardTrapReadout">0.50</span>
          </label>
          <label>Open space bonus
            <input type="range" id="rewardSpace" min="0" max="0.2" step="0.01" value="0.05">
            <span class="mono" id="rewardSpaceReadout">0.05</span>
          </label>
        </div>
      </div>
      <div class="stack">
        <h3>High-impact rewards</h3>
        <div class="row">
          <label>Fruit reward
            <input type="range" id="rewardFruit" min="0" max="30" step="0.5" value="10">
            <span class="mono" id="rewardFruitReadout">10.0</span>
          </label>
          <label>Compactness bonus
            <input type="range" id="rewardCompact" min="0" max="0.1" step="0.001" value="0.000">
            <span class="mono" id="rewardCompactReadout">0.000</span>
          </label>
        </div>
      </div>
    </details>

    <details id="advancedPanel" open>
      <summary>Advanced settings</summary>
      <div class="stack" data-config="shared">
        <h3>Shared</h3>
        <div class="row">
          <label>Parallel environments
            <input type="range" id="envCount" min="1" max="24" step="1" value="1">
            <span class="mono" id="envCountReadout">1</span>
          </label>
          <label>γ (discount)
            <input type="range" id="gamma" min="0.90" max="0.999" step="0.001" value="0.98">
            <span class="mono" id="gammaReadout">0.98</span>
          </label>
          <label>LR
            <input type="range" id="lr" min="0.0001" max="0.005" step="0.0001" value="0.0005">
            <span class="mono" id="lrReadout">0.0005</span>
          </label>
        </div>
      </div>
      <div class="stack" data-config="dqn">
        <h3>DQN family</h3>
        <div class="row">
          <label>ε start
            <input type="range" id="epsStart" min="0.2" max="1.0" step="0.05" value="1.0">
            <span class="mono" id="epsStartReadout">1.00</span>
          </label>
          <label>ε end
            <input type="range" id="epsEnd" min="0.01" max="0.3" step="0.01" value="0.12">
            <span class="mono" id="epsEndReadout">0.12</span>
          </label>
          <label>ε decay (steps)
            <input type="range" id="epsDecay" min="5000" max="200000" step="5000" value="80000">
            <span class="mono" id="epsDecayReadout">80000</span>
          </label>
        </div>
        <div class="row">
          <label>Batch
            <input type="range" id="batchSize" min="32" max="512" step="32" value="128">
            <span class="mono" id="batchReadout">128</span>
          </label>
          <label>Replay size
            <input type="range" id="bufferSize" min="5000" max="200000" step="5000" value="50000">
            <span class="mono" id="bufferReadout">50000</span>
          </label>
          <label>Target sync (steps)
            <input type="range" id="targetSync" min="500" max="10000" step="500" value="2000">
            <span class="mono" id="targetSyncReadout">2000</span>
          </label>
        </div>
        <div class="row">
          <label>n-step
            <input type="range" id="nStep" min="1" max="5" step="1" value="3">
            <span class="mono" id="nStepReadout">3</span>
          </label>
          <label>PER α
            <input type="range" id="priorityAlpha" min="0.1" max="1" step="0.05" value="0.6">
            <span class="mono" id="alphaReadout">0.60</span>
          </label>
          <label>PER β
            <input type="range" id="priorityBeta" min="0.1" max="1" step="0.05" value="0.4">
            <span class="mono" id="betaReadout">0.40</span>
          </label>
        </div>
      </div>
      <div class="stack hidden" data-config="policy">
        <h3>Policy Gradient</h3>
        <div class="row">
          <label>Entropy weight
            <input type="range" id="pgEntropy" min="0" max="0.05" step="0.001" value="0.01">
            <span class="mono" id="pgEntropyReadout">0.010</span>
          </label>
        </div>
      </div>
      <div class="stack hidden" data-config="a2c">
        <h3>Actor-Critic</h3>
        <div class="row">
          <label>Entropy weight
            <input type="range" id="acEntropy" min="0" max="0.05" step="0.001" value="0.005">
            <span class="mono" id="acEntropyReadout">0.005</span>
          </label>
          <label>Value weight
            <input type="range" id="acValueCoef" min="0.1" max="1.0" step="0.05" value="0.5">
            <span class="mono" id="acValueCoefReadout">0.50</span>
          </label>
        </div>
      </div>
      <div class="stack hidden" data-config="ppo">
        <h3>PPO</h3>
        <div class="row">
          <label>Entropy weight
            <input type="range" id="ppoEntropy" min="0" max="0.05" step="0.001" value="0.003">
            <span class="mono" id="ppoEntropyReadout">0.003</span>
          </label>
          <label>Clip factor
            <input type="range" id="ppoClip" min="0.05" max="0.4" step="0.01" value="0.2">
            <span class="mono" id="ppoClipReadout">0.20</span>
          </label>
          <label>GAE λ
            <input type="range" id="ppoLambda" min="0.5" max="1.0" step="0.01" value="0.95">
            <span class="mono" id="ppoLambdaReadout">0.95</span>
          </label>
        </div>
        <div class="row">
          <label>Batch
            <input type="range" id="ppoBatch" min="32" max="512" step="32" value="256">
            <span class="mono" id="ppoBatchReadout">256</span>
          </label>
          <label>Epochs
            <input type="range" id="ppoEpochs" min="1" max="10" step="1" value="4">
            <span class="mono" id="ppoEpochsReadout">4</span>
          </label>
          <label>Value weight
            <input type="range" id="ppoValueCoef" min="0.1" max="1.0" step="0.05" value="0.5">
            <span class="mono" id="ppoValueCoefReadout">0.50</span>
          </label>
        </div>
      </div>
    </details>
  </section>
</main>

<section id="guideView" class="hidden">
  <div class="card">
    <h2>Training primer – overview</h2>
    <p>This primer explains how the training environment works and why the different reinforcement learning strategies in Snake-ML behave the way they do. Keep it alongside the controls so you can make confident tweaks while you experiment.</p>
    <ul>
      <li><strong>Background:</strong> what happens on the board and how rewards are generated.</li>
      <li><strong>Algorithms:</strong> theoretical explanations of DQN, policy gradient, A2C, and PPO.</li>
      <li><strong>Sliders:</strong> practical guidance for every control and how to adjust it.</li>
    </ul>
  </div>

  <div class="card">
    <h2>Quickstart</h2>
    <ol>
      <li>Select a playback mode in the <em>Smooth/Fast/Turbo</em> pill group. Smooth shows every move and is perfect for studying behaviours, while Turbo skips rendering for maximum training speed.</li>
      <li>Press <strong>Start training</strong>. The KPI tiles show how reward and length evolve.</li>
      <li>Adjust one slider at a time. Switch to <strong>Step one episode</strong> to see the effect of a choice without letting the model keep learning.</li>
      <li>Save your parameters with <strong>Save</strong>. The downloaded file can be imported again with <strong>Load</strong>.</li>
    </ol>
    <p>Board size controls how many tiles the snake can work with. Larger boards mean longer distances between fruit and more complex strategies, but they also require more training steps.</p>
  </div>

  <div class="card">
    <h2>Algorithms and why they work</h2>
    <details open>
      <summary>Dueling Double DQN</summary>
      <p>Dueling Double DQN is the default. The network splits the state value V(s) and the advantage A(s,a) and combines them into <code>Q(s,a) = V(s) + A(s,a) - ar{A}(s)</code>. Double updates use the online network to pick the action but the target network to evaluate it, reducing overestimation.</p>
      <ul>
        <li><strong>Dueling architecture:</strong> helpful when some actions barely change the outcome, such as continuing straight in empty corridors.</li>
        <li><strong>Double networks:</strong> the <code>targetSync</code> slider controls how often the target network is copied, keeping learning stable.</li>
        <li><strong>Prioritized replay:</strong> the buffer samples experiences with high TD error more often. The <strong>PER α</strong> and <strong>PER β</strong> sliders tune how strong that priority is.</li>
        <li><strong>n-step returns:</strong> summarise rewards across several moves to deliver faster feedback when the snake is heading toward fruit.</li>
      </ul>
      <p>Recommended starting point: LR 5e-4, γ = 0.98, batch 128, and replay 50&nbsp;000. Increase <strong>ε decay</strong> if you need more exploration in larger worlds.</p>
    </details>
    <details>
      <summary>Classic DQN</summary>
      <p>The classic DQN uses a simpler Q-network without the dueling head. Its update follows Bellman's equation <code>Q(s,a) \leftarrow r + γ · \max_{a'} Q_{target}(s',a')</code>. It is easy to reason about and works well on smaller boards.</p>
      <ul>
        <li><strong>Epsilon-greedy:</strong> uses the same ε start/end/decay sliders. A high start produces more random moves in the beginning.</li>
        <li><strong>Replay buffer:</strong> keep the buffer large enough (≥ 20&nbsp;000) to avoid correlated experiences.</li>
        <li><strong>n-step:</strong> can be reduced to 1 if you want to compare with the original DQN paper.</li>
      </ul>
      <p>If the loss curve oscillates heavily, lower the learning rate or increase the target sync interval.</p>
    </details>
    <details>
      <summary>Policy Gradient (REINFORCE)</summary>
      <p>Policy gradient learns a direct policy π(a|s) and maximises the expected return's log probability: <code>∇θ J(θ) = E[ G_t ∇θ log π_θ(a_t|s_t) ]</code>. The variance is high, so a baseline equal to the average return is subtracted.</p>
      <ul>
        <li><strong>Entropy weight:</strong> higher values encourage more random policies and prevent the model from locking in too early.</li>
        <li>No replay buffer is used; each episode updates the weights directly. Run Turbo mode to gather more episodes.</li>
        <li>Keep the learning rate around 1e-3. If reward swings, lower LR or increase the entropy weight slightly.</li>
      </ul>
    </details>
    <details>
      <summary>Advantage Actor-Critic</summary>
      <p>A2C trains two networks simultaneously: the actor learns π(a|s) while the critic estimates V(s). Updates use the advantage A(s,a) = Q(s,a) − V(s) to reduce variance.</p>
      <ul>
        <li><strong>Entropy weight:</strong> similar effect as in policy gradient but typically lower (0.003–0.01).</li>
        <li><strong>Value weight:</strong> controls how strongly the critic's MSE loss influences the total loss. High weight stabilises learning but can slow the policy.</li>
        <li>The shared γ and LR sliders apply here as well. γ around 0.99 helps the model plan several steps ahead.</li>
      </ul>
      <p>A2C is quick when episodes are short. If the critic loss diverges, reduce the value weight or learning rate.</p>
    </details>
    <details>
      <summary>Proximal Policy Optimization</summary>
      <p>PPO uses a clipped objective: <code>L_{clip}(θ) = E[\min(r_t(θ)A_t, \operatorname{clip}(r_t(θ), 1-ε, 1+ε) A_t)]</code>. This prevents updates from pushing the policy too far in a single step.</p>
      <ul>
        <li><strong>Clip factor:</strong> corresponds to ε in the formula. Lower values (~0.1) yield cautious updates; higher values (~0.3) allow more change.</li>
        <li><strong>GAE λ:</strong> balances bias and variance in generalised advantage estimation. 0.95 is a solid default; lower it for more responsiveness.</li>
        <li><strong>Batch</strong> and <strong>Epochs:</strong> PPO performs several gradient steps per collected batch. Smaller batches with more epochs adapt quickly but risk overfitting the data.</li>
        <li><strong>Value weight</strong> and <strong>Entropy weight:</strong> influence the same components as in A2C but inside PPO's combined loss.</li>
      </ul>
      <p>If the policy becomes unstable, reduce the clip factor or the number of epochs per batch.</p>
    </details>
  </div>

  <div class="card">
    <h2>Reward guide</h2>
    <p>The reward model determines how the snake values every step. Adjust the sliders in the <em>Reward model</em> panel to fine-tune the strategy without retraining from scratch.</p>
    <h3>Tempo &amp; direction</h3>
    <ul>
      <li><strong>Step penalty:</strong> base cost per move (default 0.01). Raise it for shorter, more purposeful routes.</li>
      <li><strong>Turn penalty:</strong> extra cost when the snake turns. Lower it if you want the model to try more small corrections.</li>
      <li><strong>Toward/Away from fruit:</strong> the bonus for closing the distance to the fruit and the penalty for increasing it. Keep the values similar for symmetric feedback.</li>
    </ul>
    <h3>Loops &amp; revisits</h3>
    <ul>
      <li><strong>Loop penalty:</strong> triggers when the history shows left/right loops (pattern 1,2,1,2). Increase it if the snake often gets stuck in figure-eights.</li>
      <li><strong>Revisit penalty:</strong> multiplied by how recently a tile was visited. Higher values push the snake to explore fresh space.</li>
    </ul>
    <h3>Crashes &amp; stalling</h3>
    <ul>
      <li><strong>Wall crash:</strong> penalty when the head leaves the board.</li>
      <li><strong>Self crash:</strong> penalty when the snake bites itself.</li>
      <li><strong>Timeout penalty:</strong> applied if no fruit is collected for two full board areas worth of moves. Prevents endless loops.</li>
    </ul>
    <h3>High-impact rewards</h3>
    <ul>
      <li><strong>Fruit reward:</strong> the main reward when a fruit is eaten. Raise it for more aggressive fruit chasing.</li>
      <li><strong>Compactness bonus:</strong> gives a small bonus when the occupied area becomes denser (lower difference between the bounding box and snake length). Increase it late in training if you want the body packed tightly.</li>
    </ul>
    <h3>Reading the reward telemetry</h3>
    <ul>
      <li><strong>Columns:</strong> <em>Last</em> shows the latest episode, <em>Avg 100</em>/<em>Avg 500</em> are rolling means, <em>Trend</em> compares the most recent 100 episodes with the previous 100, and <em>Share</em> normalises each component against the absolute total so you can spot dominant contributors.</li>
      <li><strong>Net reward row:</strong> sums every component; a positive trend confirms that training is heading in the right direction.</li>
      <li><strong>Component labels:</strong> bonuses tagged as positive (fruit, approach, open space) should stay ≥ 0, whereas penalties (step, loop, revisit, crashes) normally sit ≤ 0. Large negative shares mean the snake spends much of its time incurring that cost.</li>
      <li><strong>Healthy patterns:</strong> rising fruit/approach bonuses combined with shrinking loop/revisit penalties signal better navigation. Persistent step penalties dominating the share column indicate wandering without progress.</li>
      <li><strong>Warning signs:</strong> a falling fruit trend or growing crash penalties hint at stagnation. Track the 100-episode averages to confirm whether the issue is a blip or a sustained regression.</li>
    </ul>
    <h3>Automatic reward tuning thresholds</h3>
    <p>The auto-scheduler tweaks sliders when telemetry crosses strict limits. Manual overrides are still available, but these rules explain why certain values change on their own:</p>
    <ul>
      <li><strong>Loop penalty:</strong> increased when <em>LoopHitRate</em> (loop detections ÷ total steps over the last 500 episodes) exceeds 1 % <em>and</em> the fruit trend stalls or turns negative. At the same time the compactness bonus is disabled to avoid encouraging tight spirals.</li>
      <li><strong>Revisit penalty:</strong> raised once <em>RevisitRate</em> (recent-tile penalties ÷ total steps across 500 episodes) climbs beyond 1 %, pushing the policy toward fresh territory.</li>
      <li><strong>Self crash penalty:</strong> boosted only if self-collisions account for more than 40 % of episode endings, signalling that survivability has become the main issue.</li>
      <li><strong>Approach/retreat weights:</strong> adjusted together when the average time-to-fruit stays high while both loop and revisit rates are low, nudging the snake to pursue fruit more assertively.</li>
      <li><strong>Metric windows:</strong> all trigger checks use the latest 500-episode aggregates, so brief spikes rarely trip them. If a slider never moves automatically, its condition likely has not been met.</li>
    </ul>
  </div>

  <div class="card">
    <h2>Sliders &amp; how they affect training</h2>
    <h3>Environment &amp; playback</h3>
    <ul>
      <li><strong>Playback mode:</strong> <em>Smooth</em> shows every move, <em>Fast</em> skips every other frame, and <em>Turbo</em> disables rendering. All modes continue updating the network.</li>
      <li><strong>Board size:</strong> 10×10 yields short episodes and quick feedback. 30×30 requires longer episodes but rewards planning.</li>
    </ul>
    <h3>Shared hyperparameters</h3>
    <ul>
      <li><strong>γ (discount):</strong> high values (0.97–0.995) prioritise long-term fruit. Lower to 0.94–0.96 if the snake often crashes before reaching reward.</li>
      <li><strong>LR:</strong> sets the gradient step size. 0.0005 works for DQN; drop toward 0.0003 for PPO/A2C if the loss oscillates.</li>
    </ul>
    <h3>DQN family</h3>
    <ul>
      <li><strong>ε start/end/decay:</strong> control exploration. Longer decay (≥ 80&nbsp;000) yields a slow transition to exploitation. Raise the end value (e.g. 0.10) if the snake loops in repetitive patterns.</li>
      <li><strong>Batch:</strong> larger batches reduce variance but need bigger buffers. 256 requires at least 100&nbsp;000 replay entries.</li>
      <li><strong>Replay size:</strong> 50&nbsp;000 by default. Increase it for large boards, but remember old experiences may become irrelevant.</li>
      <li><strong>Target sync:</strong> how often the policy network is copied to the target network. Lower values (1000) adapt quickly but can become unstable.</li>
      <li><strong>n-step:</strong> more steps give stronger signals but mixed rewards can add noise. Try 2–3 for small boards and 4–5 for large ones.</li>
      <li><strong>PER α:</strong> how strongly TD error affects prioritisation. Higher (0.8–1.0) focuses on hard experiences; drop to 0.5 for more variety.</li>
      <li><strong>PER β:</strong> corrects the bias introduced by prioritisation. Increase it gradually toward 1.0 during long training runs.</li>
    </ul>
    <h3>Policy-based methods</h3>
    <ul>
      <li><strong>Entropy weight (Policy/A2C/PPO):</strong> lower values give decisive policies, higher values prevent premature convergence. Reduce it once the model finds a stable strategy.</li>
      <li><strong>Value weight (A2C/PPO):</strong> controls how much the value loss matters. High weight helps the critic track long-term rewards.</li>
      <li><strong>Clip factor (PPO):</strong> keep between 0.1–0.25 for stability. Pair it with a lower LR if you increase it.</li>
      <li><strong>GAE λ (PPO):</strong> lower (0.90) reacts faster to new signals; higher (0.97) yields smoother estimates.</li>
      <li><strong>PPO Batch/Epochs:</strong> more epochs on the same data risk overfitting. If the policy swings, lower the epochs or increase the batch size.</li>
    </ul>
    <p>Always change one slider at a time and monitor the reward and loss charts. When the 100-episode reward average levels out, try an adjustment, run a few hundred episodes, and compare.</p>
  </div>

  <div class="card">
    <h2>Diagnostics and common patterns</h2>
    <ul>
      <li><strong>Reward drops after rising:</strong> raise ε end or the entropy weight to reintroduce exploration.</li>
      <li><strong>Loss explodes:</strong> lower the learning rate, increase the target sync interval, or reduce the batch size.</li>
      <li><strong>The snake loops in circles:</strong> try higher entropy (policy/A2C/PPO) or a longer ε decay in DQN so the model dares to break the pattern.</li>
      <li><strong>No improvement on large boards:</strong> increase n-step and replay size, and run Turbo mode to gather more experience.</li>
      <li><strong>Big differences between episodes:</strong> inspect the KPI tiles. If average reward is low but best length high it signals an unstable policy — adjust exploration or lower LR.</li>
    </ul>
    <p>Use <strong>Pause</strong> and <strong>Step one episode</strong> to analyse individual sequences. <strong>Reset</strong> restarts the episode, while <strong>Clear cache</strong> removes stored weights from the browser if you want a fresh start.</p>
  </div>
</section>

<input type="file" id="fileLoader" accept="application/json" hidden>
<input type="file" id="modelLoader" accept="application/json" hidden>

<footer class="hint">© Marcus — Snake learns with multiple RL strategies and cinematic movement.</footer>
<<<<<<< HEAD

<script src="__key.js"></script>
<script type="module" src="ai-tuner.js"></script>
<script type="module">
import {createAITuner} from './ai-tuner.js';

=======
>>>>>>> 31c6b1fb
const REWARD_DEFAULTS={
  stepPenalty:0.01,
  turnPenalty:0.001,
  approachBonus:0.03,
  retreatPenalty:0.03,
  loopPenalty:0.50,
  revisitPenalty:0.05,
  wallPenalty:10,
  selfPenalty:25.5,
  timeoutPenalty:5,
  fruitReward:10,
  compactWeight:0,
  trapPenalty:0.5,
  spaceGainBonus:0.05,
};
const REWARD_COMPONENTS=[
  {key:'fruitReward',label:'Fruit bonus',sign:'positive'},
  {key:'approachBonus',label:'Toward fruit bonus',sign:'positive'},
  {key:'spaceGainBonus',label:'Open space bonus',sign:'positive'},
  {key:'compactness',label:'Compactness bonus',sign:'neutral'},
  {key:'stepPenalty',label:'Step penalty',sign:'negative'},
  {key:'turnPenalty',label:'Turn penalty',sign:'negative'},
  {key:'retreatPenalty',label:'Retreat penalty',sign:'negative'},
  {key:'loopPenalty',label:'Loop penalty',sign:'negative'},
  {key:'revisitPenalty',label:'Revisit penalty',sign:'negative'},
  {key:'trapPenalty',label:'Trap penalty',sign:'negative'},
  {key:'selfPenalty',label:'Self crash penalty',sign:'negative'},
  {key:'wallPenalty',label:'Wall crash penalty',sign:'negative'},
  {key:'timeoutPenalty',label:'Timeout penalty',sign:'negative'},
];
const REWARD_COMPONENT_KEYS=REWARD_COMPONENTS.map(item=>item.key);
const REWARD_LABELS={
  stepPenalty:'Step penalty',
  turnPenalty:'Turn penalty',
  approachBonus:'Toward fruit bonus',
  retreatPenalty:'Retreat penalty',
  loopPenalty:'Loop penalty',
  revisitPenalty:'Revisit penalty',
  trapPenalty:'Trap penalty',
  spaceGainBonus:'Space bonus',
  wallPenalty:'Wall crash penalty',
  selfPenalty:'Self crash penalty',
  timeoutPenalty:'Timeout penalty',
  fruitReward:'Fruit reward',
  compactWeight:'Compactness weight',
  compactness:'Compactness bonus',
};
let rewardConfig={...REWARD_DEFAULTS};
const LOOP_PATTERNS=new Set(['1,2,1,2','2,1,2,1']);

/* ---------------- Serialization helpers ---------------- */
const DTYPE_ARRAYS={float32:Float32Array,int32:Int32Array,bool:Uint8Array};
function typedArrayToBase64(arr){
  if(!(arr instanceof Float32Array||arr instanceof Int32Array||arr instanceof Uint8Array)){
    arr=Float32Array.from(arr);
  }
  const view=new Uint8Array(arr.buffer,arr.byteOffset||0,arr.byteLength);
  let binary='';
  const chunk=0x8000;
  for(let i=0;i<view.length;i+=chunk){
    binary+=String.fromCharCode.apply(null,view.subarray(i,i+chunk));
  }
  return btoa(binary);
}
function base64ToTypedArray(str,dtype='float32'){
  const binary=atob(str);
  const len=binary.length;
  const bytes=new Uint8Array(len);
  for(let i=0;i<len;i++) bytes[i]=binary.charCodeAt(i);
  const C=DTYPE_ARRAYS[dtype]||Float32Array;
  return new C(bytes.buffer);
}
function assignArray(target,source,mapper=v=>v){
  target.length=0;
  if(!Array.isArray(source)) return;
  source.forEach(v=>target.push(mapper(v)));
}

/* ---------------- Snake environment ---------------- */
class SnakeEnv{
  constructor(cols=20,rows=20,rewardOverrides={}){
    this.cols=cols;
    this.rows=rows;
    this.setRewardConfig(rewardOverrides);
    this.reset();
  }
  _makeRewardBreakdown(){
    const base={total:0};
    REWARD_COMPONENT_KEYS.forEach(key=>{ base[key]=0; });
    return base;
  }
  setRewardConfig(cfg={}){
    this.reward={...REWARD_DEFAULTS,...cfg};
  }
  neighbors(x,y){
    return [
      {x:x+1,y},
      {x:x-1,y},
      {x,y:y+1},
      {x,y:y-1},
    ].filter(p=>p.x>=0&&p.y>=0&&p.x<this.cols&&p.y<this.rows);
  }
  freeSpaceFrom(sx,sy,tailWillMove){
    const seen=new Set();
    const q=[{x:sx,y:sy}];
    const blocked=new Set(this.snakeSet);
    blocked.delete(`${sx},${sy}`);
    if(tailWillMove&&this.snake.length){
      const t=this.snake[this.snake.length-1];
      blocked.delete(`${t.x},${t.y}`);
    }
    while(q.length){
      const p=q.pop();
      const key=`${p.x},${p.y}`;
      if(seen.has(key)) continue;
      if(blocked.has(key)) continue;
      seen.add(key);
      for(const n of this.neighbors(p.x,p.y)) q.push(n);
      if(seen.size>this.cols*this.rows) break;
    }
    return seen.size;
  }
  computeSlack(){
    if(!this.snake?.length) return 0;
    let minX=this.snake[0].x, maxX=this.snake[0].x;
    let minY=this.snake[0].y, maxY=this.snake[0].y;
    for(const seg of this.snake){
      if(seg.x<minX) minX=seg.x;
      if(seg.x>maxX) maxX=seg.x;
      if(seg.y<minY) minY=seg.y;
      if(seg.y>maxY) maxY=seg.y;
    }
    const width=(maxX-minX+1);
    const height=(maxY-minY+1);
    const area=width*height;
    return Math.max(0,area-this.snake.length);
  }
  reset(){
    this.dir={x:1,y:0};
    const cx=(this.cols/2|0), cy=(this.rows/2|0);
    this.snake=[{x:cx-1,y:cy},{x:cx,y:cy}];
    this.snakeSet=new Set(this.snake.map(p=>`${p.x},${p.y}`));
    this.visit=new Float32Array(this.cols*this.rows).fill(0);
    this.actionHist=[];
    this.spawnFruit();
    this.rewardBreakdown=this._makeRewardBreakdown();
    this.steps=0;
    this.stepsSinceFruit=0;
    this.alive=true;
    this.prevSlack=this.computeSlack();
    this.loopHits=0;
    this.revisitAccum=0;
    this.timeToFruitAccum=0;
    this.timeToFruitCount=0;
    this.episodeFruit=0;
    this.lastCrash=null;
    return this.getState();
  }
  idx(x,y){return y*this.cols+x;}
  spawnFruit(){
    const free=[];
    for(let y=0;y<this.rows;y++){
      for(let x=0;x<this.cols;x++){
        if(!this.snakeSet.has(`${x},${y}`)) free.push({x,y});
      }
    }
    this.fruit=free.length?free[(Math.random()*free.length)|0]:{x:-1,y:-1};
  }
  turn(a){
    const d=this.dir;
    if(a===1)this.dir={x:-d.y,y:d.x};
    else if(a===2)this.dir={x:d.y,y:-d.x};
  }
  step(a){
    if(!this.alive) return {state:this.getState(),reward:0,done:true,ateFruit:false};
    const R=this.reward;
    const breakdown=this.rewardBreakdown||(this.rewardBreakdown=this._makeRewardBreakdown());
    this.lastCrash=null;
    this.turn(a);
    const h=this.snake[0];
    const nx=h.x+this.dir.x;
    const ny=h.y+this.dir.y;
    this.steps++;
    this.stepsSinceFruit++;
    const key=`${nx},${ny}`;
    const tail=this.snake[this.snake.length-1];
    const willGrow=(nx===this.fruit.x && ny===this.fruit.y);
    const hitsWall=nx<0||ny<0||nx>=this.cols||ny>=this.rows;
    const hitsBody=this.snakeSet.has(key) && !(tail && tail.x===nx && tail.y===ny && !willGrow);
    if(hitsWall||hitsBody){
      this.alive=false;
      const crashReward=hitsWall?-R.wallPenalty:-R.selfPenalty;
      if(hitsWall) breakdown.wallPenalty+=crashReward;
      else breakdown.selfPenalty+=crashReward;
      breakdown.total+=crashReward;
      this.lastCrash=hitsWall?'wall':'self';
      return {state:this.getState(),reward:crashReward,done:true,ateFruit:false};
    }
    let spaceReward=0;
    if((R.trapPenalty??0)!==0 || (R.spaceGainBonus??0)!==0){
      const space=this.freeSpaceFrom(nx,ny,!willGrow);
      const need=this.snake.length+2;
      const denom=Math.max(1,need);
      if(space<need){
        spaceReward-=R.trapPenalty*(1+(need-space)/denom);
      }else if(R.spaceGainBonus){
        const curSpace=this.freeSpaceFrom(this.snake[0].x,this.snake[0].y,true);
        if(space>curSpace){
          spaceReward+=R.spaceGainBonus*Math.min(1,(space-curSpace)/denom);
        }
      }
    }
    for(let i=0;i<this.visit.length;i++) this.visit[i]*=0.995;
    this.snake.unshift({x:nx,y:ny});
    let r=-R.stepPenalty;
    breakdown.stepPenalty-=R.stepPenalty;
    r+=spaceReward;
    if(spaceReward>0) breakdown.spaceGainBonus+=spaceReward;
    else if(spaceReward<0) breakdown.trapPenalty+=spaceReward;
    if(a!==0){
      r-=R.turnPenalty;
      breakdown.turnPenalty-=R.turnPenalty;
    }
    this.actionHist.push(a);
    if(this.actionHist.length>6) this.actionHist.shift();
    if(this.actionHist.length>=4){
      const last4=this.actionHist.slice(-4).join(',');
      if(LOOP_PATTERNS.has(last4)){
        r-=R.loopPenalty;
        this.loopHits++;
        breakdown.loopPenalty-=R.loopPenalty;
      }
    }
    const vidx=this.idx(nx,ny);
    const revisitPenalty=this.visit[vidx]*R.revisitPenalty;
    r-=revisitPenalty;
    this.revisitAccum+=revisitPenalty;
    if(revisitPenalty) breakdown.revisitPenalty-=revisitPenalty;
    let ateFruit=false;
    if(nx===this.fruit.x && ny===this.fruit.y){
      ateFruit=true;
      r+=R.fruitReward;
      breakdown.fruitReward+=R.fruitReward;
      this.snakeSet.add(`${nx},${ny}`);
      this.spawnFruit();
      this.timeToFruitAccum+=this.stepsSinceFruit;
      this.timeToFruitCount++;
      this.stepsSinceFruit=0;
      this.episodeFruit++;
    }else{
      const tail=this.snake.pop();
      this.snakeSet.delete(`${tail.x},${tail.y}`);
      this.snakeSet.add(`${nx},${ny}`);
      this.visit[vidx]=Math.min(1,this.visit[vidx]+0.3);
      const pd=Math.abs(h.x-this.fruit.x)+Math.abs(h.y-this.fruit.y);
      const nd=Math.abs(nx-this.fruit.x)+Math.abs(ny-this.fruit.y);
      if(nd<pd){
        r+=R.approachBonus;
        breakdown.approachBonus+=R.approachBonus;
      }else if(nd>pd){
        r-=R.retreatPenalty;
        breakdown.retreatPenalty-=R.retreatPenalty;
      }
    }
    const slack=this.computeSlack();
    const slackDelta=this.prevSlack-slack;
    if(R.compactWeight!==0){
      const compactReward=slackDelta*R.compactWeight;
      if(compactReward!==0){
        r+=compactReward;
        breakdown.compactness+=compactReward;
      }
    }
    this.prevSlack=slack;
    if(this.stepsSinceFruit>this.cols*this.rows*2){
      this.alive=false;
      r-=R.timeoutPenalty;
      this.lastCrash='timeout';
      this.rewardBreakdown.timeoutPenalty-=R.timeoutPenalty;
      this.rewardBreakdown.total+=r;
      return {state:this.getState(),reward:r,done:true,ateFruit:false};
    }
    this.rewardBreakdown.total+=r;
    return {state:this.getState(),reward:r,done:false,ateFruit};
  }
  getEpisodeBreakdown(){
    const src=this.rewardBreakdown||{};
    const copy={total:src.total??0};
    REWARD_COMPONENT_KEYS.forEach(key=>{ copy[key]=src[key]??0; });
    return copy;
  }
  getVisit(x,y){
    if(x<0||y<0||x>=this.cols||y>=this.rows) return 1;
    return this.visit[this.idx(x,y)]||0;
  }
  getState(){
    const h=this.snake[0];
    const L={x:-this.dir.y,y:this.dir.x}, R={x:this.dir.y,y:-this.dir.x};
    const block=(dx,dy)=>{
      const x=h.x+dx,y=h.y+dy;
      return (x<0||y<0||x>=this.cols||y>=this.rows||this.snakeSet.has(`${x},${y}`))?1:0;
    };
    const danger=[block(this.dir.x,this.dir.y),block(L.x,L.y),block(R.x,R.y)];
    const dir=[this.dir.y===-1?1:0,this.dir.y===1?1:0,this.dir.x===-1?1:0,this.dir.x===1?1:0];
    const fruit=[this.fruit.y<h.y?1:0,this.fruit.y>h.y?1:0,this.fruit.x<h.x?1:0,this.fruit.x>h.x?1:0];
    const dists=[h.y/(this.rows-1),(this.rows-1-h.y)/(this.rows-1),h.x/(this.cols-1),(this.cols-1-h.x)/(this.cols-1)];
    const dx=this.fruit.x-h.x, dy=this.fruit.y-h.y, len=Math.hypot(dx,dy)||1;
    const crowd=[
      this.getVisit(h.x, h.y-1),
      this.getVisit(h.x, h.y+1),
      this.getVisit(h.x-1, h.y),
      this.getVisit(h.x+1, h.y),
    ];
    return Float32Array.from([...danger,...dir,...fruit,...dists,dy/len,dx/len,...crowd]);
  }
}

class VecSnakeEnv{
  constructor(count=1,{cols=20,rows=20,rewardConfig={}}={}){
    this.cols=cols;
    this.rows=rows;
    this.rewardConfig={...REWARD_DEFAULTS,...rewardConfig};
    this.envCount=Math.max(1,count|0);
    this.envs=Array.from({length:this.envCount},()=>new SnakeEnv(this.cols,this.rows,this.rewardConfig));
  }
  getEnv(index=0){
    if(!this.envs.length) return null;
    const idx=((index%this.envCount)+this.envCount)%this.envCount;
    return this.envs[idx];
  }
  configure({count=this.envCount,cols=this.cols,rows=this.rows,rewardConfig=this.rewardConfig}={}){
    this.envCount=Math.max(1,count|0);
    this.cols=cols;
    this.rows=rows;
    this.rewardConfig={...REWARD_DEFAULTS,...rewardConfig};
    this.envs=Array.from({length:this.envCount},()=>new SnakeEnv(this.cols,this.rows,this.rewardConfig));
    return this.resetAll();
  }
  setCount(count){
    return this.configure({count});
  }
  setSize(cols,rows){
    return this.configure({cols,rows});
  }
  setRewardConfig(cfg={}){
    this.rewardConfig={...this.rewardConfig,...cfg};
    this.envs.forEach(env=>env.setRewardConfig(this.rewardConfig));
  }
  resetEnv(index){
    const env=this.getEnv(index);
    if(!env) return null;
    env.setRewardConfig(this.rewardConfig);
    return env.reset();
  }
  resetAll(){
    return this.envs.map(env=>{
      env.setRewardConfig(this.rewardConfig);
      return env.reset();
    });
  }
  step(actions){
    if(!Array.isArray(actions)||actions.length!==this.envCount){
      throw new Error(`Expected ${this.envCount} actions but received ${actions?.length}`);
    }
    const nextStates=new Array(this.envCount);
    const rewards=new Array(this.envCount);
    const dones=new Array(this.envCount);
    const ateFruit=new Array(this.envCount);
    for(let i=0;i<this.envCount;i++){
      const res=this.envs[i].step(actions[i]);
      nextStates[i]=res.state;
      rewards[i]=res.reward;
      dones[i]=!!res.done;
      ateFruit[i]=!!res.ateFruit;
    }
    return {nextStates,rewards,dones,ateFruit};
  }
}

/* ---------------- Replay buffer helpers ---------------- */
class NStepAccumulator{
  constructor(n=1,gamma=0.99){ this.setConfig(n,gamma); }
  setConfig(n,gamma){
    this.n=Math.max(1,n|0);
    this.gamma=gamma;
    this.queue=[];
  }
  push(step){
    const item={
      s:Float32Array.from(step.s),
      a:step.a|0,
      r:+step.r,
      ns:Float32Array.from(step.ns),
      d:!!step.d,
    };
    this.queue.push(item);
    const ready=[];
    while(this.queue.length>=this.n){
      ready.push(this.build());
      this.queue.shift();
      if(ready[ready.length-1].d){
        this.queue.length=0;
        return ready;
      }
    }
    if(item.d){
      ready.push(...this.flush());
    }
    return ready;
  }
  build(){
    let reward=0;
    let discount=1;
    let done=false;
    let nextState=this.queue[0].ns;
    const limit=Math.min(this.n,this.queue.length);
    for(let i=0;i<limit;i++){
      const step=this.queue[i];
      reward+=discount*step.r;
      discount*=this.gamma;
      nextState=step.ns;
      if(step.d){
        done=true;
        break;
      }
    }
    const first=this.queue[0];
    return {s:first.s,a:first.a,r:reward,ns:nextState,d:done};
  }
  flush(){
    const out=[];
    while(this.queue.length){
      out.push(this.build());
      this.queue.shift();
    }
    return out;
  }
}
class ReplayBuffer{
  constructor(cap=50000,opts={}){
    this.cap=Math.max(1,cap|0);
    this.buf=[];
    this.pos=0;
    this.alpha=opts.alpha??0.6;
    this.beta=opts.beta??0.4;
    this.betaIncrement=opts.betaIncrement??0.000002;
    this.priorityEps=opts.priorityEps??0.001;
    this.priorities=new Float32Array(this.cap);
    this.maxPriority=this.priorityEps;
  }
  size(){return this.buf.length;}
  setCapacity(cap){
    const newCap=Math.max(1,cap|0);
    if(newCap===this.cap) return;
    this.cap=newCap;
    this.buf=this.buf.slice(-this.cap);
    this.pos=Math.min(this.pos,this.cap-1);
    this.priorities=new Float32Array(this.cap);
    this.maxPriority=this.priorityEps;
  }
  setAlpha(val){ this.alpha=Math.max(0.01,+val||0.01); }
  setBeta(val){ this.beta=Math.min(1,Math.max(0,+val||0)); }
  setPriorityEps(val){
    this.priorityEps=Math.max(1e-6,+val||1e-6);
    for(let i=0;i<this.buf.length;i++){
      if(this.priorities[i]<this.priorityEps) this.priorities[i]=this.priorityEps;
    }
  }
  setBetaIncrement(val){ this.betaIncrement=Math.max(0,+val||0); }
  push(sample){
    const entry={...sample};
    if(this.buf.length<this.cap){
      this.buf.push(entry);
      const lastIdx=this.buf.length-1;
      this.priorities[lastIdx]=this.maxPriority;
    }else{
      const idx=this.pos%this.cap;
      this.buf[idx]=entry;
      this.priorities[idx]=this.maxPriority;
    }
    this.pos=(this.pos+1)%this.cap;
  }
  sample(batchSize){
    if(!this.buf.length) return null;
    const size=Math.min(batchSize,this.buf.length);
    const priorities=this.priorities.slice(0,this.buf.length);
    const probs=priorities.map(p=>Math.pow(p,this.alpha));
    const sum=probs.reduce((a,b)=>a+b,0)||1;
    const normalized=probs.map(p=>p/sum);
    const batch=[];
    const idxs=[];
    const weights=[];
    let beta=this.beta;
    this.beta=Math.min(1,this.beta+this.betaIncrement);
    const maxWeight=Math.pow(this.buf.length, -beta);
    for(let i=0;i<size;i++){
      const r=Math.random();
      let acc=0;
      let index=0;
      for(let j=0;j<normalized.length;j++){
        acc+=normalized[j];
        if(r<=acc){ index=j; break; }
      }
      batch.push(this.buf[index]);
      idxs.push(index);
      const w=Math.pow(this.buf.length*normalized[index], -beta);
      weights.push(w/maxWeight);
    }
    return {batch,idxs,weights};
  }
  updatePriorities(idxs,priorities){
    idxs.forEach((idx,i)=>{
      const p=Math.max(this.priorityEps,priorities[i]);
      this.priorities[idx]=p;
      this.maxPriority=Math.max(this.maxPriority,p);
    });
  }
  toJSON(){
    return {
      cap:this.cap,
      buf:this.buf.map(item=>({
        s:Array.from(item.s),
        a:item.a,
        r:item.r,
        ns:Array.from(item.ns),
        d:item.d,
      })),
      pos:this.pos,
      alpha:this.alpha,
      beta:this.beta,
      betaIncrement:this.betaIncrement,
      priorityEps:this.priorityEps,
      priorities:Array.from(this.priorities),
      maxPriority:this.maxPriority,
    };
  }
  static fromJSON(json={},cap,opts={}){
    const buffer=new ReplayBuffer(cap??json.cap,opts);
    if(Array.isArray(json.buf)){
      buffer.buf=json.buf.map(item=>({
        s:Float32Array.from(item.s),
        a:item.a,
        r:item.r,
        ns:Float32Array.from(item.ns),
        d:item.d,
      }));
      buffer.priorities=new Float32Array(buffer.cap);
      json.priorities?.forEach((p,i)=>{
        if(i<buffer.priorities.length) buffer.priorities[i]=p;
      });
      buffer.pos=json.pos??0;
      buffer.maxPriority=json.maxPriority??buffer.priorityEps;
    }
    return buffer;
  }
}

/* ---------------- Agents ---------------- */
class DQNAgent{
  constructor(sDim,aDim,cfg={}){
    this.kind='dqn';
    this.sDim=sDim;
    this.aDim=aDim;
    this.envCount=Math.max(1,cfg.envCount??1);
    this.gamma=cfg.gamma??0.98;
    this.lr=cfg.lr??0.0005;
    this.batch=cfg.batch??128;
    this.priorityEps=cfg.priorityEps??0.001;
    this.layers=Array.isArray(cfg.layers)?cfg.layers.slice():[256,256,128];
    this.dueling=cfg.dueling!==undefined?!!cfg.dueling:true;
    this.double=cfg.double!==undefined?!!cfg.double:true;
    this.learnRepeats=cfg.learnRepeats??2;
    this.buffer=new ReplayBuffer(cfg.bufferSize??50000,{
      alpha:cfg.priorityAlpha??0.6,
      beta:cfg.priorityBeta??0.4,
      betaIncrement:cfg.priorityBetaIncrement??0.000002,
      priorityEps:this.priorityEps,
    });
    this.priorityEps=this.buffer.priorityEps;
    this.epsStart=cfg.epsStart??1.0;
    this.epsEnd=cfg.epsEnd??0.12;
    this.epsDecay=cfg.epsDecay??80000;
    this.nStep=cfg.nStep??3;
    this.nStepBuffers=Array.from({length:this.envCount},()=>new NStepAccumulator(this.nStep,this.gamma));
    this.trainStep=cfg.trainStep??0;
    this.optimizer=tf.train.adam(this.lr);
    this.online=this.build();
    this.target=this.build();
    this.syncTarget();
    this.updateEpsilon(this.trainStep);
  }
  build(){
    const input=tf.input({shape:[this.sDim]});
    let x=input;
    this.layers.forEach(units=>{
      x=tf.layers.dense({units,activation:'relu',kernelInitializer:'heNormal'}).apply(x);
    });
    let q;
    if(this.dueling){
      const adv=tf.layers.dense({units:128,activation:'relu',kernelInitializer:'heNormal'}).apply(x);
      const advOut=tf.layers.dense({units:this.aDim,activation:'linear'}).apply(adv);
      const val=tf.layers.dense({units:128,activation:'relu',kernelInitializer:'heNormal'}).apply(x);
      const valOut=tf.layers.dense({units:1,activation:'linear'}).apply(val);
      q=tf.layers.add().apply([advOut,valOut]);
    }else{
      q=tf.layers.dense({units:this.aDim,activation:'linear'}).apply(x);
    }
    return tf.model({inputs:input,outputs:q});
  }
  setGamma(val){
    this.gamma=val;
    this.nStepBuffers.forEach(buf=>buf.setConfig(this.nStep,this.gamma));
  }
  setLearningRate(val){
    this.lr=val;
    this.optimizer=tf.train.adam(this.lr);
  }
  setEpsilonSchedule({start,end,decay}={}){
    if(start!==undefined) this.epsStart=start;
    if(end!==undefined) this.epsEnd=end;
    if(decay!==undefined) this.epsDecay=decay;
    this.updateEpsilon(this.trainStep);
  }
  setNStep(val){
    const n=Math.max(1,val|0);
    if(n===this.nStep)return;
    this.nStep=n;
    this.nStepBuffers.forEach(buf=>buf.setConfig(this.nStep,this.gamma));
  }
  recordTransition(...args){
    if(typeof args[0]==='number' && args.length>=6){
      const [envIndex,s,a,r,ns,d]=args;
      this._recordForEnv(envIndex,s,a,r,ns,d);
      return;
    }
    const [s,a,r,ns,d]=args;
    this._recordForEnv(0,s,a,r,ns,d);
  }
  _recordForEnv(envIndex,s,a,r,ns,d){
    const idx=((envIndex|0)%this.envCount+this.envCount)%this.envCount;
    const buf=this.nStepBuffers[idx];
    if(!buf) return;
    const ready=buf.push({s,a,r,ns,d});
    if(ready.length) ready.forEach(t=>this.buffer.push(t));
    if(d){
      const tail=buf.flush();
      if(tail.length) tail.forEach(t=>this.buffer.push(t));
    }
  }
  setEnvCount(count){
    const next=Math.max(1,count|0);
    if(next===this.envCount) return;
    this.envCount=next;
    this.nStepBuffers=Array.from({length:this.envCount},()=>new NStepAccumulator(this.nStep,this.gamma));
  }
  drainPending(envIndex){
    if(envIndex===undefined){
      this.nStepBuffers.forEach(buf=>{
        const tail=buf.flush();
        if(tail.length) tail.forEach(t=>this.buffer.push(t));
      });
      return;
    }
    const idx=((envIndex|0)%this.envCount+this.envCount)%this.envCount;
    const buf=this.nStepBuffers[idx];
    if(!buf) return;
    const tail=buf.flush();
    if(tail.length) tail.forEach(t=>this.buffer.push(t));
  }
  syncTarget(){
    this.target.setWeights(this.online.getWeights());
  }
  updateEpsilon(step){
    const t=Math.min(1,step/this.epsDecay);
    this.epsilon=this.epsStart*(1-t)+this.epsEnd*t;
    return this.epsilon;
  }
  act(s){
    if(Math.random()<this.epsilon) return (Math.random()*this.aDim)|0;
    return tf.tidy(()=>{
      return this.online.predict(tf.tensor2d([s],[1,this.sDim])).argMax(1).dataSync()[0];
    });
  }
  greedyAction(s){
    return tf.tidy(()=>{
      return this.online.predict(tf.tensor2d([s],[1,this.sDim])).argMax(1).dataSync()[0];
    });
  }
  async learn(){
    if(this.buffer.size()<this.batch) return null;
    const sample=this.buffer.sample(this.batch);
    if(!sample||!sample.batch.length) return null;
    const {batch,idxs,weights}=sample;
    const S=tf.tensor2d(batch.map(x=>x.s),[batch.length,this.sDim]);
    const NS=tf.tensor2d(batch.map(x=>x.ns),[batch.length,this.sDim]);
    const A=tf.tensor1d(batch.map(x=>x.a),'int32');
    const R=tf.tensor1d(batch.map(x=>x.r));
    const D=tf.tensor1d(batch.map(x=>x.d?1:0));
    const W=tf.tensor1d(weights);
    let tdErrors;
    const lossTensor=await this.optimizer.minimize(()=>{
      const q=this.online.apply(S);
      const oneHot=tf.oneHot(A,this.aDim);
      const qPred=tf.sum(q.mul(oneHot),1);
      const qNextTarget=this.target.apply(NS);
      let qNext;
      if(this.double){
        const qNextOnline=this.online.apply(NS);
        const aPrime=tf.argMax(qNextOnline,1);
        const mask=tf.oneHot(aPrime,this.aDim);
        qNext=tf.sum(qNextTarget.mul(mask),1);
      }else{
        qNext=tf.max(qNextTarget,1);
      }
      const target=R.add(qNext.mul(tf.scalar(this.gamma)).mul(tf.scalar(1).sub(D)));
      tdErrors=tf.keep(target.sub(qPred));
      const absErr=tdErrors.abs();
      const quadratic=tf.minimum(absErr,tf.scalar(1));
      const linear=absErr.sub(quadratic);
      const losses=quadratic.square().mul(0.5).add(linear);
      return losses.mul(W).mean();
    },true);
    const loss=lossTensor.dataSync()[0];
    lossTensor.dispose();
    const absTd=tdErrors.abs();
    const tdArray=absTd.dataSync();
    absTd.dispose();
    tdErrors.dispose();
    S.dispose(); NS.dispose(); A.dispose(); R.dispose(); D.dispose(); W.dispose();
    this.buffer.updatePriorities(idxs,tdArray);
    this.trainStep++;
    return loss;
  }
  async finishEpisode(){
    return null;
  }
  async exportState(){
    const weights=await Promise.all(this.online.getWeights().map(async w=>({
      shape:w.shape,
      dtype:w.dtype,
      data:typedArrayToBase64(await w.data()),
    })));
    return {
      version:4,
      kind:'dqn',
      sDim:this.sDim,
      aDim:this.aDim,
      config:{
        gamma:this.gamma,
        lr:this.lr,
        batch:this.batch,
        bufferSize:this.buffer.cap,
        epsStart:this.epsStart,
        epsEnd:this.epsEnd,
        epsDecay:this.epsDecay,
        nStep:this.nStep,
        priorityAlpha:this.buffer.alpha,
        priorityBeta:this.buffer.beta,
        priorityBetaIncrement:this.buffer.betaIncrement,
        priorityEps:this.buffer.priorityEps,
        dueling:this.dueling,
        double:this.double,
        layers:this.layers,
        envCount:this.envCount,
        learnRepeats:this.learnRepeats,
      },
      trainStep:this.trainStep,
      epsilon:this.epsilon,
      buffer:this.buffer.toJSON(),
      weights,
    };
  }
  async importState(state){
    if(!state) throw new Error('Invalid state');
    if(state.sDim && state.sDim!==this.sDim) throw new Error('State-dimension matchar inte');
    if(state.aDim && state.aDim!==this.aDim) throw new Error('Action-dimension matchar inte');
    const cfg=state.config??{};
    this.layers=Array.isArray(cfg.layers)?cfg.layers.slice():this.layers;
    this.dueling=cfg.dueling!==undefined?!!cfg.dueling:this.dueling;
    this.double=cfg.double!==undefined?!!cfg.double:this.double;
    this.learnRepeats=cfg.learnRepeats??this.learnRepeats;
    this.setGamma(cfg.gamma??this.gamma);
    this.setLearningRate(cfg.lr??this.lr);
    this.batch=cfg.batch??this.batch;
    this.buffer=ReplayBuffer.fromJSON(state.buffer,cfg.bufferSize,{
      alpha:cfg.priorityAlpha,
      beta:cfg.priorityBeta,
      betaIncrement:cfg.priorityBetaIncrement,
      priorityEps:cfg.priorityEps,
    });
    this.priorityEps=this.buffer.priorityEps;
    this.setEnvCount(cfg.envCount??this.envCount);
    this.epsStart=cfg.epsStart??this.epsStart;
    this.epsEnd=cfg.epsEnd??this.epsEnd;
    this.epsDecay=cfg.epsDecay??this.epsDecay;
    this.nStep=cfg.nStep??this.nStep;
    this.nStepBuffers=Array.from({length:this.envCount},()=>new NStepAccumulator(this.nStep,this.gamma));
    this.trainStep=state.trainStep??0;
    this.online.dispose();
    this.target.dispose();
    this.online=this.build();
    this.target=this.build();
    if(Array.isArray(state.weights)){
      const tensors=state.weights.map(w=>tf.tensor(base64ToTypedArray(w.data,w.dtype),w.shape,w.dtype));
      this.online.setWeights(tensors);
      tensors.forEach(t=>t.dispose());
    }
    this.syncTarget();
    this.updateEpsilon(this.trainStep);
  }
  setEntropy(){}
}
class PolicyGradientAgent{
  constructor(sDim,aDim,cfg={}){
    this.kind='policy';
    this.sDim=sDim;
    this.aDim=aDim;
    this.gamma=cfg.gamma??0.99;
    this.lr=cfg.lr??0.0008;
    this.entropy=cfg.entropy??0.01;
    this.optimizer=tf.train.adam(this.lr);
    this.model=this.build();
    this.trajectory=[];
    this.learnRepeats=0;
  }
  build(){
    const input=tf.input({shape:[this.sDim]});
    let x=tf.layers.dense({units:256,activation:'relu',kernelInitializer:'heNormal'}).apply(input);
    x=tf.layers.dense({units:256,activation:'relu',kernelInitializer:'heNormal'}).apply(x);
    const out=tf.layers.dense({units:this.aDim,activation:'softmax'}).apply(x);
    return tf.model({inputs:input,outputs:out});
  }
  setGamma(val){ this.gamma=val; }
  setLearningRate(val){ this.lr=val; this.optimizer=tf.train.adam(this.lr); }
  setEntropy(val){ this.entropy=val; }
  act(s){
    return tf.tidy(()=>{
      const probs=this.model.predict(tf.tensor2d([s],[1,this.sDim])).dataSync();
      const r=Math.random();
      let acc=0;
      for(let i=0;i<probs.length;i++){
        acc+=probs[i];
        if(r<=acc) return i;
      }
      return probs.length-1;
    });
  }
  greedyAction(s){
    return tf.tidy(()=>{
      const probs=this.model.predict(tf.tensor2d([s],[1,this.sDim])).dataSync();
      let best=0,max=-Infinity;
      probs.forEach((p,i)=>{ if(p>max){max=p;best=i;} });
      return best;
    });
  }
  recordTransition(s,a,r,ns,d){
    this.trajectory.push({s:Float32Array.from(s),a,r});
  }
  drainPending(){ this.trajectory.length=0; }
  async learn(){ return null; }
  async finishEpisode(){
    if(!this.trajectory.length) return null;
    const returns=[];
    let g=0;
    for(let i=this.trajectory.length-1;i>=0;i--){
      g=this.trajectory[i].r+this.gamma*g;
      returns[i]=g;
    }
    const states=tf.tensor2d(this.trajectory.map(t=>t.s),[this.trajectory.length,this.sDim]);
    const actions=tf.tensor1d(this.trajectory.map(t=>t.a),'int32');
    const returnsTensor=tf.tensor1d(returns);
    const entropyCoeff=this.entropy;
    const normalized=standardize1D(returnsTensor);
    const lossTensor=await this.optimizer.minimize(()=>tf.tidy(()=>{
      const probs=this.model.apply(states);
      const mask=tf.oneHot(actions,this.aDim);
      const selected=probs.mul(mask).sum(1).add(1e-8);
      const logProbs=tf.log(selected);
      const policyLoss=tf.neg(logProbs.mul(normalized));
      const entropy=probs.mul(tf.log(probs.add(1e-8))).sum(1).neg();
      return policyLoss.sub(entropy.mul(entropyCoeff)).mean();
    }),true);
    const loss=lossTensor.dataSync()[0];
    lossTensor.dispose();
    states.dispose();
    actions.dispose();
    returnsTensor.dispose();
    normalized.dispose();
    this.trajectory.length=0;
    return loss;
  }
  async exportState(){
    const weights=await Promise.all(this.model.getWeights().map(async w=>({
      shape:w.shape,
      dtype:w.dtype,
      data:typedArrayToBase64(await w.data()),
    })));
    return {
      version:4,
      kind:'policy',
      sDim:this.sDim,
      aDim:this.aDim,
      config:{
        gamma:this.gamma,
        lr:this.lr,
        entropy:this.entropy,
      },
      weights,
    };
  }
  async importState(state){
    if(!state) throw new Error('Invalid state');
    if(state.sDim && state.sDim!==this.sDim) throw new Error('State-dimension matchar inte');
    if(state.aDim && state.aDim!==this.aDim) throw new Error('Action-dimension matchar inte');
    const cfg=state.config??{};
    this.setGamma(cfg.gamma??this.gamma);
    this.setLearningRate(cfg.lr??this.lr);
    this.setEntropy(cfg.entropy??this.entropy);
    this.model.dispose();
    this.model=this.build();
    if(Array.isArray(state.weights)){
      const tensors=state.weights.map(w=>tf.tensor(base64ToTypedArray(w.data,w.dtype),w.shape,w.dtype));
      this.model.setWeights(tensors);
      tensors.forEach(t=>t.dispose());
    }
  }
}
class A2CAgent{
  constructor(sDim,aDim,cfg={}){
    this.kind='a2c';
    this.sDim=sDim;
    this.aDim=aDim;
    this.gamma=cfg.gamma??0.99;
    this.lr=cfg.lr??0.0006;
    this.entropyCoef=cfg.entropy??0.005;
    this.valueCoef=cfg.valueCoef??0.5;
    this.optimizer=tf.train.adam(this.lr);
    this.model=this.build();
    this.trajectory=[];
    this.learnRepeats=0;
  }
  build(){
    const input=tf.input({shape:[this.sDim]});
    let x=tf.layers.dense({units:256,activation:'relu',kernelInitializer:'heNormal'}).apply(input);
    x=tf.layers.dense({units:256,activation:'relu',kernelInitializer:'heNormal'}).apply(x);
    const policy=tf.layers.dense({units:this.aDim,activation:'softmax'}).apply(x);
    const value=tf.layers.dense({units:1,activation:'linear'}).apply(x);
    return tf.model({inputs:input,outputs:[policy,value]});
  }
  setGamma(val){ this.gamma=val; }
  setLearningRate(val){ this.lr=val; this.optimizer=tf.train.adam(this.lr); }
  setEntropy(val){ this.entropyCoef=val; }
  setValueCoef(val){ this.valueCoef=val; }
  act(s){
    return tf.tidy(()=>{
      const [policy,value]=this.model.predict(tf.tensor2d([s],[1,this.sDim]));
      value.dispose();
      const probs=policy.dataSync();
      const r=Math.random();
      let acc=0;
      let chosen=probs.length-1;
      for(let i=0;i<probs.length;i++){
        acc+=probs[i];
        if(r<=acc){ chosen=i; break; }
      }
      policy.dispose();
      return chosen;
    });
  }
  greedyAction(s){
    return tf.tidy(()=>{
      const [policy,value]=this.model.predict(tf.tensor2d([s],[1,this.sDim]));
      value.dispose();
      const probs=policy.dataSync();
      let best=0,max=-Infinity;
      probs.forEach((p,i)=>{ if(p>max){max=p;best=i;} });
      policy.dispose();
      return best;
    });
  }
  recordTransition(s,a,r,ns,d){
    this.trajectory.push({s:Float32Array.from(s),a,r,ns:Float32Array.from(ns),d});
  }
  drainPending(){ this.trajectory.length=0; }
  async learn(){ return null; }
  predictValue(state){
    const input=tf.tensor2d([state],[1,this.sDim]);
    const [policy,value]=this.model.predict(input);
    policy.dispose();
    const val=value.dataSync()[0];
    value.dispose();
    input.dispose();
    return val;
  }
  async finishEpisode(){
    const len=this.trajectory.length;
    if(!len) return null;
    const returns=new Array(len);
    let nextValue=0;
    if(!this.trajectory[len-1].d){
      nextValue=this.predictValue(this.trajectory[len-1].ns);
    }
    for(let i=len-1;i>=0;i--){
      const step=this.trajectory[i];
      nextValue=step.r+this.gamma*nextValue*(step.d?0:1);
      returns[i]=nextValue;
      if(step.d) nextValue=0;
    }
    const states=tf.tensor2d(this.trajectory.map(t=>t.s),[len,this.sDim]);
    const actions=tf.tensor1d(this.trajectory.map(t=>t.a),'int32');
    const returnsTensor=tf.tensor1d(returns);
    const entropyCoef=this.entropyCoef;
    const valueCoef=this.valueCoef;
    const lossTensor=await this.optimizer.minimize(()=>tf.tidy(()=>{
      const [policy,value]=this.model.apply(states);
      const mask=tf.oneHot(actions,this.aDim);
      const probs=policy.mul(mask).sum(1).add(1e-8);
      const logProbs=tf.log(probs);
      const values=value.reshape([len]);
      const rawAdv=returnsTensor.sub(values);
      const advMean=rawAdv.mean();
      const advStd=rawAdv.sub(advMean).square().mean().sqrt().add(1e-6);
      const advantages=rawAdv.sub(advMean).div(advStd);
      const actorLoss=tf.neg(logProbs.mul(advantages));
      const criticLoss=rawAdv.square().mul(0.5);
      const entropy=policy.mul(tf.log(policy.add(1e-8))).sum(1).neg();
      const total=actorLoss.add(criticLoss.mul(valueCoef)).sub(entropy.mul(entropyCoef));
      return total.mean();
    }),true);
    const loss=lossTensor.dataSync()[0];
    lossTensor.dispose();
    states.dispose();
    actions.dispose();
    returnsTensor.dispose();
    this.trajectory.length=0;
    return loss;
  }
  async exportState(){
    const weights=await Promise.all(this.model.getWeights().map(async w=>({
      shape:w.shape,
      dtype:w.dtype,
      data:typedArrayToBase64(await w.data()),
    })));
    return {
      version:4,
      kind:'a2c',
      sDim:this.sDim,
      aDim:this.aDim,
      config:{
        gamma:this.gamma,
        lr:this.lr,
        entropy:this.entropyCoef,
        valueCoef:this.valueCoef,
      },
      weights,
    };
  }
  async importState(state){
    if(!state) throw new Error('Invalid state');
    if(state.sDim && state.sDim!==this.sDim) throw new Error('State-dimension matchar inte');
    if(state.aDim && state.aDim!==this.aDim) throw new Error('Action-dimension matchar inte');
    const cfg=state.config??{};
    this.setGamma(cfg.gamma??this.gamma);
    this.setLearningRate(cfg.lr??this.lr);
    this.setEntropy(cfg.entropy??this.entropyCoef);
    this.setValueCoef(cfg.valueCoef??this.valueCoef);
    this.model.dispose();
    this.model=this.build();
    if(Array.isArray(state.weights)){
      const tensors=state.weights.map(w=>tf.tensor(base64ToTypedArray(w.data,w.dtype),w.shape,w.dtype));
      this.model.setWeights(tensors);
      tensors.forEach(t=>t.dispose());
    }
  }
}
class PPOAgent{
  constructor(sDim,aDim,cfg={}){
    this.kind='ppo';
    this.sDim=sDim;
    this.aDim=aDim;
    this.gamma=cfg.gamma??0.99;
    this.lam=cfg.lambda??0.95;
    this.lr=cfg.lr??0.0003;
    this.entropyCoef=cfg.entropy??0.003;
    this.valueCoef=cfg.valueCoef??0.5;
    this.clip=cfg.clip??0.2;
    this.batchSize=cfg.batch??256;
    this.epochs=cfg.epochs??4;
    this.optimizer=tf.train.adam(this.lr);
    this.model=this.build();
    this.trajectory=[];
    this.learnRepeats=0;
    this.lastActInfo=null;
  }
  build(){
    const input=tf.input({shape:[this.sDim]});
    let x=tf.layers.dense({units:256,activation:'relu',kernelInitializer:'heNormal'}).apply(input);
    x=tf.layers.dense({units:256,activation:'relu',kernelInitializer:'heNormal'}).apply(x);
    const policy=tf.layers.dense({units:this.aDim,activation:'softmax'}).apply(x);
    const value=tf.layers.dense({units:1,activation:'linear'}).apply(x);
    return tf.model({inputs:input,outputs:[policy,value]});
  }
  setGamma(val){ this.gamma=val; }
  setLearningRate(val){ this.lr=val; this.optimizer=tf.train.adam(this.lr); }
  setEntropy(val){ this.entropyCoef=val; }
  setValueCoef(val){ this.valueCoef=val; }
  setClip(val){ this.clip=val; }
  setLambda(val){ this.lam=val; }
  setBatch(val){ this.batchSize=Math.max(16,val|0); }
  setEpochs(val){ this.epochs=Math.max(1,val|0); }
  act(s){
    const input=tf.tensor2d([s],[1,this.sDim]);
    const [policy,value]=this.model.predict(input);
    const probs=policy.dataSync();
    const val=value.dataSync()[0];
    let r=Math.random();
    let action=probs.length-1;
    for(let i=0;i<probs.length;i++){
      r-=probs[i];
      if(r<=0){ action=i; break; }
    }
    const prob=Math.max(probs[action]??0,1e-8);
    this.lastActInfo={
      logProb:Math.log(prob),
      value:val,
    };
    policy.dispose();
    value.dispose();
    input.dispose();
    return action;
  }
  greedyAction(s){
    const input=tf.tensor2d([s],[1,this.sDim]);
    const [policy,value]=this.model.predict(input);
    value.dispose();
    const probs=policy.dataSync();
    let best=0,max=-Infinity;
    probs.forEach((p,i)=>{ if(p>max){max=p;best=i;} });
    policy.dispose();
    input.dispose();
    return best;
  }
  recordTransition(s,a,r,ns,d){
    const info=this.lastActInfo||this.evaluateAction(s,a);
    this.trajectory.push({
      s:Float32Array.from(s),
      a,
      r,
      ns:Float32Array.from(ns),
      d,
      value:info.value,
      logProb:info.logProb,
    });
    this.lastActInfo=null;
  }
  drainPending(){
    this.trajectory.length=0;
    this.lastActInfo=null;
  }
  async learn(){ return null; }
  evaluateAction(state,action){
    const input=tf.tensor2d([state],[1,this.sDim]);
    const [policy,value]=this.model.predict(input);
    const probs=policy.dataSync();
    const val=value.dataSync()[0];
    policy.dispose();
    value.dispose();
    input.dispose();
    const prob=Math.max(probs[action]??0,1e-8);
    return {logProb:Math.log(prob),value:val};
  }
  predictValue(state){
    const input=tf.tensor2d([state],[1,this.sDim]);
    const [,value]=this.model.predict(input);
    const val=value.dataSync()[0];
    value.dispose();
    input.dispose();
    return val;
  }
  async finishEpisode(){
    const len=this.trajectory.length;
    if(!len) return null;
    const values=this.trajectory.map(t=>t.value);
    let nextValue=0;
    if(!this.trajectory[len-1].d){
      nextValue=this.predictValue(this.trajectory[len-1].ns);
    }
    const advantages=new Array(len);
    const returns=new Array(len);
    let gae=0;
    for(let i=len-1;i>=0;i--){
      const step=this.trajectory[i];
      const value=values[i];
      const nextVal=(i===len-1)?nextValue:values[i+1];
      const nonTerminal=step.d?0:1;
      const delta=step.r+this.gamma*nextVal*nonTerminal-value;
      gae=delta+this.gamma*this.lam*nonTerminal*gae;
      advantages[i]=gae;
      returns[i]=gae+value;
    }
    const states=tf.tensor2d(this.trajectory.map(t=>t.s),[len,this.sDim]);
    const actions=tf.tensor1d(this.trajectory.map(t=>t.a),'int32');
    const oldLog=tf.tensor1d(this.trajectory.map(t=>t.logProb));
    const returnsTensor=tf.tensor1d(returns);
    const advRaw=tf.tensor1d(advantages);
    const advantagesTensor=standardize1D(advRaw);
    advRaw.dispose();
    const idxs=[...Array(len).keys()];
    let lastLoss=null;
    for(let epoch=0;epoch<this.epochs;epoch++){
      shuffleInPlace(idxs);
      for(let start=0;start<len;start+=this.batchSize){
        const slice=idxs.slice(start,Math.min(len,start+this.batchSize));
        if(!slice.length) continue;
        const batchIdx=tf.tensor1d(slice,'int32');
        const lossTensor=await this.optimizer.minimize(()=>tf.tidy(()=>{
          const batchStates=tf.gather(states,batchIdx);
          const batchActions=tf.gather(actions,batchIdx);
          const batchReturns=tf.gather(returnsTensor,batchIdx);
          const batchOldLog=tf.gather(oldLog,batchIdx);
          const batchAdv=tf.gather(advantagesTensor,batchIdx);
          const [policy,value]=this.model.apply(batchStates);
          const probs=policy.mul(tf.oneHot(batchActions,this.aDim)).sum(1).add(1e-8);
          const logProbs=tf.log(probs);
          const ratio=tf.exp(logProbs.sub(batchOldLog));
          const clipped=ratio.clipByValue(1-this.clip,1+this.clip);
          const actor=tf.minimum(ratio.mul(batchAdv),clipped.mul(batchAdv)).neg();
          const values=value.reshape([slice.length]);
          const critic=batchReturns.sub(values).square().mul(0.5*this.valueCoef);
          const entropy=policy.mul(tf.log(policy.add(1e-8))).sum(1).neg();
          return actor.add(critic).sub(entropy.mul(this.entropyCoef)).mean();
        }),true);
        lastLoss=lossTensor.dataSync()[0];
        lossTensor.dispose();
        batchIdx.dispose();
        await tf.nextFrame();
      }
    }
    states.dispose();
    actions.dispose();
    oldLog.dispose();
    returnsTensor.dispose();
    advantagesTensor.dispose();
    this.trajectory.length=0;
    return lastLoss;
  }
  async exportState(){
    const weights=await Promise.all(this.model.getWeights().map(async w=>({
      shape:w.shape,
      dtype:w.dtype,
      data:typedArrayToBase64(await w.data()),
    })));
    return {
      version:4,
      kind:'ppo',
      sDim:this.sDim,
      aDim:this.aDim,
      config:{
        gamma:this.gamma,
        lr:this.lr,
        entropy:this.entropyCoef,
        valueCoef:this.valueCoef,
        clip:this.clip,
        lambda:this.lam,
        batch:this.batchSize,
        epochs:this.epochs,
      },
      weights,
    };
  }
  async importState(state){
    if(!state) throw new Error('Invalid state');
    if(state.sDim && state.sDim!==this.sDim) throw new Error('State-dimension matchar inte');
    if(state.aDim && state.aDim!==this.aDim) throw new Error('Action-dimension matchar inte');
    const cfg=state.config??{};
    this.setGamma(cfg.gamma??this.gamma);
    this.setLearningRate(cfg.lr??this.lr);
    this.setEntropy(cfg.entropy??this.entropyCoef);
    this.setValueCoef(cfg.valueCoef??this.valueCoef);
    this.setClip(cfg.clip??this.clip);
    this.setLambda(cfg.lambda??this.lam);
    this.setBatch(cfg.batch??this.batchSize);
    this.setEpochs(cfg.epochs??this.epochs);
    this.model.dispose();
    this.model=this.build();
    if(Array.isArray(state.weights)){
      const tensors=state.weights.map(w=>tf.tensor(base64ToTypedArray(w.data,w.dtype),w.shape,w.dtype));
      this.model.setWeights(tensors);
      tensors.forEach(t=>t.dispose());
    }
  }
}
function shuffleInPlace(arr){
  for(let i=arr.length-1;i>0;i--){
    const j=(Math.random()*(i+1))|0;
    [arr[i],arr[j]]=[arr[j],arr[i]];
  }
}
function standardize1D(t){
  return tf.tidy(()=>{
    const mean=t.mean();
    const variance=t.sub(mean).square().mean();
    const std=variance.sqrt().add(1e-6);
    return t.sub(mean).div(std);
  });
}

function createRewardTelemetry(max=1200){
  const capacity=Math.max(10,max|0);
  const keys=[...REWARD_COMPONENT_KEYS,'total'];
  const store=Object.fromEntries(keys.map(key=>[key,[]]));
  return {
    record(breakdown){
      if(!breakdown) return;
      keys.forEach(key=>{
        const arr=store[key];
        const value=+breakdown[key]||0;
        arr.push(value);
        if(arr.length>capacity) arr.shift();
      });
    },
    summary(){
      const rows=REWARD_COMPONENTS.map(comp=>{
        const arr=store[comp.key];
        const last=arr.length?arr[arr.length-1]:0;
        const avg100=movingAverage(arr,100);
        const avg500=movingAverage(arr,500);
        const trend=avg100-movingAverage(arr,100,100);
        return {...comp,last,avg100,avg500,trend};
      });
      const totalArr=store.total;
      const total={
        key:'total',
        label:'Net reward',
        last:totalArr.length?totalArr[totalArr.length-1]:0,
        avg100:movingAverage(totalArr,100),
        avg500:movingAverage(totalArr,500),
        trend:movingAverage(totalArr,100)-movingAverage(totalArr,100,100),
      };
      const absSum=rows.reduce((acc,row)=>acc+Math.abs(row.avg100||0),0);
      rows.forEach(row=>{
        row.share=absSum?Math.abs(row.avg100)/absSum:0;
      });
      rows.sort((a,b)=>Math.abs(b.avg100)-Math.abs(a.avg100));
      return {rows,total};
    },
    toJSON(){
      const out={};
      keys.forEach(key=>{ out[key]=Array.from(store[key]); });
      return out;
    },
    fromJSON(data){
      keys.forEach(key=>{
        const arr=Array.isArray(data?.[key])?data[key].map(v=>+v||0):[];
        store[key].length=0;
        const slice=arr.slice(-capacity);
        slice.forEach(v=>store[key].push(v));
      });
    },
    reset(){
      keys.forEach(key=>{ store[key].length=0; });
    },
    getHistory(){
      return store;
    },
  };
}

/* ---------------- Rendering helpers ---------------- */
const board=document.getElementById('board');
const bctx=board.getContext('2d');
let COLS=20,ROWS=20,CELL=board.width/COLS;
let envCount=1;
let vecEnv=new VecSnakeEnv(envCount,{cols:COLS,rows:ROWS,rewardConfig});
let renderIndex=0;
let env=vecEnv.getEnv(renderIndex);

function snapshotEnv(environment){
  return {
    snake:environment.snake.map(p=>({x:p.x,y:p.y})),
    fruit:environment.fruit?{x:environment.fruit.x,y:environment.fruit.y}:{x:-1,y:-1},
  };
}
const cloneState=state=>({
  snake:state.snake.map(p=>({x:p.x,y:p.y})),
  fruit:{x:state.fruit.x,y:state.fruit.y},
});
const BG_COLOR='#101532';
const GRID_COLOR='rgba(135,143,210,0.16)';
const HEAD_GRADIENT=['#f472b6','#c084fc'];
const BODY_GRADIENT=['#8b5cf6','#6366f1'];
const HEAD_GLOW='rgba(244,114,182,0.65)';
const BODY_GLOW='rgba(99,102,241,0.5)';
let lastDrawnState=snapshotEnv(env);
let renderQueue=[];
let currentAnim=null;
let renderActive=false;
let renderToken=0;
let watching=false;
const MAX_RENDER_QUEUE=240;

function queueLimit(){ return watching?MAX_RENDER_QUEUE*2:MAX_RENDER_QUEUE; }
function setImmediateState(environment){
  const state=snapshotEnv(environment);
  if(renderToken){
    cancelAnimationFrame(renderToken);
    renderToken=0;
  }
  renderActive=false;
  renderQueue.length=0;
  currentAnim=null;
  lastDrawnState=cloneState(state);
  drawFrame(state,state,1);
}
function enqueueRenderFrame(from,to,duration){
  const entry={from:cloneState(from),to:cloneState(to),start:null,duration:Math.max(16,duration||80)};
  renderQueue.push(entry);
  const limit=queueLimit();
  if(renderQueue.length>limit){
    const latest=renderQueue[renderQueue.length-1];
    renderQueue=[{from:cloneState(lastDrawnState),to:cloneState(latest.to),start:null,duration:Math.max(40,duration)}];
    currentAnim=null;
  }
  if(!renderActive){
    renderActive=true;
    renderToken=requestAnimationFrame(stepRender);
  }
}
const easeProgress=t=>{
  if(t<=0) return 0;
  if(t>=1) return 1;
  return t<0.5?4*t*t*t:1-Math.pow(-2*t+2,3)/2;
};
function stepRender(ts){
  if(!currentAnim){
    currentAnim=renderQueue.shift();
    if(!currentAnim){
      renderActive=false;
      renderToken=0;
      drawFrame(lastDrawnState,lastDrawnState,1);
      return;
    }
  }
  if(currentAnim.start===null) currentAnim.start=ts;
  const duration=currentAnim.duration||80;
  const progress=duration<=0?1:Math.min(1,(ts-currentAnim.start)/duration);
  drawFrame(currentAnim.from,currentAnim.to,easeProgress(progress));
  if(progress>=1){
    lastDrawnState=cloneState(currentAnim.to);
    currentAnim=null;
  }
  renderToken=requestAnimationFrame(stepRender);
}
const waitAnimationFrame=()=>new Promise(res=>requestAnimationFrame(res));
async function waitForRenderCapacity(limit=Math.max(10,Math.floor(queueLimit()*0.6))){
  while(renderQueue.length>limit){
    await waitAnimationFrame();
  }
}
async function waitForRenderIdle(){
  while(renderQueue.length>0||currentAnim){
    await waitAnimationFrame();
  }
}
function drawFrame(from,to,t){
  bctx.fillStyle=BG_COLOR;
  bctx.fillRect(0,0,board.width,board.height);
  drawGrid();
  const sameFruit=from.fruit.x===to.fruit.x&&from.fruit.y===to.fruit.y;
  if(from.fruit.x>=0&&!sameFruit) drawFruit(from.fruit,1-t);
  if(to.fruit.x>=0) drawFruit(to.fruit,sameFruit?1:t);
  const fromSnake=from.snake;
  const toSnake=to.snake;
  const grew=toSnake.length>fromSnake.length;
  const shrank=toSnake.length<fromSnake.length;
  const offset=shrank?fromSnake.length-toSnake.length:0;
  const segments=toSnake.map((seg,i)=>{
    let start;
    if(grew){
      start=i===0?fromSnake[0]:fromSnake[i-1]??fromSnake[fromSnake.length-1];
    }else if(shrank){
      start=fromSnake[i+offset]??fromSnake[fromSnake.length-1];
    }else{
      start=fromSnake[i]??fromSnake[fromSnake.length-1];
    }
    const sx=(start?.x??seg.x);
    const sy=(start?.y??seg.y);
    return {x:sx+(seg.x-sx)*t,y:sy+(seg.y-sy)*t};
  });
  drawSnakeSegments(segments);
}
function drawGrid(){
  bctx.save();
  bctx.strokeStyle=GRID_COLOR;
  bctx.lineWidth=1;
  bctx.shadowBlur=0;
  for(let x=0;x<=COLS;x++){
    const px=x*CELL;
    bctx.beginPath();
    bctx.moveTo(px,0);
    bctx.lineTo(px,board.height);
    bctx.stroke();
  }
  for(let y=0;y<=ROWS;y++){
    const py=y*CELL;
    bctx.beginPath();
    bctx.moveTo(0,py);
    bctx.lineTo(board.width,py);
    bctx.stroke();
  }
  bctx.restore();
}
function drawFruit(fruit,alpha=1){
  if(fruit.x<0||fruit.y<0) return;
  const cx=(fruit.x+0.5)*CELL;
  const cy=(fruit.y+0.5)*CELL;
  const radius=CELL*0.35;
  const gradient=bctx.createRadialGradient(cx,cy,radius*0.2,cx,cy,radius);
  gradient.addColorStop(0,`rgba(255,214,102,${alpha})`);
  gradient.addColorStop(0.65,`rgba(253,149,102,${alpha})`);
  gradient.addColorStop(1,`rgba(236,72,153,${alpha})`);
  bctx.save();
  bctx.fillStyle=gradient;
  bctx.shadowBlur=14;
  bctx.shadowColor='rgba(236,72,153,0.45)';
  bctx.beginPath();
  bctx.arc(cx,cy,radius,0,Math.PI*2);
  bctx.fill();
  bctx.restore();
}
function drawSnakeSegments(segments){
  if(!segments.length) return;
  bctx.save();
  segments.forEach((seg,i)=>{
    const colors=i===0?HEAD_GRADIENT:BODY_GRADIENT;
    const glow=i===0?HEAD_GLOW:BODY_GLOW;
    const size=CELL*0.74;
    const offset=(CELL-size)/2;
    const radius=Math.min(size*0.45,12);
    const x=seg.x*CELL+offset;
    const y=seg.y*CELL+offset;
    const gradient=bctx.createLinearGradient(x,y,x,y+size);
    gradient.addColorStop(0,colors[0]);
    gradient.addColorStop(1,colors[1]);
    bctx.shadowBlur=i===0?18:12;
    bctx.shadowColor=glow;
    bctx.fillStyle=gradient;
    drawRoundedRect(x,y,size,size,radius);
    bctx.shadowBlur=0;
    const highlight=bctx.createRadialGradient(x+size*0.35,y+size*0.35,0,x+size*0.35,y+size*0.35,size*0.9);
    highlight.addColorStop(0,'rgba(255,255,255,0.32)');
    highlight.addColorStop(1,'rgba(255,255,255,0)');
    bctx.fillStyle=highlight;
    drawRoundedRect(x,y,size,size,radius);
  });
  bctx.restore();
}
function drawRoundedRect(x,y,w,h,r){
  const radius=Math.max(2,Math.min(r,Math.min(w,h)/2));
  bctx.beginPath();
  bctx.moveTo(x+radius,y);
  bctx.arcTo(x+w,y,x+w,y+h,radius);
  bctx.arcTo(x+w,y+h,x,y+h,radius);
  bctx.arcTo(x,y+h,x,y,radius);
  bctx.arcTo(x,y,x+w,y,radius);
  bctx.closePath();
  bctx.fill();
}

/* ---------------- App state ---------------- */
const playbackModes={
  cinematic:{label:'Smooth realtime',frameMs:110,stepsPerFrame:1,renderEvery:1,queueTarget:60},
  fast:{label:'Fast',frameMs:60,stepsPerFrame:3,renderEvery:1,queueTarget:90},
  turbo:{label:'Turbo',frameMs:30,stepsPerFrame:6,renderEvery:2,queueTarget:120},
  watch:{label:'Watch',frameMs:120,stepsPerFrame:1,renderEvery:1,queueTarget:60},
};
const AGENT_PRESETS={
  dueling:{
    label:'Dueling Double DQN',
    badge:'Dueling DQN',
    type:'dqn',
    defaults:{
      gamma:0.98,lr:0.0005,
      epsStart:1.0,epsEnd:0.12,epsDecay:80000,
      batch:128,bufferSize:50000,targetSync:2000,
      nStep:3,priorityAlpha:0.6,priorityBeta:0.4,
      layers:[256,256,128],dueling:true,double:true,learnRepeats:2,
    },
    description:'Prioritized replay, n-step returns, and dueling heads provide stable, sample-efficient DQN training.',
    create:(sDim,aDim,cfg)=>new DQNAgent(sDim,aDim,{
      ...cfg,
      dueling:true,
      double:true,
      layers:cfg.layers??[256,256,128],
      learnRepeats:cfg.learnRepeats??2,
    }),
  },
  vanilla:{
    label:'Classic DQN',
    badge:'Vanilla DQN',
    type:'dqn',
    defaults:{
      gamma:0.97,lr:0.00025,
      epsStart:1.0,epsEnd:0.12,epsDecay:80000,
      batch:64,bufferSize:40000,targetSync:1500,
      nStep:1,priorityAlpha:0.4,priorityBeta:0.4,
      layers:[128,128],dueling:false,double:false,learnRepeats:1,
    },
    description:'A simpler DQN without dueling/double — perfect for understanding the base behaviour.',
    create:(sDim,aDim,cfg)=>new DQNAgent(sDim,aDim,{
      ...cfg,
      dueling:false,
      double:false,
      layers:cfg.layers??[128,128],
      learnRepeats:cfg.learnRepeats??1,
    }),
  },
  policy:{
    label:'Policy Gradient (REINFORCE)',
    badge:'Policy Grad',
    type:'policy',
    defaults:{
      gamma:0.99,lr:0.0008,entropy:0.01,
    },
    description:'Monte Carlo policy gradient with entropy regularisation for steady exploration.',
    create:(sDim,aDim,cfg)=>new PolicyGradientAgent(sDim,aDim,cfg),
  },
  a2c:{
    label:'Advantage Actor-Critic',
    badge:'A2C',
    type:'a2c',
    defaults:{
      gamma:0.99,lr:0.0006,entropy:0.005,valueCoef:0.5,
    },
    description:'Shared network that trains both policy and value function for faster convergence.',
    create:(sDim,aDim,cfg)=>new A2CAgent(sDim,aDim,cfg),
  },
  ppo:{
    label:'Proximal Policy Optimization',
    badge:'PPO',
    type:'ppo',
    defaults:{
      gamma:0.99,lr:0.0003,entropy:0.003,valueCoef:0.5,clip:0.2,lambda:0.95,batch:256,epochs:4,
    },
    description:'Clipped policy gradient with GAE for stable updates even in long episodes.',
    create:(sDim,aDim,cfg)=>new PPOAgent(sDim,aDim,cfg),
  },
};

const ui={
  trainState:document.getElementById('trainState'),
  algoBadge:document.getElementById('algoBadge'),
  epsReadout:document.getElementById('epsReadout'),
  gammaBadge:document.getElementById('gammaBadge'),
  lrBadge:document.getElementById('lrBadge'),
  playbackLabel:document.getElementById('playbackLabel'),
  playbackButtons:Array.from(document.querySelectorAll('#playbackGroup .pill')),
  gridSize:document.getElementById('gridSize'),
  gridLabel:document.getElementById('gridLabel'),
  btnTrain:document.getElementById('btnTrain'),
  btnPause:document.getElementById('btnPause'),
  btnStep:document.getElementById('btnStep'),
  btnWatch:document.getElementById('btnWatch'),
  btnReset:document.getElementById('btnReset'),
  btnSave:document.getElementById('btnSave'),
  btnLoad:document.getElementById('btnLoad'),
  btnLoadModel:document.getElementById('btnLoadModel'),
  btnClear:document.getElementById('btnClear'),
  modeButtons:Array.from(document.querySelectorAll('#modeGroup .pill')),
  algoSelect:document.getElementById('algoSelect'),
  algoDescription:document.getElementById('algoDescription'),
  aiAutoTuneToggle:document.getElementById('aiAutoTuneToggle'),
  aiIntervalSlider:document.getElementById('aiIntervalSlider'),
  aiIntervalReadout:document.getElementById('aiIntervalReadout'),
  gamma:document.getElementById('gamma'),
  gammaReadout:document.getElementById('gammaReadout'),
  lr:document.getElementById('lr'),
  lrReadout:document.getElementById('lrReadout'),
  envCount:document.getElementById('envCount'),
  envCountReadout:document.getElementById('envCountReadout'),
  epsStart:document.getElementById('epsStart'),
  epsStartReadout:document.getElementById('epsStartReadout'),
  epsEnd:document.getElementById('epsEnd'),
  epsEndReadout:document.getElementById('epsEndReadout'),
  epsDecay:document.getElementById('epsDecay'),
  epsDecayReadout:document.getElementById('epsDecayReadout'),
  batchSize:document.getElementById('batchSize'),
  batchReadout:document.getElementById('batchReadout'),
  bufferSize:document.getElementById('bufferSize'),
  bufferReadout:document.getElementById('bufferReadout'),
  targetSync:document.getElementById('targetSync'),
  targetSyncReadout:document.getElementById('targetSyncReadout'),
  nStep:document.getElementById('nStep'),
  nStepReadout:document.getElementById('nStepReadout'),
  priorityAlpha:document.getElementById('priorityAlpha'),
  alphaReadout:document.getElementById('alphaReadout'),
  priorityBeta:document.getElementById('priorityBeta'),
  betaReadout:document.getElementById('betaReadout'),
  pgEntropy:document.getElementById('pgEntropy'),
  pgEntropyReadout:document.getElementById('pgEntropyReadout'),
  acEntropy:document.getElementById('acEntropy'),
  acEntropyReadout:document.getElementById('acEntropyReadout'),
  acValueCoef:document.getElementById('acValueCoef'),
  acValueCoefReadout:document.getElementById('acValueCoefReadout'),
  ppoEntropy:document.getElementById('ppoEntropy'),
  ppoEntropyReadout:document.getElementById('ppoEntropyReadout'),
  ppoClip:document.getElementById('ppoClip'),
  ppoClipReadout:document.getElementById('ppoClipReadout'),
  ppoLambda:document.getElementById('ppoLambda'),
  ppoLambdaReadout:document.getElementById('ppoLambdaReadout'),
  ppoBatch:document.getElementById('ppoBatch'),
  ppoBatchReadout:document.getElementById('ppoBatchReadout'),
  ppoEpochs:document.getElementById('ppoEpochs'),
  ppoEpochsReadout:document.getElementById('ppoEpochsReadout'),
  ppoValueCoef:document.getElementById('ppoValueCoef'),
  ppoValueCoefReadout:document.getElementById('ppoValueCoefReadout'),
  rewardStep:document.getElementById('rewardStep'),
  rewardStepReadout:document.getElementById('rewardStepReadout'),
  rewardTurn:document.getElementById('rewardTurn'),
  rewardTurnReadout:document.getElementById('rewardTurnReadout'),
  rewardApproach:document.getElementById('rewardApproach'),
  rewardApproachReadout:document.getElementById('rewardApproachReadout'),
  rewardRetreat:document.getElementById('rewardRetreat'),
  rewardRetreatReadout:document.getElementById('rewardRetreatReadout'),
  rewardLoop:document.getElementById('rewardLoop'),
  rewardLoopReadout:document.getElementById('rewardLoopReadout'),
  rewardRevisit:document.getElementById('rewardRevisit'),
  rewardRevisitReadout:document.getElementById('rewardRevisitReadout'),
  rewardWall:document.getElementById('rewardWall'),
  rewardWallReadout:document.getElementById('rewardWallReadout'),
  rewardSelf:document.getElementById('rewardSelf'),
  rewardSelfReadout:document.getElementById('rewardSelfReadout'),
  rewardTimeout:document.getElementById('rewardTimeout'),
  rewardTimeoutReadout:document.getElementById('rewardTimeoutReadout'),
  rewardTrap:document.getElementById('rewardTrap'),
  rewardTrapReadout:document.getElementById('rewardTrapReadout'),
  rewardSpace:document.getElementById('rewardSpace'),
  rewardSpaceReadout:document.getElementById('rewardSpaceReadout'),
  rewardFruit:document.getElementById('rewardFruit'),
  rewardFruitReadout:document.getElementById('rewardFruitReadout'),
  rewardCompact:document.getElementById('rewardCompact'),
  rewardCompactReadout:document.getElementById('rewardCompactReadout'),
  kEpisodes:document.getElementById('kEpisodes'),
  kAvgRw:document.getElementById('kAvgRw'),
  kBest:document.getElementById('kBest'),
  kFruitRate:document.getElementById('kFruitRate'),
  rewardTelemetryBody:document.getElementById('rewardTelemetryBody'),
  rewardTelemetrySummary:document.getElementById('rewardTelemetrySummary'),
  rewardTelemetryPanel:document.getElementById('rewardTelemetryPanel'),
  tabTraining:document.getElementById('tabTraining'),
  tabGuide:document.getElementById('tabGuide'),
  trainingView:document.getElementById('trainingView'),
  guideView:document.getElementById('guideView'),
  autoLogPanel:document.getElementById('autoLogPanel'),
  autoLogStream:document.getElementById('autoLogStream'),
  autoLogClear:document.getElementById('autoLogClear'),
  fileLoader:document.getElementById('fileLoader'),
  modelLoader:document.getElementById('modelLoader'),
  advancedPanel:document.getElementById('advancedPanel'),
  advancedSections:{
    dqn:document.querySelector('[data-config="dqn"]'),
    policy:document.querySelector('[data-config="policy"]'),
    a2c:document.querySelector('[data-config="a2c"]'),
    ppo:document.querySelector('[data-config="ppo"]'),
  },
};

let agent=null;
let stateDim=env?.getState()?.length||0;
let actionDim=3;
let currentAlgoKey='dueling';
let playbackMode='cinematic';
let training=false;
let trainingToken=0;
let checkpointDirHandle=null;
let lastFrame=0;
let targetSyncSteps=2000;
let episode=0,totalSteps=0,bestLen=0;
const rwHist=[],fruitHist=[],lossHist=[];
const rewardTelemetry=createRewardTelemetry(1200);
let contexts=[];
let renderTick=0;
let trainingMode='manual';
let autoPilot=null;
const autoLogEntries=[];
const MAX_AUTO_LOG_ENTRIES=24;
let lastAutoMetrics=null;
let lastAutoSummaryEpisode=0;
const aiEpisodeHistory=[];
let aiAnalysisInterval=1000;
let aiAutoTuneEnabled=false;
let aiTuner=null;
function avg(arr,n){
  if(!arr.length) return 0;
  const slice=arr.slice(-n);
  return slice.reduce((a,b)=>a+b,0)/slice.length;
}
function clamp(value,min,max){
  return Math.min(max,Math.max(min,value));
}
function movingAverage(arr=[],window,offset=0){
  if(!Array.isArray(arr)||!arr.length||window<=0) return 0;
  const end=Math.max(0,arr.length-offset);
  if(end<=0) return 0;
  const start=Math.max(0,end-window);
  const slice=arr.slice(start,end);
  if(!slice.length) return 0;
  return slice.reduce((a,b)=>a+b,0)/slice.length;
}
function stddev(arr=[]){
  if(!Array.isArray(arr)||!arr.length) return 0;
  const mean=arr.reduce((a,b)=>a+b,0)/arr.length;
  const variance=arr.reduce((a,b)=>a+(b-mean)**2,0)/arr.length;
  return Math.sqrt(variance);
}
function formatMetric(value,decimals=2){
  if(value===null||value===undefined||Number.isNaN(value)) return '—';
  const num=+value;
  return num.toFixed(decimals);
}
function formatPercent(value,decimals=1){
  if(value===null||value===undefined||Number.isNaN(value)) return '—';
  return `${(+value*100).toFixed(decimals)}%`;
}
function formatSigned(value,decimals=2){
  if(value===null||value===undefined||Number.isNaN(value)) return '—';
  const num=+value;
  const out=num.toFixed(decimals);
  return num>0?`+${out}`:out;
}
const AUTO_REASON_LABELS={
  stagnation:'stagnation',
  recovery:'recovery',
  regression:'regression',
  loss_ratio:'loss ratio',
  slow_fruit:'slow fruit',
  step_drag:'step drag',
  retreat_load:'retreat load',
  fruit_support:'fruit support',
  loop_penalty:'loop penalty',
  loop_relax:'loop relax',
  revisit_penalty:'revisit penalty',
  revisit_relax:'revisit relax',
  recover:'recover',
  self_penalty:'self penalty',
};
const REWARD_DECIMALS={
  loopPenalty:2,
  revisitPenalty:3,
  selfPenalty:1,
  approachBonus:3,
  retreatPenalty:3,
  stepPenalty:3,
  turnPenalty:3,
  fruitReward:1,
  trapPenalty:3,
  spaceGainBonus:3,
  timeoutPenalty:1,
};
function describeRewardDetail(adj){
  if(!adj||typeof adj!=='object') return 'Reward';
  const key=adj.key;
  const label=REWARD_LABELS[key]||key||'Reward';
  if(adj.value===undefined) return label;
  const decimals=key in REWARD_DECIMALS?REWARD_DECIMALS[key]:3;
  return `${label} → ${formatMetric(adj.value,decimals)}`;
}
function humanizeAutoReason(reason){
  if(!reason) return '';
  const text=AUTO_REASON_LABELS[reason]||reason;
  return text.charAt(0).toUpperCase()+text.slice(1);
}
function buildMetricsLine(metrics){
  if(!metrics) return '';
  const parts=[];
  if(metrics.maFruit100!==undefined) parts.push(`ma100 ${formatMetric(metrics.maFruit100,1)}`);
  if(metrics.maFruit500!==undefined) parts.push(`ma500 ${formatMetric(metrics.maFruit500,1)}`);
  if(metrics.fruitSlope!==undefined) parts.push(`trend ${formatSigned(metrics.fruitSlope,2)}`);
  if(metrics.lossRatio!==undefined) parts.push(`lossσ/μ ${formatMetric(metrics.lossRatio,2)}`);
  return parts.join(' • ');
}
function resetAutoLog(){
  autoLogEntries.length=0;
  if(ui.autoLogStream) ui.autoLogStream.innerHTML='';
  lastAutoMetrics=null;
  lastAutoSummaryEpisode=autoPilot?.episode||0;
}
function updateAutoLogVisibility(){
  if(!ui.autoLogPanel) return;
  const shouldShow=trainingMode==='auto'||aiAutoTuneEnabled;
  ui.autoLogPanel.classList.toggle('hidden',!shouldShow);
}
function logAutoEvent({title='',detail='',metrics=null,tone='info',episode=null}={}){
  if(!ui.autoLogStream) return;
  const entry=document.createElement('div');
  entry.className=`auto-log__entry auto-log__entry--${tone}`;
  if(episode!==null&&episode!==undefined){
    const tag=document.createElement('div');
    tag.className='auto-log__tag';
    tag.textContent=`Episod ${episode}`;
    entry.appendChild(tag);
  }
  if(title){
    const titleEl=document.createElement('div');
    titleEl.className='auto-log__title';
    titleEl.textContent=title;
    entry.appendChild(titleEl);
  }
  if(detail){
    const detailEl=document.createElement('div');
    detailEl.className='auto-log__detail';
    detailEl.textContent=detail;
    entry.appendChild(detailEl);
  }
  const metricsLine=buildMetricsLine(metrics);
  if(metricsLine){
    const metricsEl=document.createElement('div');
    metricsEl.className='auto-log__metrics';
    metricsEl.textContent=metricsLine;
    entry.appendChild(metricsEl);
  }
  ui.autoLogStream.prepend(entry);
  autoLogEntries.unshift(entry);
  while(autoLogEntries.length>MAX_AUTO_LOG_ENTRIES){
    const old=autoLogEntries.pop();
    old?.remove();
  }
}
function describeAutoAdjustment(adj={}){
  const res={title:'Auto adjustment',detail:'',tone:'info'};
  if(!adj||typeof adj!=='object') return res;
  switch(adj.type){
    case 'board':
      res.title='Curriculum';
      res.detail=`Board → ${adj.size}×${adj.size}`;
      res.tone='board';
      break;
    case 'epsilon':{
      res.title='Exploration';
      const parts=[];
      if(adj.end!==undefined) parts.push(`ε end → ${formatMetric(adj.end,2)}`);
      if(adj.decay!==undefined) parts.push(`decay → ${Math.round(+adj.decay)}`);
      res.detail=parts.join(' • ');
      res.tone='epsilon';
      break;
    }
    case 'lr':
      res.title='Learning rate';
      res.detail=`LR → ${formatMetric(adj.value,4)}`;
      res.tone='lr';
      break;
    case 'reward':{
      res.tone='reward';
      res.detail=describeRewardDetail(adj);
      break;
    }
    default:
      res.title='Auto adjustment';
      res.detail=adj.type?`${adj.type}`:'';
      res.tone='info';
  }
  const reason=humanizeAutoReason(adj.reason);
  if(reason){
    res.detail=res.detail?`${res.detail} — ${reason}`:reason;
  }
  return res;
}
function logAutoAdjustments(adjustments=[]){
  if(trainingMode!=='auto') return;
  if(!Array.isArray(adjustments)||!adjustments.length) return;
  adjustments.forEach(adj=>{
    const metrics=adj.metrics||lastAutoMetrics;
    const episodeNumber=adj.episode??autoPilot?.episode??0;
    const {title,detail,tone}=describeAutoAdjustment(adj);
    logAutoEvent({title,detail,metrics,tone,episode:episodeNumber});
    if(metrics) lastAutoMetrics=metrics;
    lastAutoSummaryEpisode=episodeNumber;
  });
}
function logAutoSummary(metrics,episodeNumber){
  if(trainingMode!=='auto') return;
  if(!metrics) return;
  logAutoEvent({title:'Auto check-in',detail:'No new adjustments',metrics,tone:'summary',episode:episodeNumber});
}

function round(value,decimals=3){
  const num=Number(value);
  if(!Number.isFinite(num)) return 0;
  const factor=10**decimals;
  return Math.round(num*factor)/factor;
}

function updateAiIntervalReadout(){
  if(!ui.aiIntervalSlider||!ui.aiIntervalReadout) return;
  const raw=+ui.aiIntervalSlider.value||aiAnalysisInterval||1000;
  aiAnalysisInterval=Math.max(100,Math.min(5000,Math.round(raw/100)*100));
  ui.aiIntervalReadout.textContent=`${aiAnalysisInterval} ep`;
  if(aiTuner) aiTuner.setInterval(aiAnalysisInterval);
}

function getHyperparameterSnapshot(){
  const snapshot={
    gamma:+ui.gamma?.value||0,
    lr:+ui.lr?.value||0,
    envCount,
    epsilon:agent?.epsilon??null,
    agentKind:agent?.kind||null,
  };
  if(agent?.kind==='dqn'){
    Object.assign(snapshot,{
      epsStart:+ui.epsStart?.value||0,
      epsEnd:+ui.epsEnd?.value||0,
      epsDecay:+ui.epsDecay?.value||0,
      batch:+ui.batchSize?.value||0,
      bufferSize:+ui.bufferSize?.value||0,
      targetSync:+ui.targetSync?.value||0,
      nStep:+ui.nStep?.value||0,
      priorityAlpha:+ui.priorityAlpha?.value||0,
      priorityBeta:+ui.priorityBeta?.value||0,
    });
  }else if(agent?.kind==='policy'){
    Object.assign(snapshot,{
      entropy:+ui.pgEntropy?.value||0,
    });
  }else if(agent?.kind==='a2c'){
    Object.assign(snapshot,{
      entropy:+ui.acEntropy?.value||0,
      valueCoef:+ui.acValueCoef?.value||0,
    });
  }else if(agent?.kind==='ppo'){
    Object.assign(snapshot,{
      entropy:+ui.ppoEntropy?.value||0,
      valueCoef:+ui.ppoValueCoef?.value||0,
      clip:+ui.ppoClip?.value||0,
      lambda:+ui.ppoLambda?.value||0,
      batch:+ui.ppoBatch?.value||0,
      epochs:+ui.ppoEpochs?.value||0,
    });
  }
  return snapshot;
}

function buildAITelemetrySnapshot(){
  const lookback=Math.min(aiAnalysisInterval,aiEpisodeHistory.length);
  if(!lookback) return null;
  const recent=aiEpisodeHistory.slice(-lookback);
  const rewardValues=[];
  const fruitValues=[];
  const crashCounts={};
  const breakdownTotals={};
  let breakdownCount=0;
  let rewardSum=0,fruitSum=0,stepsSum=0,loopsSum=0,timeToFruitSum=0,timeToFruitCount=0;
  recent.forEach(item=>{
    rewardValues.push(item.reward);
    fruitValues.push(item.fruits);
    rewardSum+=item.reward;
    fruitSum+=item.fruits;
    stepsSum+=item.steps;
    loopsSum+=item.loopHits;
    const crashKey=item.crash||'none';
    crashCounts[crashKey]=(crashCounts[crashKey]||0)+1;
    if(item.timeToFruitAvg!==null&&item.timeToFruitAvg!==undefined){
      timeToFruitSum+=item.timeToFruitAvg;
      timeToFruitCount++;
    }
    if(item.breakdown){
      breakdownCount++;
      Object.entries(item.breakdown).forEach(([key,val])=>{
        breakdownTotals[key]=(breakdownTotals[key]||0)+(+val||0);
      });
    }
  });
  const rewardAvg=rewardSum/lookback;
  const fruitAvg=fruitSum/lookback;
  const stepsAvg=stepsSum/lookback;
  const loopsAvg=loopsSum/lookback;
  const rewardVariance=rewardValues.length?rewardValues.reduce((acc,val)=>acc+(val-rewardAvg)**2,0)/rewardValues.length:0;
  const fruitVariance=fruitValues.length?fruitValues.reduce((acc,val)=>acc+(val-fruitAvg)**2,0)/fruitValues.length:0;
  const rewardStd=Math.sqrt(rewardVariance);
  const fruitStd=Math.sqrt(fruitVariance);
  const fruitRate=stepsAvg?fruitAvg/stepsAvg:0;
  const fillRate=(COLS*ROWS)?fruitAvg/(COLS*ROWS):0;
  const half=Math.floor(lookback/2);
  let rewardTrend=0,fruitTrend=0;
  if(half>0){
    const first=recent.slice(0,half);
    const last=recent.slice(-half);
    const firstReward=first.reduce((acc,item)=>acc+item.reward,0)/half;
    const lastReward=last.reduce((acc,item)=>acc+item.reward,0)/half;
    const firstFruit=first.reduce((acc,item)=>acc+item.fruits,0)/half;
    const lastFruit=last.reduce((acc,item)=>acc+item.fruits,0)/half;
    rewardTrend=lastReward-firstReward;
    fruitTrend=lastFruit-firstFruit;
  }
  const stats={
    rewardAvg:round(rewardAvg,3),
    rewardStd:round(rewardStd,3),
    fruitAvg:round(fruitAvg,3),
    fruitStd:round(fruitStd,3),
    stepsAvg:Math.round(stepsAvg),
    loopsAvg:round(loopsAvg,3),
    fruitRate:round(fruitRate,4),
    fillRate:round(fillRate,4),
    rewardTrend:round(rewardTrend,3),
    fruitTrend:round(fruitTrend,3),
  };
  if(timeToFruitCount>0){
    stats.timeToFruit=round(timeToFruitSum/timeToFruitCount,3);
  }
  const breakdownAvg=breakdownCount?Object.fromEntries(Object.entries(breakdownTotals).map(([key,val])=>[key,round(val/breakdownCount,4)])):undefined;
  return {
    meta:{
      episode,
      interval:lookback,
      board:{cols:COLS,rows:ROWS},
      envs:envCount,
      algo:currentAlgoKey,
      agent:agent?.kind||null,
      best:bestLen,
    },
    stats,
    crash:crashCounts,
    rewardBreakdown:breakdownAvg,
    rewardConfig:{...rewardConfig},
    hyper:getHyperparameterSnapshot(),
  };
}

function applyAITunerRewardConfig(newConfig={}){
  const result={changes:[],config:null};
  if(!newConfig||typeof newConfig!=='object') return result;
  const merged={...rewardConfig};
  Object.entries(newConfig).forEach(([key,value])=>{
    if(!(key in merged)) return;
    const num=Number(value);
    if(!Number.isFinite(num)) return;
    const current=merged[key];
    if(Math.abs(current-num)<1e-6) return;
    merged[key]=num;
    result.changes.push({key,oldValue:current,newValue:num});
  });
  if(result.changes.length){
    applyRewardConfigToUI(merged);
    result.config={...merged};
  }
  return result;
}

function applyAITunerHyperparameters(updates={}){
  const result={changes:[],hyper:null};
  if(!updates||typeof updates!=='object') return result;
  const setValue=(id,value,keyLabel)=>{
    const input=ui[id];
    if(!input) return;
    let num=Number(value);
    if(!Number.isFinite(num)) return;
    if(input.min!==''&&input.min!==undefined) num=Math.max(num,+input.min);
    if(input.max!==''&&input.max!==undefined) num=Math.min(num,+input.max);
    const current=+input.value;
    if(Math.abs(current-num)<1e-6) return;
    input.value=`${num}`;
    result.changes.push({key:keyLabel,oldValue:current,newValue:num});
  };
  if(updates.gamma!==undefined) setValue('gamma',updates.gamma,'gamma');
  if(updates.lr!==undefined) setValue('lr',updates.lr,'lr');
  if(updates.epsStart!==undefined) setValue('epsStart',updates.epsStart,'epsStart');
  if(updates.epsEnd!==undefined) setValue('epsEnd',updates.epsEnd,'epsEnd');
  if(updates.epsDecay!==undefined) setValue('epsDecay',updates.epsDecay,'epsDecay');
  if(updates.batch!==undefined){
    if(agent?.kind==='ppo') setValue('ppoBatch',updates.batch,'ppoBatch');
    else setValue('batchSize',updates.batch,'batchSize');
  }
  if(updates.batchSize!==undefined) setValue('batchSize',updates.batchSize,'batchSize');
  if(updates.bufferSize!==undefined) setValue('bufferSize',updates.bufferSize,'bufferSize');
  if(updates.targetSync!==undefined) setValue('targetSync',updates.targetSync,'targetSync');
  if(updates.nStep!==undefined) setValue('nStep',updates.nStep,'nStep');
  if(updates.priorityAlpha!==undefined) setValue('priorityAlpha',updates.priorityAlpha,'priorityAlpha');
  if(updates.priorityBeta!==undefined) setValue('priorityBeta',updates.priorityBeta,'priorityBeta');
  if(updates.entropy!==undefined){
    if(agent?.kind==='policy') setValue('pgEntropy',updates.entropy,'pgEntropy');
    else if(agent?.kind==='a2c') setValue('acEntropy',updates.entropy,'acEntropy');
    else if(agent?.kind==='ppo') setValue('ppoEntropy',updates.entropy,'ppoEntropy');
  }
  if(updates.valueCoef!==undefined){
    if(agent?.kind==='a2c') setValue('acValueCoef',updates.valueCoef,'acValueCoef');
    else if(agent?.kind==='ppo') setValue('ppoValueCoef',updates.valueCoef,'ppoValueCoef');
  }
  if(updates.clip!==undefined&&agent?.kind==='ppo') setValue('ppoClip',updates.clip,'ppoClip');
  if(updates.lambda!==undefined&&agent?.kind==='ppo') setValue('ppoLambda',updates.lambda,'ppoLambda');
  if(updates.epochs!==undefined&&agent?.kind==='ppo') setValue('ppoEpochs',updates.epochs,'ppoEpochs');
  if(result.changes.length){
    updateReadouts();
    applyConfigToAgent();
    result.hyper=getHyperparameterSnapshot();
  }
  return result;
}

function logAITunerEvent({title='',detail='',tone='ai',metrics=null,episodeNumber=null}={}){
  logAutoEvent({title,detail,metrics,tone,episode:episodeNumber??episode});
}

function bindUI(){
  ui.playbackButtons.forEach(btn=>{
    btn.addEventListener('click',()=>{
      setPlaybackMode(btn.dataset.speed);
    });
  });
  ui.modeButtons.forEach(btn=>{
    btn.addEventListener('click',()=>{
      setTrainingMode(btn.dataset.mode);
    });
  });
  ui.gridSize.addEventListener('input',()=>{
    updateGridLabel();
    const desiredSize=Math.max(8,(+ui.gridSize.value)|0);
    if(desiredSize!==COLS){
      resetEnvironment(desiredSize,true);
    }
  });
  ui.btnReset.addEventListener('click',()=>resetEnvironment(+ui.gridSize.value,true));
  ui.btnTrain.addEventListener('click',startTraining);
  ui.btnPause.addEventListener('click',stopTraining);
  ui.btnStep.addEventListener('click',async()=>{ await playSingleEpisode(); });
  ui.btnWatch.addEventListener('click',watchSmoothEpisode);
  ui.btnSave.addEventListener('click',saveTrainingToFile);
  ui.btnLoad.addEventListener('click',()=>ui.fileLoader?.click());
  ui.btnLoadModel.addEventListener('click',()=>ui.modelLoader?.click());
  ui.btnClear.addEventListener('click',()=>{
    for(const k in localStorage){
      if(k.includes('tensorflowjs')) localStorage.removeItem(k);
    }
    flash('Cleared local storage');
  });
  ui.autoLogClear?.addEventListener('click',()=>{
    resetAutoLog();
  });
  ui.aiIntervalSlider?.addEventListener('input',()=>{
    updateAiIntervalReadout();
  });
  ui.aiAutoTuneToggle?.addEventListener('change',()=>{
    aiAutoTuneEnabled=ui.aiAutoTuneToggle.checked;
    if(aiTuner) aiTuner.setEnabled(aiAutoTuneEnabled);
    const detail=aiAutoTuneEnabled?'Aktiverad':'Avstängd';
    logAITunerEvent({title:'AI Auto-Tune',detail,tone:'ai',episodeNumber:episode});
    updateAutoLogVisibility();
  });
  ui.fileLoader?.addEventListener('change',async ev=>{
    const [file]=ev.target.files||[];
    if(file) await loadTrainingFromFile(file);
    ev.target.value='';
  });
  ui.modelLoader?.addEventListener('change',async ev=>{
    const [file]=ev.target.files||[];
    if(!file){ ev.target.value=''; return; }
    const resume=training;
    if(resume) stopTraining();
    try{
      const text=await file.text();
      const data=JSON.parse(text);
      await applyCheckpointData(data);
      flash('Model loaded');
    }catch(err){
      console.error(err);
      flash('Failed to load model',true);
    }finally{
      ev.target.value='';
      if(resume&&!watching) startTraining();
    }
  });
  ui.algoSelect.addEventListener('change',()=>{
    if(watching) return;
    const wasTraining=training;
    if(wasTraining) stopTraining();
    instantiateAgent(ui.algoSelect.value);
  });
  const updateAndApply=()=>{ updateReadouts(); applyConfigToAgent(); };
  ['gamma','lr','epsStart','epsEnd','epsDecay','batchSize','bufferSize','targetSync','nStep','priorityAlpha','priorityBeta','pgEntropy','acEntropy','acValueCoef','ppoEntropy','ppoClip','ppoLambda','ppoBatch','ppoEpochs','ppoValueCoef']
    .forEach(id=>ui[id]?.addEventListener('input',updateAndApply));
  ui.envCount?.addEventListener('input',()=>{
    updateReadouts();
    applyEnvCountFromUI();
  });
  const rewardIds=['rewardStep','rewardTurn','rewardApproach','rewardRetreat','rewardLoop','rewardRevisit','rewardWall','rewardSelf','rewardTimeout','rewardTrap','rewardSpace','rewardFruit','rewardCompact'];
  const updateRewards=()=>{ updateRewardReadouts(); applyRewardsToEnv(); };
  rewardIds.forEach(id=>ui[id]?.addEventListener('input',updateRewards));
  ui.tabTraining.addEventListener('click',()=>setActiveTab('training'));
  ui.tabGuide.addEventListener('click',()=>setActiveTab('guide'));
  updateReadouts();
  updateGridLabel();
  applyRewardsToEnv();
  updateControlAvailability();
  setTrainingMode(trainingMode);
  updateAutoLogVisibility();
  updateAiIntervalReadout();
  if(ui.aiAutoTuneToggle) ui.aiAutoTuneToggle.checked=aiAutoTuneEnabled;
}
function setActiveTab(tab){
  const showGuide=tab==='guide';
  ui.tabTraining.classList.toggle('active',!showGuide);
  ui.tabGuide.classList.toggle('active',showGuide);
  ui.trainingView.classList.toggle('hidden',showGuide);
  ui.guideView.classList.toggle('hidden',!showGuide);
}
function updateGridLabel(){
  const val=+ui.gridSize.value;
  ui.gridLabel.textContent=`${val}×${val}`;
}
function updateControlAvailability(){
  if(ui.btnStep){
    ui.btnStep.disabled=trainingMode==='auto'||envCount>1;
  }
}
function createContextSlot(index,state){
  return {
    envIndex:index,
    state:Float32Array.from(state),
    totalReward:0,
    fruits:0,
    steps:0,
    needsReset:false,
  };
}
function seedContexts(forceReset=true){
  if(!vecEnv) return;
  const states=forceReset?vecEnv.resetAll():vecEnv.envs.map(env=>Float32Array.from(env.getState()));
  contexts=states.map((state,idx)=>createContextSlot(idx,state));
  env=vecEnv.getEnv(renderIndex)||vecEnv.getEnv(0);
  if(env) setImmediateState(env);
}
function ensureContextPool(){
  if(!vecEnv) return;
  if(contexts.length!==envCount){
    seedContexts(true);
  }
}
function reconfigureEnvironment({count=envCount,size=COLS,force=false}={}){
  let desiredCount=Math.max(1,count|0);
  if(trainingMode==='auto'){
    desiredCount=Math.max(12,desiredCount);
  }
  const desiredSize=Math.max(8,(+size)|0);
  const needInit=!vecEnv;
  const changedCount=desiredCount!==envCount;
  const changedSize=force||desiredSize!==COLS||needInit;
  envCount=desiredCount;
  if(!vecEnv){
    vecEnv=new VecSnakeEnv(envCount,{cols:desiredSize,rows:desiredSize,rewardConfig});
  }else if(changedCount||changedSize){
    vecEnv.configure({count:envCount,cols:desiredSize,rows:desiredSize,rewardConfig});
  }else{
    vecEnv.setRewardConfig(rewardConfig);
  }
  renderIndex=Math.min(renderIndex,envCount-1);
  env=vecEnv.getEnv(renderIndex)||vecEnv.getEnv(0);
  COLS=desiredSize;
  ROWS=desiredSize;
  CELL=board.width/COLS;
  stateDim=env?.getState()?.length||stateDim;
  seedContexts(true);
  agent?.setEnvCount?.(envCount);
  renderTick=0;
  updateControlAvailability();
  if(ui.envCount && ui.envCount.value!==`${envCount}`){
    ui.envCount.value=`${envCount}`;
  }
  updateBadgeMetrics();
}
function resetEnvironment(size=COLS,force=false){
  const wasTraining=training;
  if(wasTraining) stopTraining();
  reconfigureEnvironment({size,force:true});
  if(wasTraining&&!watching) startTraining();
}
function applyEnvCountFromUI(){
  const desired=Math.max(1,+ui.envCount.value||1);
  if(desired===envCount) return;
  const wasTraining=training;
  if(wasTraining) stopTraining();
  reconfigureEnvironment({count:desired,size:+ui.gridSize.value,force:true});
  if(wasTraining&&!watching) startTraining();
}
function setTrainingMode(mode){
  let next=mode==='auto'?'auto':'manual';
  const wasTraining=training;
  const prevMode=trainingMode;
  if(next==='auto' && agent?.kind!=='dqn'){
    flash('Auto mode requires a DQN agent',true);
    next='manual';
  }
  if(wasTraining) stopTraining();
  trainingMode=next;
  ui.modeButtons.forEach(btn=>btn.classList.toggle('active',btn.dataset.mode===trainingMode));
  if(trainingMode==='auto'){
    const firstActivation=prevMode!=='auto';
    autoPilot=new BrowserAutoPilot({rewardConfig:{...rewardConfig}});
    autoPilot.setAgent(agent);
    const desiredCount=Math.max(12,envCount);
    ui.envCount.value=`${desiredCount}`;
    if(firstActivation){
      ui.gridSize.value='10';
      updateGridLabel();
      reconfigureEnvironment({count:desiredCount,size:10,force:true});
    }else{
      reconfigureEnvironment({count:desiredCount,size:+ui.gridSize.value,force:true});
    }
    updateReadouts();
    const stageIdx=autoPilot.boardStages.findIndex(stage=>stage.size===COLS);
    if(stageIdx>=0) autoPilot.stageIndex=stageIdx;
    lastAutoMetrics=null;
    lastAutoSummaryEpisode=autoPilot?.episode||0;
    autoPilot.lastEvaluationEpisode=autoPilot.episode||0;
    if(firstActivation){
      resetAutoLog();
      updateAutoLogVisibility();
      logAutoEvent({
        title:'Auto mode activated',
        detail:`${envCount} environments • ${COLS}×${ROWS}`,
        tone:'info',
        episode:autoPilot?.episode||0,
      });
    }else{
      updateAutoLogVisibility();
    }
    ui.envCount.disabled=true;
  }else{
    autoPilot=null;
    ui.envCount.disabled=agent?.kind!=='dqn';
    lastAutoMetrics=null;
    lastAutoSummaryEpisode=0;
    updateAutoLogVisibility();
  }
  if(trainingMode==='auto') ui.envCount.disabled=true;
  updateControlAvailability();
  updateReadouts();
  if(wasTraining&&!watching) startTraining();
}
function setPlaybackMode(mode){
  if(!playbackModes[mode]) mode='cinematic';
  playbackMode=mode;
  ui.playbackButtons.forEach(btn=>{
    btn.classList.toggle('active',btn.dataset.speed===mode);
  });
  ui.playbackLabel.textContent=playbackModes[mode].label;
}
function applyConfigToAgent(){
  if(!agent) return;
  const shared={
    gamma:+ui.gamma.value,
    lr:+ui.lr.value,
  };
  agent.setEnvCount?.(envCount);
  agent.setGamma(shared.gamma);
  agent.setLearningRate(shared.lr);
  if(agent.kind==='dqn'){
    agent.setEpsilonSchedule?.({
      start:+ui.epsStart.value,
      end:+ui.epsEnd.value,
      decay:+ui.epsDecay.value,
    });
    agent.batch=+ui.batchSize.value;
    agent.buffer.setCapacity(+ui.bufferSize.value);
    agent.buffer.setAlpha(+ui.priorityAlpha.value);
    agent.buffer.setBeta(+ui.priorityBeta.value);
    agent.setNStep(+ui.nStep.value);
    targetSyncSteps=+ui.targetSync.value||2000;
  }else if(agent.kind==='policy'){
    agent.setEntropy(+ui.pgEntropy.value);
    targetSyncSteps=Infinity;
  }else if(agent.kind==='a2c'){
    agent.setEntropy(+ui.acEntropy.value);
    agent.setValueCoef(+ui.acValueCoef.value);
    targetSyncSteps=Infinity;
  }else if(agent.kind==='ppo'){
    agent.setEntropy(+ui.ppoEntropy.value);
    agent.setValueCoef(+ui.ppoValueCoef.value);
    agent.setClip(+ui.ppoClip.value);
    agent.setLambda(+ui.ppoLambda.value);
    agent.setBatch(+ui.ppoBatch.value);
    agent.setEpochs(+ui.ppoEpochs.value);
    targetSyncSteps=Infinity;
  }
  updateBadgeMetrics();
}
function updateReadouts(){
  updateBadgeMetrics();
  updateRewardReadouts();
}
function updateBadgeMetrics(){
  ui.gammaReadout.textContent=(+ui.gamma.value).toFixed(3);
  ui.gammaBadge.textContent=(+ui.gamma.value).toFixed(3);
  ui.lrReadout.textContent=(+ui.lr.value).toFixed(4);
  ui.lrBadge.textContent=(+ui.lr.value).toFixed(4);
  if(ui.envCountReadout){
    ui.envCountReadout.textContent=`${(+ui.envCount.value)|0}`;
  }
  if(agent?.kind==='dqn'){
    ui.epsReadout.textContent=(agent.epsilon??1).toFixed(2);
  }else{
    ui.epsReadout.textContent='—';
  }
  ui.epsStartReadout.textContent=(+ui.epsStart.value).toFixed(2);
  ui.epsEndReadout.textContent=(+ui.epsEnd.value).toFixed(2);
  ui.epsDecayReadout.textContent=`${(+ui.epsDecay.value)|0}`;
  ui.batchReadout.textContent=`${(+ui.batchSize.value)|0}`;
  ui.bufferReadout.textContent=`${(+ui.bufferSize.value)|0}`;
  ui.targetSyncReadout.textContent=`${(+ui.targetSync.value)|0}`;
  ui.nStepReadout.textContent=`${(+ui.nStep.value)|0}`;
  ui.alphaReadout.textContent=(+ui.priorityAlpha.value).toFixed(2);
  ui.betaReadout.textContent=(+ui.priorityBeta.value).toFixed(2);
  ui.pgEntropyReadout.textContent=(+ui.pgEntropy.value).toFixed(3);
  ui.acEntropyReadout.textContent=(+ui.acEntropy.value).toFixed(3);
  ui.acValueCoefReadout.textContent=(+ui.acValueCoef.value).toFixed(2);
  ui.ppoEntropyReadout.textContent=(+ui.ppoEntropy.value).toFixed(3);
  ui.ppoClipReadout.textContent=(+ui.ppoClip.value).toFixed(2);
  ui.ppoLambdaReadout.textContent=(+ui.ppoLambda.value).toFixed(2);
  ui.ppoBatchReadout.textContent=`${(+ui.ppoBatch.value)|0}`;
  ui.ppoEpochsReadout.textContent=`${(+ui.ppoEpochs.value)|0}`;
  ui.ppoValueCoefReadout.textContent=(+ui.ppoValueCoef.value).toFixed(2);
}
function updateRewardReadouts(){
  if(!ui.rewardStep) return;
  ui.rewardStepReadout.textContent=(+ui.rewardStep.value).toFixed(3);
  ui.rewardTurnReadout.textContent=(+ui.rewardTurn.value).toFixed(3);
  ui.rewardApproachReadout.textContent=(+ui.rewardApproach.value).toFixed(3);
  ui.rewardRetreatReadout.textContent=(+ui.rewardRetreat.value).toFixed(3);
  ui.rewardLoopReadout.textContent=(+ui.rewardLoop.value).toFixed(2);
  ui.rewardRevisitReadout.textContent=(+ui.rewardRevisit.value).toFixed(3);
  ui.rewardWallReadout.textContent=(+ui.rewardWall.value).toFixed(1);
  ui.rewardSelfReadout.textContent=(+ui.rewardSelf.value).toFixed(1);
  ui.rewardTimeoutReadout.textContent=(+ui.rewardTimeout.value).toFixed(1);
  ui.rewardTrapReadout.textContent=(+ui.rewardTrap.value).toFixed(2);
  ui.rewardSpaceReadout.textContent=(+ui.rewardSpace.value).toFixed(2);
  ui.rewardFruitReadout.textContent=(+ui.rewardFruit.value).toFixed(1);
  ui.rewardCompactReadout.textContent=(+ui.rewardCompact.value).toFixed(3);
}
function getRewardConfigFromUI(){
  return {
    stepPenalty:+ui.rewardStep.value,
    turnPenalty:+ui.rewardTurn.value,
    approachBonus:+ui.rewardApproach.value,
    retreatPenalty:+ui.rewardRetreat.value,
    loopPenalty:+ui.rewardLoop.value,
    revisitPenalty:+ui.rewardRevisit.value,
    wallPenalty:+ui.rewardWall.value,
    selfPenalty:+ui.rewardSelf.value,
    timeoutPenalty:+ui.rewardTimeout.value,
    trapPenalty:+ui.rewardTrap.value,
    spaceGainBonus:+ui.rewardSpace.value,
    fruitReward:+ui.rewardFruit.value,
    compactWeight:+ui.rewardCompact.value,
  };
}
function applyRewardsToEnv(){
  rewardConfig=getRewardConfigFromUI();
  vecEnv?.setRewardConfig(rewardConfig);
  env=vecEnv?.getEnv(renderIndex)||env;
  autoPilot?.setRewardConfig?.({...rewardConfig});
}
function applyRewardConfigToUI(config={}){
  if(config.stepPenalty!==undefined) ui.rewardStep.value=config.stepPenalty;
  if(config.turnPenalty!==undefined) ui.rewardTurn.value=config.turnPenalty;
  if(config.approachBonus!==undefined) ui.rewardApproach.value=config.approachBonus;
  if(config.retreatPenalty!==undefined) ui.rewardRetreat.value=config.retreatPenalty;
  if(config.loopPenalty!==undefined) ui.rewardLoop.value=config.loopPenalty;
  if(config.revisitPenalty!==undefined) ui.rewardRevisit.value=config.revisitPenalty;
  if(config.wallPenalty!==undefined) ui.rewardWall.value=config.wallPenalty;
  if(config.selfPenalty!==undefined) ui.rewardSelf.value=config.selfPenalty;
  if(config.timeoutPenalty!==undefined) ui.rewardTimeout.value=config.timeoutPenalty;
  if(config.trapPenalty!==undefined) ui.rewardTrap.value=config.trapPenalty;
  if(config.spaceGainBonus!==undefined) ui.rewardSpace.value=config.spaceGainBonus;
  if(config.fruitReward!==undefined) ui.rewardFruit.value=config.fruitReward;
  if(config.compactWeight!==undefined) ui.rewardCompact.value=config.compactWeight;
  updateRewardReadouts();
  applyRewardsToEnv();
}
class BrowserAutoPilot{
  constructor({rewardConfig={}}={}){
    this.history=[];
    this.lossHistory=[];
    this.episode=0;
    this.rewardConfig={...rewardConfig};
    this.boardStages=[
      {size:10,threshold:0},
      {size:14,threshold:60},
      {size:18,threshold:120},
      {size:20,threshold:200},
    ];
    this.stageIndex=0;
    this.lastAdjust={};
    this.bestFruit=0;
    this.agent=null;
    this.evaluationInterval=50;
    this.minEpisodesForAdjust=200;
    this.lastEvaluationEpisode=0;
  }
  setAgent(agent){
    this.agent=agent;
  }
  setRewardConfig(cfg={}){
    this.rewardConfig={...cfg};
  }
  getRewardConfig(){
    return {...this.rewardConfig};
  }
  recordEpisode({
    fruits=0,
    reward=0,
    steps=0,
    loss=null,
    loopHits=0,
    revisitPenalty=0,
    crash=null,
    timeToFruitTotal=0,
    timeToFruitCount=0,
    rewardBreakdown=null,
  }={}){
    this.history.push({
      fruits,
      reward,
      steps,
      loopHits,
      revisitPenalty,
      crash,
      timeToFruitTotal,
      timeToFruitCount,
      breakdown:rewardBreakdown?{...rewardBreakdown}:null,
    });
    if(this.history.length>6000) this.history.shift();
    if(loss!==null && loss!==undefined){
      this.lossHistory.push(loss);
      if(this.lossHistory.length>6000) this.lossHistory.shift();
    }
    this.episode++;
  }
  _canAdjust(key,cooldown=500){
    const last=this.lastAdjust[key]??-Infinity;
    if(this.episode-last<cooldown) return false;
    this.lastAdjust[key]=this.episode;
    return true;
  }
  _averageBreakdown(window=200){
    const recent=this.history.slice(-window).filter(item=>item.breakdown);
    if(!recent.length) return null;
    const totals=Object.fromEntries(REWARD_COMPONENT_KEYS.map(key=>[key,0]));
    recent.forEach(item=>{
      const data=item.breakdown;
      REWARD_COMPONENT_KEYS.forEach(key=>{
        totals[key]+=data[key]??0;
      });
    });
    const scale=1/recent.length;
    REWARD_COMPONENT_KEYS.forEach(key=>{
      totals[key]*=scale;
    });
    return totals;
  }
  getMetrics(){
    const fruits=this.history.map(item=>item.fruits);
    const ma100=movingAverage(fruits,100);
    const ma500=movingAverage(fruits,500);
    const prev100=movingAverage(fruits,100,100);
    const fruitSlope=ma100-prev100;
    const improvement2000=movingAverage(fruits,2000)-movingAverage(fruits,2000,2000);
    const stepsHist=this.history.map(item=>item.steps||0);
    const avgEpisodeLen100=movingAverage(stepsHist,100);
    this.bestFruit=Math.max(this.bestFruit,ma100||0);
    const regression=this.bestFruit>0 && ma100<this.bestFruit*0.75;
    const window500=this.history.slice(-500);
    const totalSteps500=window500.reduce((sum,item)=>sum+(item.steps||0),0);
    const loopHits500=window500.reduce((sum,item)=>sum+(item.loopHits||0),0);
    const revisitPenalty500=window500.reduce((sum,item)=>sum+(item.revisitPenalty||0),0);
    const crashSelfEpisodes=window500.filter(item=>item.crash==='self').length;
    const timeToFruitTotal=window500.reduce((sum,item)=>sum+(item.timeToFruitTotal||0),0);
    const timeToFruitCount=window500.reduce((sum,item)=>sum+(item.timeToFruitCount||0),0);
    const loopHitRate=totalSteps500>0?loopHits500/totalSteps500:0;
    const revisitRate=totalSteps500>0?revisitPenalty500/Math.max(1,totalSteps500):0;
    const crashRateSelf=window500.length?crashSelfEpisodes/window500.length:0;
    const timeToFruitAvg=timeToFruitCount>0?timeToFruitTotal/timeToFruitCount:0;
    const lossValues=this.lossHistory.slice(-200);
    const lossMean=lossValues.length?lossValues.reduce((a,b)=>a+b,0)/lossValues.length:0;
    const lossStd=stddev(lossValues);
    const lossRatio=lossMean>0?lossStd/lossMean:0;
    return {
      maFruit100:ma100,
      maFruit500:ma500,
      fruitSlope,
      improvement2000,
      regression,
      lossMean,
      lossStd,
      lossRatio,
      avgEpisodeLen100,
      loopHitRate,
      revisitRate,
      crashRateSelf,
      timeToFruitAvg,
    };
  }
  maybeAdjust({agent}={}){
    const actor=agent||this.agent;
    const metrics=this.getMetrics();
    const adjustments=[];
    const nextStage=this.boardStages[this.stageIndex+1];
    if(nextStage && metrics.maFruit500>nextStage.threshold && this._canAdjust('board',200)){
      this.stageIndex++;
      adjustments.push({type:'board',size:this.boardStages[this.stageIndex].size});
    }
    if(!actor||actor.kind!=='dqn'){
      return {adjustments,metrics};
    }
    if(this.episode<this.minEpisodesForAdjust){
      return {adjustments,metrics};
    }
    if(this.episode-this.lastEvaluationEpisode<this.evaluationInterval){
      return {adjustments,metrics};
    }
    this.lastEvaluationEpisode=this.episode;
    const breakdownAvg=this._averageBreakdown(240);
    if(metrics.fruitSlope<=0 && metrics.improvement2000<2 && this._canAdjust('epsilon-up',500)){
      const newEnd=clamp(actor.epsEnd+0.03,0.01,0.3);
      const newDecay=clamp(actor.epsDecay*1.2,5000,200000);
      actor.setEpsilonSchedule?.({end:newEnd,decay:newDecay});
      adjustments.push({type:'epsilon',end:newEnd,decay:newDecay,reason:'stagnation'});
    }
    if(metrics.regression && this._canAdjust('regression',800)){
      const newEnd=clamp(actor.epsEnd+0.02,0.01,0.3);
      actor.setEpsilonSchedule?.({end:newEnd});
      const newLr=Math.max(0.0002,actor.lr*0.8);
      actor.setLearningRate(newLr);
      adjustments.push({type:'lr',value:newLr,reason:'regression'});
    }else if(metrics.fruitSlope>0 && actor.epsEnd>0.12 && this._canAdjust('epsilon-down',800)){
      const newEnd=clamp(actor.epsEnd-0.02,0.01,0.3);
      const newDecay=clamp(actor.epsDecay*0.9,5000,200000);
      actor.setEpsilonSchedule?.({end:newEnd,decay:newDecay});
      adjustments.push({type:'epsilon',end:newEnd,decay:newDecay,reason:'recovery'});
    }
    if(metrics.lossRatio>0.85 && this._canAdjust('lr-down',1000)){
      const newLr=Math.max(0.0002,actor.lr*0.85);
      actor.setLearningRate(newLr);
      adjustments.push({type:'lr',value:newLr,reason:'loss_ratio'});
    }else if(metrics.lossRatio<0.3 && this._canAdjust('lr-up',1200)){
      const newLr=Math.min(0.0005,actor.lr*1.05);
      actor.setLearningRate(newLr);
      adjustments.push({type:'lr',value:newLr,reason:'recover'});
    }
    this._adjustRewards(actor,metrics,adjustments,breakdownAvg);
    return {adjustments,metrics};
  }
  _adjustRewards(actor,metrics,adjustments,breakdownAvg){
    if(!metrics) return;
    const rewardConfig=this.rewardConfig||{};
    if(metrics.loopHitRate>0.01 && metrics.fruitSlope<=0 && this._canAdjust('reward-loop',500)){
      rewardConfig.loopPenalty=clamp((rewardConfig.loopPenalty??0.5)+0.05,0,1);
      rewardConfig.compactWeight=0;
      adjustments.push({type:'reward',key:'loopPenalty',value:rewardConfig.loopPenalty,reason:'loop_penalty'});
    }
    if(metrics.revisitRate>0.01 && this._canAdjust('reward-revisit',500)){
      rewardConfig.revisitPenalty=clamp((rewardConfig.revisitPenalty??0.05)+0.005,0,0.1);
      const newEnd=clamp((actor?.epsEnd??0.12)+0.02,0.01,0.3);
      actor?.setEpsilonSchedule?.({end:newEnd});
      adjustments.push({type:'reward',key:'revisitPenalty',value:rewardConfig.revisitPenalty,reason:'revisit_penalty'});
      adjustments.push({type:'epsilon',end:newEnd,reason:'revisit_penalty'});
    }
    if(metrics.crashRateSelf>0.4 && this._canAdjust('reward-self',500)){
      rewardConfig.selfPenalty=clamp((rewardConfig.selfPenalty??25.5)+1,0,30);
      rewardConfig.turnPenalty=clamp((rewardConfig.turnPenalty??0.001)-0.0002,0,0.02);
      adjustments.push({type:'reward',key:'selfPenalty',value:rewardConfig.selfPenalty,reason:'self_penalty'});
    }
    let approachAdjusted=false;
    let retreatAdjusted=false;
    if(metrics.timeToFruitAvg>200 && metrics.loopHitRate<0.005 && metrics.revisitRate<0.005 && this._canAdjust('reward-fruit',500)){
      rewardConfig.approachBonus=clamp((rewardConfig.approachBonus??0.03)+0.005,0,0.1);
      rewardConfig.retreatPenalty=clamp((rewardConfig.retreatPenalty??0.03)+0.005,0,0.1);
      adjustments.push({type:'reward',key:'approachBonus',value:rewardConfig.approachBonus,reason:'slow_fruit'});
      adjustments.push({type:'reward',key:'retreatPenalty',value:rewardConfig.retreatPenalty,reason:'slow_fruit'});
      approachAdjusted=true;
      retreatAdjusted=true;
    }
    if(breakdownAvg){
      const avgFruit=breakdownAvg.fruitReward??0;
      const avgStep=breakdownAvg.stepPenalty??0;
      const avgRetreat=breakdownAvg.retreatPenalty??0;
      const avgApproach=breakdownAvg.approachBonus??0;
      if(avgStep<0 && Math.abs(avgStep)>Math.max(0.5,Math.abs(avgFruit))*1.3 && this._canAdjust('reward-step-down',900)){
        rewardConfig.stepPenalty=clamp((rewardConfig.stepPenalty??0.01)*0.9,0.001,0.05);
        adjustments.push({type:'reward',key:'stepPenalty',value:rewardConfig.stepPenalty,reason:'step_drag'});
      }
      if(!retreatAdjusted && Math.abs(avgRetreat)>(Math.abs(avgApproach)+0.5) && this._canAdjust('reward-retreat-down',900)){
        rewardConfig.retreatPenalty=Math.max(0,(rewardConfig.retreatPenalty??0.03)-0.005);
        adjustments.push({type:'reward',key:'retreatPenalty',value:rewardConfig.retreatPenalty,reason:'retreat_load'});
      }
      if(avgFruit<3 && metrics.timeToFruitAvg>160 && this._canAdjust('reward-fruit-extra',1200)){
        rewardConfig.fruitReward=clamp((rewardConfig.fruitReward??10)+1,0,30);
        adjustments.push({type:'reward',key:'fruitReward',value:rewardConfig.fruitReward,reason:'fruit_support'});
      }
      if(!approachAdjusted && avgApproach<1 && metrics.timeToFruitAvg>150 && this._canAdjust('reward-approach-boost',1200)){
        rewardConfig.approachBonus=clamp((rewardConfig.approachBonus??0.03)+0.005,0,0.1);
        adjustments.push({type:'reward',key:'approachBonus',value:rewardConfig.approachBonus,reason:'fruit_support'});
      }
    }
    this.rewardConfig={...rewardConfig};
  }
}
function updateAdvancedVisibility(){
  const type=AGENT_PRESETS[currentAlgoKey]?.type||'dqn';
  Object.entries(ui.advancedSections).forEach(([key,el])=>{
    if(!el) return;
    el.classList.toggle('hidden',key!==type);
  });
}
function instantiateAgent(key,opts={}){
  currentAlgoKey=AGENT_PRESETS[key]?key:'dueling';
  ui.algoSelect.value=currentAlgoKey;
  const preset=AGENT_PRESETS[currentAlgoKey];
  if(!opts.useCurrentUI){
    applyPresetToUI(preset.defaults);
  }
  agent=preset.create(stateDim,actionDim,{
    gamma:+ui.gamma.value,
    lr:+ui.lr.value,
    epsStart:+ui.epsStart.value,
    epsEnd:+ui.epsEnd.value,
    epsDecay:+ui.epsDecay.value,
    batch:+ui.batchSize.value,
    bufferSize:+ui.bufferSize.value,
    priorityAlpha:+ui.priorityAlpha.value,
    priorityBeta:+ui.priorityBeta.value,
    nStep:+ui.nStep.value,
    targetSync:+ui.targetSync.value,
    entropy:+ui.pgEntropy.value,
    valueCoef:+ui.acValueCoef.value,
    clip:+ui.ppoClip.value,
    lambda:+ui.ppoLambda.value,
    batch:+ui.ppoBatch.value,
    epochs:+ui.ppoEpochs.value,
    learnRepeats:preset.defaults.learnRepeats,
    layers:preset.defaults.layers,
    dueling:preset.defaults.dueling,
    double:preset.defaults.double,
  });
  agent.learnRepeats=preset.defaults.learnRepeats??agent.learnRepeats??1;
  targetSyncSteps=agent.kind==='dqn'? (+ui.targetSync.value||2000):Infinity;
  updateAdvancedVisibility();
  ui.algoBadge.textContent=preset.badge||preset.label;
  ui.algoDescription.textContent=preset.description;
  updateBadgeMetrics();
  resetTrainingStats();
  if(agent.kind!=='dqn' && trainingMode==='auto'){
    setTrainingMode('manual');
  }
  if(agent.kind!=='dqn'){
    ui.envCount.value='1';
    ui.envCount.disabled=true;
    reconfigureEnvironment({count:1,size:+ui.gridSize.value,force:true});
  }else{
    ui.envCount.disabled=false;
    const desiredCount=Math.max(1,+ui.envCount.value||envCount);
    reconfigureEnvironment({count:desiredCount,size:+ui.gridSize.value,force:true});
  }
  autoPilot?.setAgent?.(agent);
  updateControlAvailability();
  updateReadouts();
}
function applyPresetToUI(config){
  if(config.gamma!==undefined) ui.gamma.value=config.gamma;
  if(config.lr!==undefined) ui.lr.value=config.lr;
  if(config.epsStart!==undefined) ui.epsStart.value=config.epsStart;
  if(config.epsEnd!==undefined) ui.epsEnd.value=config.epsEnd;
  if(config.epsDecay!==undefined) ui.epsDecay.value=config.epsDecay;
  if(config.batch!==undefined) ui.batchSize.value=config.batch;
  if(config.bufferSize!==undefined) ui.bufferSize.value=config.bufferSize;
  if(config.targetSync!==undefined) ui.targetSync.value=config.targetSync;
  if(config.nStep!==undefined) ui.nStep.value=config.nStep;
  if(config.priorityAlpha!==undefined) ui.priorityAlpha.value=config.priorityAlpha;
  if(config.priorityBeta!==undefined) ui.priorityBeta.value=config.priorityBeta;
  if(config.entropy!==undefined){
    ui.pgEntropy.value=config.entropy;
    ui.acEntropy.value=config.entropy;
    ui.ppoEntropy.value=config.entropy;
  }
  if(config.valueCoef!==undefined){
    ui.acValueCoef.value=config.valueCoef;
    ui.ppoValueCoef.value=config.valueCoef;
  }
  if(config.clip!==undefined) ui.ppoClip.value=config.clip;
  if(config.lambda!==undefined) ui.ppoLambda.value=config.lambda;
  if(config.batch!==undefined) ui.ppoBatch.value=config.batch;
  if(config.epochs!==undefined) ui.ppoEpochs.value=config.epochs;
  updateReadouts();
}
function resetTrainingStats(){
  episode=0;
  totalSteps=0;
  bestLen=0;
  rwHist.length=0;
  fruitHist.length=0;
  lossHist.length=0;
  rewardTelemetry.reset();
  updateStatsUI();
  updateRewardTelemetryUI();
  renderTick=0;
  contexts.forEach(ctx=>ctx.needsReset=true);
  if(autoPilot){
    autoPilot.history.length=0;
    autoPilot.lossHistory.length=0;
    autoPilot.episode=0;
    autoPilot.bestFruit=0;
    autoPilot.lastAdjust={};
    autoPilot.lastEvaluationEpisode=0;
    autoPilot.rewardConfig={...rewardConfig};
  }
  lastAutoMetrics=null;
  lastAutoSummaryEpisode=0;
}
function updateStatsUI(){
  ui.kEpisodes.textContent=episode;
  ui.kAvgRw.textContent=avg(rwHist,100).toFixed(2);
  ui.kBest.textContent=bestLen;
  ui.kFruitRate.textContent=avg(fruitHist,100).toFixed(2);
}
function updateRewardTelemetryUI(){
  if(!ui.rewardTelemetryBody) return;
  const {rows,total}=rewardTelemetry.summary();
  const frag=document.createDocumentFragment();
  const valueClass=value=>{
    if(value>1e-3) return 'positive';
    if(value<-1e-3) return 'negative';
    return 'neutral';
  };
  rows.forEach(row=>{
    const tr=document.createElement('tr');
    const lastClass=valueClass(row.last);
    const avgClass=valueClass(row.avg100);
    const trendClass=valueClass(row.trend);
    tr.innerHTML=`
      <td>${row.label}</td>
      <td class="mono ${lastClass}">${formatMetric(row.last,2)}</td>
      <td class="mono ${avgClass}">${formatMetric(row.avg100,2)}</td>
      <td class="mono ${avgClass}">${formatMetric(row.avg500,2)}</td>
      <td class="mono share">${formatPercent(row.share,1)}</td>
      <td class="mono trend ${trendClass}">${formatSigned(row.trend,2)}</td>
    `;
    frag.appendChild(tr);
  });
  ui.rewardTelemetryBody.innerHTML='';
  ui.rewardTelemetryBody.appendChild(frag);
  if(ui.rewardTelemetrySummary){
    const netClass=valueClass(total.avg100);
    const trendClass=valueClass(total.trend);
    ui.rewardTelemetrySummary.textContent=`${formatMetric(total.avg100,2)} (trend ${formatSigned(total.trend,2)})`;
    ui.rewardTelemetrySummary.className=`mono ${netClass}`;
    ui.rewardTelemetrySummary.dataset.trend=trendClass;
  }
}
function flash(message,danger=false){
  ui.trainState.textContent=message;
  ui.trainState.style.background=danger?'var(--danger)':'#1a1f46';
  ui.trainState.style.borderColor=danger?'#ff8da4':'#2a2f61';
  setTimeout(()=>{
    ui.trainState.textContent=watching?'watching':(training?'training':'idle');
    ui.trainState.style.background='#1a1f46';
    ui.trainState.style.borderColor='#2a2f61';
  },1200);
}

/* ---------------- Training loop ---------------- */
async function finalizeContextEpisode(ctx,envIndex){
  agent.drainPending?.(envIndex);
  const loss=await agent.finishEpisode?.(ctx);
  if(loss!==null && loss!==undefined){
    lossHist.push(loss);
    if(lossHist.length>1000) lossHist.shift();
  }
  episode++;
  rwHist.push(ctx.totalReward);
  if(rwHist.length>1000) rwHist.shift();
  fruitHist.push(ctx.fruits);
  if(fruitHist.length>1000) fruitHist.shift();
  const envRef=vecEnv.getEnv(envIndex);
  if(envRef) bestLen=Math.max(bestLen,envRef.snake.length);
  const breakdown=envRef?.getEpisodeBreakdown?.();
  const loopHits=envRef?.loopHits??0;
  const revisitPenalty=envRef?.revisitAccum??0;
  const crashType=envRef?.lastCrash??null;
  const timeToFruitTotal=envRef?.timeToFruitAccum??0;
  const timeToFruitCount=envRef?.timeToFruitCount??0;
  const avgTimeToFruit=timeToFruitCount>0?timeToFruitTotal/timeToFruitCount:null;
  updateStatsUI();
  rewardTelemetry.record(breakdown);
  updateRewardTelemetryUI();
  const latestLoss=lossHist.length?lossHist[lossHist.length-1]:null;
  let adjustments=[];
  if(trainingMode==='auto' && autoPilot){
    autoPilot.setAgent(agent);
    autoPilot.recordEpisode({
      fruits:ctx.fruits,
      reward:ctx.totalReward,
      steps:ctx.steps,
      loss:latestLoss,
      loopHits,
      revisitPenalty,
      crash:crashType,
      timeToFruitTotal,
      timeToFruitCount,
      rewardBreakdown:breakdown,
    });
    const res=autoPilot.maybeAdjust({agent});
    const metrics=res?.metrics||null;
    const autoEpisode=autoPilot?.episode||0;
    if(metrics) lastAutoMetrics=metrics;
    if(res?.adjustments?.length){
      adjustments=res.adjustments.map(adj=>({
        ...adj,
        metrics,
        episode:autoEpisode,
      }));
      lastAutoSummaryEpisode=autoEpisode;
    }else if(metrics && autoEpisode-lastAutoSummaryEpisode>=200){
      logAutoSummary(metrics,autoEpisode);
      lastAutoSummaryEpisode=autoEpisode;
    }
  }
  aiEpisodeHistory.push({
    reward:ctx.totalReward,
    fruits:ctx.fruits,
    steps:ctx.steps,
    loopHits,
    crash:crashType||'none',
    timeToFruitAvg:avgTimeToFruit,
    breakdown:breakdown?{...breakdown}:null,
  });
  if(aiEpisodeHistory.length>6000) aiEpisodeHistory.shift();
  if(aiTuner) aiTuner.maybeTune({episode});
  ctx.totalReward=0;
  ctx.fruits=0;
  ctx.steps=0;
  ctx.needsReset=true;
  ctx.state=null;
  return adjustments;
}
async function applyAutoAdjustments(adjustments){
  if(!Array.isArray(adjustments)||!adjustments.length) return;
  let nextBoard=null;
  let rewardAdjusted=false;
  adjustments.forEach(adj=>{
    if(adj.type==='board'){
      nextBoard=adj.size;
    }else if(adj.type==='reward'){
      rewardAdjusted=true;
    }
  });
  if(nextBoard){
    ui.gridSize.value=`${nextBoard}`;
    updateGridLabel();
    reconfigureEnvironment({size:nextBoard,force:true});
    flash(`Curriculum: ${nextBoard}×${nextBoard}`);
  }
  if(rewardAdjusted){
    const cfg=autoPilot?.getRewardConfig?.()||{...rewardConfig};
    applyRewardConfigToUI(cfg);
  }
  if(agent?.kind==='dqn'){
    ui.epsStart.value=agent.epsStart.toFixed(2);
    ui.epsEnd.value=agent.epsEnd.toFixed(2);
    ui.epsDecay.value=`${Math.round(agent.epsDecay)}`;
    ui.lr.value=agent.lr.toFixed(4);
  }
  updateReadouts();
  logAutoAdjustments(adjustments);
}
async function performVectorStep(mode){
  ensureContextPool();
  if(!contexts.length) return false;
  contexts.forEach(ctx=>{
    if(ctx.needsReset || !ctx.state){
      const state=vecEnv.resetEnv(ctx.envIndex);
      ctx.state=Float32Array.from(state);
      ctx.totalReward=0;
      ctx.fruits=0;
      ctx.steps=0;
      ctx.needsReset=false;
      if(ctx.envIndex===renderIndex){
        env=vecEnv.getEnv(renderIndex)||env;
        if(env) setImmediateState(env);
      }
    }
  });
  env=vecEnv.getEnv(renderIndex)||env;
  const displayEnv=env;
  const shouldRender=(renderTick%mode.renderEvery===0);
  let before=null;
  if(shouldRender && displayEnv){
    before=snapshotEnv(displayEnv);
  }
  const actions=contexts.map(ctx=>agent.act(ctx.state));
  const {nextStates,rewards,dones,ateFruit}=vecEnv.step(actions);
  renderTick++;
  if(shouldRender && displayEnv){
    const after=snapshotEnv(displayEnv);
    enqueueRenderFrame(before,after,mode.frameMs);
    await waitForRenderCapacity(mode.queueTarget);
  }
  const pendingAdjustments=[];
  for(let i=0;i<contexts.length;i++){
    const ctx=contexts[i];
    const reward=rewards[i];
    const nextState=nextStates[i];
    const done=dones[i];
    const ate=ateFruit[i];
    if(agent.kind==='dqn'){
      agent.recordTransition(i,ctx.state,actions[i],reward,nextState,done);
    }else{
      agent.recordTransition(ctx.state,actions[i],reward,nextState,done);
    }
    ctx.state=nextState;
    ctx.totalReward+=reward;
    if(ate||reward>1) ctx.fruits++;
    ctx.steps++;
    totalSteps++;
    if(done){
      const adjustments=await finalizeContextEpisode(ctx,i);
      pendingAdjustments.push(...adjustments);
    }
  }
  const repeats=agent.learnRepeats??1;
  for(let i=0;i<repeats;i++){
    const loss=await agent.learn();
    if(loss!==null && loss!==undefined){
      lossHist.push(loss);
      if(lossHist.length>1000) lossHist.shift();
    }
  }
  if(agent.kind==='dqn' && targetSyncSteps>0 && totalSteps%targetSyncSteps===0){
    agent.syncTarget();
  }
  if(agent.updateEpsilon){
    const eps=agent.updateEpsilon(totalSteps);
    if(agent.kind==='dqn' && eps!==undefined){
      ui.epsReadout.textContent=eps.toFixed(2);
    }
  }
  if(totalSteps%32===0) await tf.nextFrame();
  if(pendingAdjustments.length){
    await applyAutoAdjustments(pendingAdjustments);
  }
  return true;
}
async function trainingLoop(ts){
  if(!training||watching){
    trainingToken=0;
    return;
  }
  const mode=playbackModes[playbackMode]||playbackModes.cinematic;
  if(ts-lastFrame<mode.frameMs){
    trainingToken=requestAnimationFrame(trainingLoop);
    return;
  }
  lastFrame=ts;
  for(let i=0;i<mode.stepsPerFrame;i++){
    const cont=await performVectorStep(mode);
    if(!cont||!training||watching) break;
  }
  if(training&&!watching){
    trainingToken=requestAnimationFrame(trainingLoop);
  }else{
    trainingToken=0;
  }
}
function startTraining(){
  if(training||watching||!agent) return;
  ensureContextPool();
  autoPilot?.setAgent?.(agent);
  training=true;
  ui.trainState.textContent='training';
  lastFrame=0;
  if(!trainingToken) trainingToken=requestAnimationFrame(trainingLoop);
}
function stopTraining(){
  if(!training) return;
  training=false;
  if(trainingToken){
    cancelAnimationFrame(trainingToken);
    trainingToken=0;
  }
  ui.trainState.textContent='idle';
}
async function playSingleEpisode(){
  if(training||watching) return;
  if(envCount>1){
    flash('Step mode requires envCount = 1',true);
    return;
  }
  ensureContextPool();
  const target=episode+1;
  const mode=playbackModes.cinematic;
  while(episode<target){
    await performVectorStep(mode);
  }
}
function previewDeath(env,action){
  const d=env.dir;
  const L={x:-d.y,y:d.x};
  const R={x:d.y,y:-d.x};
  const F=d;
  const dir=action===1?L:action===2?R:F;
  const h=env.snake[0];
  const nx=h.x+dir.x;
  const ny=h.y+dir.y;
  const tail=env.snake[env.snake.length-1];
  const willGrow=(nx===env.fruit.x && ny===env.fruit.y);
  const hitsWall=nx<0||ny<0||nx>=env.cols||ny>=env.rows;
  const key=`${nx},${ny}`;
  const hitsBody=env.snakeSet.has(key) && !(tail && tail.x===nx && tail.y===ny && !willGrow);
  return hitsWall||hitsBody;
}
async function watchSmoothEpisode(){
  if(watching||!agent) return;
  const wasTraining=training;
  if(wasTraining) stopTraining();
  watching=true;
  ui.trainState.textContent='watching';
  ui.btnWatch.disabled=true;
  try{
    await waitForRenderIdle();
    if(window.showDirectoryPicker){
      try{
        const checkpoint=await readLatestCheckpoint();
        await applyCheckpointData(checkpoint);
      }catch(err){
        console.warn('Failed to read latest-checkpoint',err);
      }
    }
    const desired=+ui.gridSize.value;
    if(env.cols!==desired||env.rows!==desired){
      resetEnvironment(desired,true);
    }
    let state=env.reset();
    setImmediateState(env);
    const mode=playbackModes.watch;
    const maxSteps=COLS*ROWS*6;
    let steps=0;
    let done=false;
    while(!done && steps<maxSteps){
      const before=snapshotEnv(env);
      let action=agent.greedyAction(state);
      if(previewDeath(env,action)){
        for(const alt of [0,1,2]){
          if(!previewDeath(env,alt)){ action=alt; break; }
        }
      }
      const {state:nextState,done:finished}=env.step(action);
      const after=snapshotEnv(env);
      enqueueRenderFrame(before,after,mode.frameMs);
      await waitForRenderCapacity(mode.queueTarget);
      await tf.nextFrame();
      state=nextState;
      done=finished;
      steps++;
    }
    await waitForRenderIdle();
    bestLen=Math.max(bestLen,env.snake.length);
    ui.kBest.textContent=bestLen;
  }finally{
    watching=false;
    ui.btnWatch.disabled=false;
    ui.trainState.textContent=wasTraining?'training':'idle';
    if(wasTraining) startTraining();
  }
}

/* ---------------- Save / load ---------------- */
async function buildAppState(){
  const agentState=await agent.exportState();
  return {
    version:4,
    createdAt:new Date().toISOString(),
    algo:currentAlgoKey,
    playback:playbackMode,
    mode:trainingMode,
    envCount,
    gridSize:+ui.gridSize.value,
    rewardConfig:{...rewardConfig},
    agent:agentState,
    meta:{
      episode,totalSteps,bestLen,
      envCount,
      boardSize:COLS,
      rwHist:Array.from(rwHist),
      fruitHist:Array.from(fruitHist),
      lossHist:Array.from(lossHist),
      rewardTelemetry:rewardTelemetry.toJSON(),
    },
  };
}
function applyMeta(meta={}){
  episode=+meta.episode||0;
  totalSteps=+meta.totalSteps||0;
  bestLen=+meta.bestLen||0;
  assignArray(rwHist,meta.rwHist,v=>+v||0);
  assignArray(fruitHist,meta.fruitHist,v=>+v||0);
  assignArray(lossHist,meta.lossHist,v=>+v||0);
  if(meta.rewardTelemetry){
    rewardTelemetry.fromJSON(meta.rewardTelemetry);
  }else{
    rewardTelemetry.reset();
  }
  updateRewardTelemetryUI();
  const hasMetaCount=typeof meta.envCount==='number';
  let nextCount=hasMetaCount?meta.envCount:envCount;
  if(trainingMode==='auto'){
    nextCount=Math.max(12,nextCount||12);
  }else{
    nextCount=Math.max(1,nextCount||1);
  }
  const nextSize=typeof meta.boardSize==='number'?meta.boardSize:+ui.gridSize.value;
  if(hasMetaCount){
    ui.envCount.value=`${nextCount}`;
  }
  if(typeof meta.boardSize==='number'){
    ui.gridSize.value=`${meta.boardSize}`;
    updateGridLabel();
  }
  reconfigureEnvironment({count:nextCount,size:nextSize,force:true});
  if(trainingMode==='auto' && autoPilot){
    const stageIdx=autoPilot.boardStages.findIndex(stage=>stage.size===COLS);
    if(stageIdx>=0) autoPilot.stageIndex=stageIdx;
  }
  updateStatsUI();
  updateReadouts();
}
async function saveTrainingToFile(){
  if(!agent) return;
  const resume=training;
  if(resume) stopTraining();
  try{
    await waitForRenderIdle();
    const state=await buildAppState();
    const blob=new Blob([JSON.stringify(state,null,2)],{type:'application/json'});
    const stamp=new Date().toISOString().replace(/[:.]/g,'-');
    const url=URL.createObjectURL(blob);
    const a=document.createElement('a');
    a.href=url;
    a.download=`snake-training-${stamp}.json`;
    document.body.appendChild(a);
    a.click();
    document.body.removeChild(a);
    setTimeout(()=>URL.revokeObjectURL(url),1000);
    flash('Saved to file');
  }catch(err){
    console.error(err);
    flash('Failed to save',true);
  }finally{
    if(resume&&!watching) startTraining();
  }
}
async function ensureCheckpointDirectory(){
  if(!window.showDirectoryPicker) throw new Error('File access is not supported in this browser');
  if(!checkpointDirHandle){
    checkpointDirHandle=await window.showDirectoryPicker({mode:'read'});
  }
  return checkpointDirHandle;
}
async function readLatestCheckpoint(){
  const handle=await ensureCheckpointDirectory();
  const latest=await handle.getDirectoryHandle('latest');
  const fileHandle=await latest.getFileHandle('checkpoint.json');
  const file=await fileHandle.getFile();
  const text=await file.text();
  return JSON.parse(text);
}
async function applyCheckpointData(data){
  if(!data||!data.agent) throw new Error('Invalid checkpoint');
  const kind=(data.agent.kind==='dqn')?'dueling':(AGENT_PRESETS[data.agent.kind]?data.agent.kind:'dueling');
  const preset=AGENT_PRESETS[kind];
  if(preset){
    applyPresetToUI({...preset.defaults,...(data.agent.config||{})});
  }
  if(data.rewardConfig) applyRewardConfigToUI(data.rewardConfig);
  }


async function loadTrainingFromFile(file){
  if(!agent||!file) return;
  if(watching){
    flash('Stop watching first',true);
    return;
  }
  const resume=training;
  if(resume) stopTraining();
  try{
    const text=await file.text();
    const data=JSON.parse(text);
    if(!data||!data.agent) throw new Error('Invalid save file');
    const algo=data.algo&&AGENT_PRESETS[data.algo]?data.algo:'dueling';
    applyPresetToUI({...AGENT_PRESETS[algo].defaults,...data.agent.config});
    if(data.rewardConfig) applyRewardConfigToUI(data.rewardConfig);
    const loadedEnvCount=data.envCount??data.meta?.envCount??envCount;
    const boardSize=typeof data.gridSize==='number'?data.gridSize:typeof data.meta?.boardSize==='number'?data.meta.boardSize:+ui.gridSize.value;
    ui.envCount.value=`${loadedEnvCount}`;
    ui.gridSize.value=`${boardSize}`;
    updateGridLabel();
    reconfigureEnvironment({count:loadedEnvCount,size:boardSize,force:true});
    instantiateAgent(algo,{useCurrentUI:true});
    await agent.importState(data.agent);
    applyConfigToAgent();
    if(data.playback) setPlaybackMode(data.playback);
    if(data.mode) setTrainingMode(data.mode);
    applyMeta(data.meta||{});
    flash('Loaded from file');
  }catch(err){
    console.error(err);
    flash('Failed to load',true);
  }finally{
    if(resume&&!watching) startTraining();
  }
}

/* ---------------- Init ---------------- */
aiTuner=createAITuner({
  getVecEnv:()=>vecEnv,
  fetchTelemetry:()=>buildAITelemetrySnapshot(),
  applyRewardConfig:applyAITunerRewardConfig,
  applyHyperparameters:applyAITunerHyperparameters,
  log:logAITunerEvent,
});
aiTuner.setInterval(aiAnalysisInterval);
aiTuner.setEnabled(aiAutoTuneEnabled);

window.addEventListener('load',()=>{
  bindUI();
  setPlaybackMode('cinematic');
  instantiateAgent('dueling');
  setImmediateState(env);
});
</script>
</body>
</html><|MERGE_RESOLUTION|>--- conflicted
+++ resolved
@@ -1273,15 +1273,13 @@
 <input type="file" id="modelLoader" accept="application/json" hidden>
 
 <footer class="hint">© Marcus — Snake learns with multiple RL strategies and cinematic movement.</footer>
-<<<<<<< HEAD
 
 <script src="__key.js"></script>
 <script type="module" src="ai-tuner.js"></script>
 <script type="module">
 import {createAITuner} from './ai-tuner.js';
 
-=======
->>>>>>> 31c6b1fb
+
 const REWARD_DEFAULTS={
   stepPenalty:0.01,
   turnPenalty:0.001,
