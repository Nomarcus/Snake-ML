
<!DOCTYPE html>
<html lang="en">
<head>
<meta charset="UTF-8" />
<meta name="viewport" content="width=device-width, initial-scale=1.0"/>
<title>Snake — RL studio with smooth rendering</title>
<script defer src="https://cdn.jsdelivr.net/npm/@tensorflow/tfjs@4.20.0/dist/tf.min.js"></script>
<style>
:root {
  --bg:#090d1f;
  --panel:#141936;
  --ink:#eef2ff;
  --muted:#9ba8d6;
  --accent-a:#8b5cf6;
  --accent-b:#ec4899;
  --danger:#f43f5e;
  --stroke:rgba(134,144,214,0.18);
}
*{box-sizing:border-box}
body{
  margin:0;
  min-height:100vh;
  background:radial-gradient(160% 140% at 20% -20%,#202866 0%,#131834 45%,#090d1f 100%);
  color:var(--ink);
  font:14px/1.5 "Inter","Segoe UI",Roboto,sans-serif;
}
header{
  padding:20px 0;
  position:sticky;
  top:0;
  z-index:10;
  background:linear-gradient(135deg,rgba(28,33,72,0.85),rgba(12,16,36,0.88));
  backdrop-filter:blur(18px);
  border-bottom:1px solid var(--stroke);
  box-shadow:0 20px 40px rgba(6,8,20,0.6);
}
header .header-inner{
  margin:0 auto;
  padding:0 32px;
  display:flex;
  align-items:center;
  gap:18px;
}
.logo{
  font-weight:800;
  font-size:20px;
  display:flex;
  align-items:center;
  gap:12px;
  color:var(--ink);
  letter-spacing:0.01em;
}
.logo::before{
  content:"";
  width:24px;
  height:24px;
  border-radius:8px;
  background:linear-gradient(140deg,var(--accent-a),var(--accent-b));
  box-shadow:0 0 24px rgba(236,72,153,0.4);
}
.logo-text{
  background:linear-gradient(140deg,var(--accent-a),var(--accent-b));
  -webkit-background-clip:text;
  -webkit-text-fill-color:transparent;
}
.status-group{
  margin-left:auto;
  display:flex;
  gap:8px;
  align-items:center;
  flex-wrap:wrap;
}
.badge{
  padding:6px 12px;
  border-radius:999px;
  border:1px solid rgba(134,144,214,0.35);
  background:rgba(26,32,74,0.75);
  color:#cfd5ff;
  font-size:12px;
  font-weight:600;
  box-shadow:0 8px 18px rgba(8,12,32,0.35);
}
.badge.soft{
  background:rgba(139,92,246,0.18);
  color:#e9ecff;
  border-color:rgba(139,92,246,0.45);
}
main.layout{
  margin:32px auto 48px;
  padding:0 24px 40px;
  display:grid;
  gap:32px;
}
.card{
  background:linear-gradient(155deg,rgba(34,41,82,0.88) 0%,rgba(18,21,46,0.92) 100%);
  border:1px solid var(--stroke);
  border-radius:24px;
  padding:24px;
  box-shadow:0 24px 50px rgba(6,8,24,0.55);
  display:flex;
  flex-direction:column;
  gap:18px;
  backdrop-filter:blur(18px);
}
.game-card{grid-column:1;}
.control-card{
  grid-column:2;
  align-self:start;
}
.card-head{
  display:flex;
  justify-content:space-between;
  align-items:center;
  gap:12px;
}
.game-card .card-head{
  align-items:flex-start;
  gap:18px;
}
.game-card .card-head .subtitle{
  margin:4px 0 0;
  font-size:13px;
  color:var(--muted);
}
.card-actions{
  display:flex;
  gap:8px;
  flex-wrap:wrap;
}
.card-actions button.secondary.active{
  background:rgba(139,92,246,0.22);
  border-color:rgba(139,92,246,0.55);
  color:#f5f4ff;
}
h2{
  margin:0;
  font-size:20px;
  color:#f0f2ff;
  letter-spacing:0.01em;
}
canvas#board{
  width:100%;
  max-width:560px;
  aspect-ratio:1/1;
  border-radius:26px;
  background:radial-gradient(140% 140% at 30% 20%,#273067 0%,#151a3a 50%,#0d1127 100%);
  border:1px solid rgba(128,140,210,0.25);
  box-shadow:0 40px 80px rgba(8,12,42,0.55);
  align-self:center;
}
.controls{
  display:flex;
  flex-wrap:wrap;
  gap:12px;
  align-items:center;
}
.controls.primary{
  width:100%;
  justify-content:center;
  background:rgba(21,26,60,0.62);
  border-radius:18px;
  padding:14px;
  border:1px solid rgba(128,138,206,0.25);
  box-shadow:0 18px 36px rgba(8,12,34,0.45);
}
.controls.primary button{
  flex:1 1 140px;
  min-width:140px;
}
.controls.secondary{
  width:100%;
  justify-content:space-between;
  background:rgba(19,24,54,0.6);
  border-radius:16px;
  padding:14px 16px;
  border:1px solid rgba(128,138,206,0.2);
  box-shadow:0 16px 34px rgba(6,10,30,0.38);
}
.controls.tertiary{
  width:100%;
  justify-content:space-between;
  align-items:center;
  gap:14px;
  flex-wrap:wrap;
  background:rgba(19,24,54,0.6);
  border-radius:16px;
  padding:14px 16px;
  border:1px solid rgba(128,138,206,0.2);
  box-shadow:0 16px 34px rgba(6,10,30,0.38);
}
.ai-auto-tune{
  display:flex;
  flex-direction:column;
  gap:14px;
  background:rgba(19,24,54,0.6);
  border-radius:16px;
  padding:14px 16px;
  border:1px solid rgba(128,138,206,0.2);
  box-shadow:0 16px 34px rgba(6,10,30,0.38);
}
.auto-tune-controls{
  display:flex;
  align-items:center;
  gap:12px;
  flex-wrap:wrap;
}
.auto-tune-controls .toggle{
  margin-left:auto;
}
.tune-status{
  font-size:12px;
  font-weight:600;
  color:#c7cdef;
  background:rgba(24,29,70,0.75);
  border:1px solid rgba(128,138,206,0.3);
  border-radius:12px;
  padding:8px 12px;
  box-shadow:0 12px 24px rgba(6,10,32,0.32);
}
button.btn{
  position:relative;
  padding:11px 20px;
  font-weight:700;
  min-width:140px;
}
button.btn.blue{
  background:linear-gradient(135deg,#2563eb,#1d4ed8);
  box-shadow:0 16px 32px rgba(37,99,235,0.35);
}
button.btn.purple{
  background:linear-gradient(135deg,#8b5cf6,#7c3aed);
  box-shadow:0 16px 32px rgba(139,92,246,0.4);
}
button.btn.green{
  background:linear-gradient(135deg,#10b981,#059669);
  box-shadow:0 16px 32px rgba(16,185,129,0.35);
}
button.btn[aria-pressed="true"]{
  transform:translateY(-1px);
}
.ai-auto-tune__header{
  display:flex;
  align-items:center;
  justify-content:space-between;
  gap:16px;
}
.ai-auto-tune__header h3{
  margin:0;
  font-size:14px;
  letter-spacing:0.06em;
  text-transform:uppercase;
  color:#e7ebff;
}
.ai-auto-tune__header .hint{
  margin:4px 0 0;
}
.ai-auto-tune__controls{
  display:flex;
  align-items:stretch;
  justify-content:space-between;
  gap:18px;
  flex-wrap:wrap;
}
.ai-auto-tune__column{
  flex:1 1 240px;
  display:flex;
  flex-direction:column;
  gap:12px;
  padding:14px 16px;
  border-radius:14px;
  background:rgba(17,22,48,0.55);
  border:1px solid rgba(128,138,206,0.2);
  box-shadow:inset 0 0 0 1px rgba(84,98,176,0.08);
}
.ai-auto-tune__column h4{
  margin:0;
  font-size:12px;
  font-weight:700;
  letter-spacing:0.08em;
  text-transform:uppercase;
  color:#9fa9ff;
}
.ai-auto-tune__column .field{
  margin:0;
}
.toggle{
  display:flex;
  align-items:center;
  gap:10px;
  color:#e7ebff;
  font-weight:600;
  cursor:pointer;
}
.toggle input[type="checkbox"]{
  width:18px;
  height:18px;
  accent-color:var(--accent-a);
  cursor:pointer;
}
button{
  appearance:none;
  border:none;
  padding:11px 16px;
  border-radius:12px;
  color:#fff;
  background:linear-gradient(135deg,var(--accent-a),var(--accent-b));
  font-weight:700;
  cursor:pointer;
  transition:.25s transform,.25s box-shadow;
  box-shadow:0 18px 36px rgba(236,72,153,0.35);
  letter-spacing:0.01em;
}
button:hover{transform:translateY(-2px)}
button.secondary{
  background:rgba(32,38,82,0.85);
  box-shadow:none;
  color:#d4dcff;
  border:1px solid rgba(128,138,206,0.35);
}
button.secondary:hover{
  background:rgba(40,48,102,0.9);
  border-color:rgba(155,168,235,0.45);
}
button.danger{
  background:linear-gradient(135deg,#fb7185,#ef4444);
  box-shadow:none;
}
button.danger:hover{
  background:linear-gradient(135deg,#f43f5e,#dc2626);
}
button:disabled{
  opacity:0.6;
  cursor:not-allowed;
  transform:none;
  box-shadow:none;
}
button:focus-visible{
  outline:2px solid rgba(139,92,246,0.6);
  outline-offset:3px;
}
.pill-group{
  display:inline-flex;
  gap:6px;
  background:rgba(26,32,74,0.8);
  padding:6px;
  border-radius:999px;
  border:1px solid rgba(128,138,206,0.35);
  box-shadow:0 14px 30px rgba(8,12,34,0.4);
}
.pill-group .pill{
  appearance:none;
  border:none;
  padding:8px 16px;
  border-radius:999px;
  background:transparent;
  color:#d4dcff;
  font-weight:600;
  cursor:pointer;
  transition:.2s background,.2s color,.2s box-shadow;
}
.pill-group .pill.active{
  background:linear-gradient(135deg,var(--accent-a),var(--accent-b));
  color:#fff;
  box-shadow:0 12px 26px rgba(236,72,153,0.35);
}
.field{
  display:flex;
  flex-direction:column;
  gap:4px;
  font-size:12px;
  color:var(--muted);
}
.field.compact{
  min-width:160px;
}
.field.block select{
  width:100%;
}
.field label{
  color:var(--muted);
  font-size:12px;
  font-weight:600;
}
.ai-interval-field .field-header{
  display:flex;
  align-items:center;
  justify-content:space-between;
  gap:12px;
}
.ai-interval-field .toggle span{
  font-size:12px;
}
input[type="range"]{
  width:200px;
  -webkit-appearance:none;
  background:rgba(38,45,92,0.85);
  height:6px;
  border-radius:999px;
  outline:none;
}
input[type="range"]::-webkit-slider-runnable-track{
  height:6px;
  border-radius:999px;
  background:rgba(38,45,92,0.85);
}
input[type="range"]::-webkit-slider-thumb{
  -webkit-appearance:none;
  width:16px;
  height:16px;
  border-radius:50%;
  background:linear-gradient(135deg,var(--accent-a),var(--accent-b));
  box-shadow:0 6px 16px rgba(236,72,153,0.35);
  margin-top:-5px;
  border:none;
}
input[type="range"]::-moz-range-track{
  height:6px;
  border-radius:999px;
  background:rgba(38,45,92,0.85);
}
input[type="range"]::-moz-range-thumb{
  width:16px;
  height:16px;
  border-radius:50%;
  background:linear-gradient(135deg,var(--accent-a),var(--accent-b));
  box-shadow:0 6px 16px rgba(236,72,153,0.35);
  border:none;
}
select{
  background:rgba(20,24,56,0.85);
  border:1px solid rgba(128,138,206,0.35);
  border-radius:12px;
  color:#d4dcff;
  padding:11px 12px;
  font-size:14px;
}
.kpi{
  display:grid;
  grid-template-columns:repeat(4,1fr);
  gap:12px;
}
.kpi .item{
  background:linear-gradient(160deg,rgba(30,36,78,0.9) 0%,rgba(17,20,44,0.92) 100%);
  padding:14px;
  border-radius:16px;
  border:1px solid var(--stroke);
  box-shadow:0 20px 36px rgba(8,12,32,0.45);
}
.kpi .item b{
  display:block;
  font-size:12px;
  color:#9aa3c7;
  font-weight:600;
}
.kpi .item span{
  font-weight:900;
  font-size:20px;
  color:#f6f7ff;
}
.progress-chart{
  background:linear-gradient(160deg,rgba(30,36,78,0.9) 0%,rgba(17,20,44,0.92) 100%);
  border:1px solid var(--stroke);
  border-radius:16px;
  padding:16px 18px;
  display:flex;
  flex-direction:column;
  gap:12px;
  box-shadow:0 20px 38px rgba(6,8,26,0.5);
}
.progress-chart__header{
  display:flex;
  align-items:center;
  justify-content:space-between;
  gap:12px;
}
.progress-chart__header h3{
  margin:0;
  font-size:14px;
  letter-spacing:0.06em;
  text-transform:uppercase;
  color:#e7ebff;
}
.progress-chart__header .hint{
  display:block;
  margin-top:4px;
}
.progress-chart__body{
  display:flex;
  flex-direction:column;
  gap:12px;
}
.progress-chart__body[hidden]{
  display:none;
}
.progress-chart__canvas{
  width:100%;
  max-width:100%;
  height:160px;
}
.progress-chart svg{
  width:100%;
  height:100%;
}
.progress-chart path.line{
  fill:none;
  stroke-width:2.5;
  stroke-linecap:round;
  stroke-linejoin:round;
}
.progress-chart path.line.reward{
  stroke:var(--accent-a);
}
.progress-chart path.line.fruit{
  stroke:#5ad1a7;
}
.progress-chart__grid line{
  stroke:rgba(139,92,246,0.18);
  stroke-width:1;
}
.progress-chart__grid text{
  font-size:10px;
  fill:var(--muted);
}
.progress-chart__legend{
  display:flex;
  flex-wrap:wrap;
  gap:14px;
  font-size:12px;
  color:#c7cdef;
}
.progress-chart__legend .legend-item{
  display:inline-flex;
  align-items:center;
  gap:6px;
}
.progress-chart__legend .legend-swatch{
  width:10px;
  height:10px;
  border-radius:999px;
  box-shadow:0 0 10px rgba(139,92,246,0.35);
}
.progress-chart__legend .legend-swatch.reward{
  background:var(--accent-a);
}
.progress-chart__legend .legend-swatch.fruit{
  background:#5ad1a7;
}
.progress-chart__meta{
  display:flex;
  justify-content:space-between;
  align-items:center;
  font-size:11px;
  color:var(--muted);
}
.progress-chart__meta .mono{
  color:#c7d2fe;
}
.progress-chart__empty{
  font-size:12px;
  color:var(--muted);
  text-align:center;
  padding:20px 0;
  border:1px dashed rgba(134,144,214,0.35);
  border-radius:12px;
  background:rgba(19,24,54,0.45);
}
.progress-chart.collapsed .progress-chart__header button{
  opacity:0.9;
}
.split{
  display:grid;
  gap:16px;
  grid-template-columns:repeat(auto-fit,minmax(240px,1fr));
}
.telemetry-panel{
  background:linear-gradient(160deg,rgba(24,29,66,0.9) 0%,rgba(14,17,40,0.92) 100%);
  border:1px solid var(--stroke);
  border-radius:16px;
  padding:16px 18px;
  display:flex;
  flex-direction:column;
  gap:12px;
  box-shadow:0 22px 40px rgba(6,8,26,0.5);
}
.telemetry-panel__header{
  display:flex;
  align-items:flex-end;
  justify-content:space-between;
  gap:8px;
}
.telemetry-panel__header h2{
  margin:0;
  font-size:14px;
  color:#dfe3ff;
}
.telemetry-panel__header .hint{
  font-size:11px;
  color:#9aa3c7;
}
.telemetry-summary{
  display:flex;
  justify-content:space-between;
  align-items:center;
  font-size:12px;
  color:#9aa3c7;
}
.telemetry-summary .mono{
  color:#c7d2fe;
}
.telemetry-summary .positive{
  color:#5ad1a7;
}
.telemetry-summary .negative{
  color:#ff8da4;
}
.telemetry-table{
  width:100%;
  border-collapse:collapse;
  font-size:12px;
  color:#c3caef;
}
.telemetry-table thead th{
  text-align:left;
  padding-bottom:6px;
  font-size:10px;
  letter-spacing:.08em;
  text-transform:uppercase;
  color:#7d86c6;
}
.telemetry-table tbody td{
  padding:8px 4px;
  border-top:1px solid rgba(45,52,96,0.75);
}
.telemetry-table tbody tr:first-child td{
  border-top:none;
}
.telemetry-table td.mono{
  font-family:ui-monospace,SFMono-Regular,Menlo,Consolas,monospace;
}
.telemetry-table td.positive{
  color:#5ad1a7;
}
.telemetry-table td.negative{
  color:#ff8da4;
}
.telemetry-table td.neutral{
  color:#c7cdef;
}
.telemetry-table td.share{
  color:#9aa3c7;
}
.telemetry-table td.trend{
  color:#9aa3c7;
}
.telemetry-table td.trend.positive{
  color:#5ad1a7;
}
.telemetry-table td.trend.negative{
  color:#ff8da4;
}
.mono{
  font-family:ui-monospace,SFMono-Regular,Menlo,Consolas,monospace;
  color:#c7d2fe;
  font-size:12px;
}
.hint{
  color:#a7b2e8;
  font-size:12px;
}
.game-card .hint{
  font-size:13px;
  line-height:1.6;
  max-width:520px;
}
.tabs{
  margin-left:32px;
  display:flex;
  gap:24px;
  align-items:center;
}
.tabs button{
  appearance:none;
  border:none;
  padding:8px 0;
  background:transparent;
  color:#9fa8db;
  font-weight:600;
  letter-spacing:0.02em;
  cursor:pointer;
  position:relative;
  transition:.2s color ease;
}
.tabs button::after{
  content:"";
  position:absolute;
  left:0;
  bottom:0;
  width:100%;
  height:3px;
  border-radius:999px;
  background:linear-gradient(135deg,var(--accent-a),var(--accent-b));
  opacity:0;
  transform:scaleX(0.3);
  transform-origin:center;
  transition:.25s opacity ease,.25s transform ease;
}
.tabs button.active{
  color:#f0f2ff;
}
.tabs button.active::after{
  opacity:1;
  transform:scaleX(1);
}
.tabs button:hover{
  color:#fff;
}
.tabs button:focus-visible{
  outline:none;
  color:#fff;
  box-shadow:0 8px 20px rgba(139,92,246,0.35);
}
.tabs button:focus-visible::after{
  opacity:1;
  transform:scaleX(1);
}
.auto-log{
  background:linear-gradient(165deg,rgba(24,29,66,0.9) 0%,rgba(14,17,40,0.92) 100%);
  border:1px solid var(--stroke);
  border-radius:16px;
  padding:14px 18px;
  display:flex;
  flex-direction:column;
  gap:12px;
  font-size:12px;
  color:#c7cdef;
  box-shadow:0 20px 38px rgba(8,10,30,0.45);
}
.auto-log__header{
  display:flex;
  align-items:center;
  gap:10px;
}
.auto-log__header h3{
  margin:0;
  font-size:12px;
  color:#dfe3ff;
  letter-spacing:.08em;
  text-transform:uppercase;
}
.auto-log__stream{
  display:flex;
  flex-direction:column;
  gap:8px;
  max-height:160px;
  overflow-y:auto;
  padding-right:4px;
}
.auto-log__entry{
  background:rgba(23,28,68,0.95);
  border:1px solid rgba(58,68,132,0.6);
  border-left:3px solid var(--accent-a);
  border-radius:12px;
  padding:10px 12px;
  display:flex;
  flex-direction:column;
  gap:3px;
  line-height:1.4;
}
.auto-log__entry--board{border-left-color:var(--accent-b);}
.auto-log__entry--epsilon{border-left-color:#5ad1a7;}
.auto-log__entry--lr{border-left-color:#f9c74f;}
.auto-log__entry--reward{border-left-color:#ff8da4;}
.auto-log__entry--summary{border-left-color:#8d99ff;}
.auto-log__entry--info{border-left-color:var(--accent-a);}
.auto-log__entry--ai{border-left-color:#22d3ee;}
.auto-log__entry--error{border-left-color:var(--danger);}
.auto-log__title{
  font-weight:600;
  color:#e5e9ff;
}
.auto-log__detail{color:#c3caef;}
.auto-log__metrics{
  font-family:ui-monospace,SFMono-Regular,Menlo,Consolas,monospace;
  font-size:11px;
  color:#9aa3c7;
}
.auto-log__tag{
  align-self:flex-end;
  font-size:10px;
  color:#a0a8dc;
  background:#1e2450;
  border-radius:999px;
  padding:2px 8px;
  margin-top:4px;
}
button.micro{
  padding:4px 8px;
  font-size:11px;
  border-radius:6px;
  box-shadow:none;
}
details{
  background:linear-gradient(170deg,rgba(24,29,66,0.92) 0%,rgba(14,17,40,0.94) 100%);
  border-radius:18px;
  border:1px solid var(--stroke);
  padding:16px 18px;
  box-shadow:0 20px 38px rgba(6,8,24,0.45);
}
details[open]{
  padding-bottom:16px;
}
details summary{
  cursor:pointer;
  font-weight:700;
  color:#f0f2ff;
  margin:-16px -18px 18px;
  padding:16px 18px;
  border-radius:18px;
  background:rgba(26,32,74,0.35);
}
details summary::-webkit-details-marker{display:none}
.stack{
  display:flex;
  flex-direction:column;
  gap:10px;
  margin-bottom:14px;
}
.stack h3{
  margin:0;
  font-size:13px;
  color:#dfe3ff;
  letter-spacing:.01em;
  text-transform:uppercase;
}
.row{
  display:flex;
  flex-wrap:wrap;
  gap:16px;
  align-items:flex-end;
}
.row label{
  display:flex;
  flex-direction:column;
  gap:4px;
}
.hidden{display:none!important}
#guideView{
  max-width:900px;
  margin:24px auto 60px;
  padding:0 16px;
  display:flex;
  flex-direction:column;
  gap:16px;
}
#guideView .card{
  padding:24px;
}
#guideView h2{
  font-size:20px;
  margin-bottom:12px;
}
#guideView h3{
  margin-top:20px;
  margin-bottom:8px;
  color:#dfe3ff;
}
#guideView p,#guideView li{
  color:#c7cdef;
}
#guideView ul{
  padding-left:20px;
  margin:8px 0;
}
footer{
  opacity:.7;
  text-align:center;
  padding:18px;
  font-size:12px;
}
  main.layout{
    grid-template-columns:minmax(0,560px) minmax(0,1fr);
  }
  .control-card{
    grid-column:2;
  }
  .tuning-card{
    grid-column:2;
    grid-row:2;
  }
}
@media(max-width:1050px){
  main.layout{
    grid-template-columns:1fr;
  }
  .game-card,
  .control-card,
  .tuning-card{
    grid-column:1;
  }
  canvas#board{
    width:100%;
    height:auto;
  }
  .controls.secondary{
    flex-direction:column;
    align-items:flex-start;
    gap:12px;
  }
  .status-group{
    justify-content:flex-end;
  }
}
@media(max-width:640px){
  header .header-inner{
    padding:0 16px;
    flex-wrap:wrap;
    gap:12px;
  }
  .status-group{
    width:100%;
    justify-content:flex-start;
  }
  .tabs{
    margin-left:0;
    width:100%;
    justify-content:flex-start;
  }
  .controls.primary{
    flex-direction:column;
    align-items:stretch;
  }
  .controls.primary button{
    min-width:0;
    width:100%;
  }
  input[type="range"]{
    width:160px;
  }
}
</style>
</head>
<body>
<header>
  <div class="header-inner">
    <div class="logo"><span class="logo-text">Snake Simulation</span></div>
    <div class="status-group">
      <span class="badge" id="trainState">idle</span>
      <span class="badge" id="algoBadge">Dueling DQN</span>
      <span class="badge">ε <span id="epsReadout">1.00</span></span>
      <span class="badge">γ <span id="gammaBadge">0.98</span></span>
      <span class="badge">LR <span id="lrBadge">0.0005</span></span>
    </div>
    <nav class="tabs">
      <button type="button" id="tabTraining" class="active">Training</button>
      <button type="button" id="tabGuide">Guide</button>
    </nav>
  </div>
</header>

<main id="trainingView" class="layout">
  <section class="card game-card" id="simulationCard">
    <div class="card-head">
      <div>
        <h2>Snake Simulation</h2>
        <p class="subtitle">Smooth rendering for reinforcement learning experiments.</p>
      </div>
      <div class="card-actions">
        <span class="badge soft" id="playbackLabel">Smooth realtime</span>
        <button id="btnToggleLiveView" class="secondary" type="button">Hide live view</button>
      </div>
    </div>
    <canvas id="board" width="500" height="500"></canvas>
    <div class="controls primary">
      <button id="btnTrain">▶ Start training</button>
      <button id="btnPause" class="secondary">⏸ Pause</button>
      <button id="btnStep" class="secondary">Step one episode</button>
      <button id="btnWatch" class="secondary">Watch</button>
      <button id="btnReset" class="secondary">Reset</button>
    </div>
    <div class="controls secondary">
      <div class="pill-group" id="playbackGroup" role="group" aria-label="Playback mode">
        <button type="button" class="pill active" data-speed="cinematic">Smooth</button>
        <button type="button" class="pill" data-speed="fast">Fast</button>
        <button type="button" class="pill" data-speed="turbo">Turbo</button>
      </div>
      <div class="field compact">
        <label for="gridSize">Board size</label>
        <input type="range" id="gridSize" min="10" max="30" step="2" value="20">
        <span class="mono" id="gridLabel">20×20</span>
      </div>
    </div>
  </section>

  <section class="card control-card">
    <div class="card-head">
      <h2>Learning</h2>
      <div class="card-actions">
        <button id="btnCheckpointToggle" class="secondary" type="button">Enable Checkpoint Save</button>
        <button id="btnSave" class="secondary">Save</button>
        <button id="btnLoad" class="secondary">Load</button>
        <button id="btnClear" class="danger">Clear cache</button>
      </div>
    </div>
    <div class="controls tertiary">
      <div class="pill-group" id="modeGroup" role="group" aria-label="Training mode">
        <button type="button" class="pill active" data-mode="manual">Manual</button>
        <button type="button" class="pill" data-mode="auto">Auto</button>
        <button type="button" class="pill" data-mode="ai">AI</button>
      </div>
      <span class="hint">Manual = inga ändringar · Auto = klassisk autojustering · AI = analys &amp; justering.</span>
    </div>
    <div class="field block">
      <label for="algoSelect">Algorithm</label>
      <select id="algoSelect">
        <option value="dueling">Dueling Double DQN</option>
        <option value="vanilla">Classic DQN</option>
        <option value="policy">Policy Gradient (REINFORCE)</option>
        <option value="a2c">Advantage Actor-Critic</option>
        <option value="ppo">Proximal Policy Optimization</option>
      </select>
    </div>

    <div class="field block hidden" id="agentPresetField">
      <label for="presetSelect">Agent preset</label>
      <select id="presetSelect"></select>
    </div>
    <div class="field block">
      <label for="stagePresetSelect">Stage preset</label>
      <select id="stagePresetSelect"></select>
    </div>
    <p class="hint" id="algoDescription">Prioritized replay, n-step returns, and dueling heads make DQN stable and sample efficient.</p>

    <div class="ai-auto-tune" id="aiAutoTunePanel">
      <div class="ai-auto-tune__header">
        <div>
          <h3>AI Auto-Tune</h3>
          <p class="hint">LLM-analys justerar belöningar och hyperparametrar för att maximera överlevnad och frukt.</p>
        </div>
      </div>

<<<<<<< HEAD
      <div id="tuneStatus" class="tune-status" role="status" aria-live="polite">⚪ Manuell – inga automatiska justeringar</div>
=======
      <div class="auto-tune-controls" role="group" aria-label="Auto-tune lägen">
        <button id="autoButton" type="button" class="btn blue" aria-pressed="false">Auto</button>
        <label class="toggle" for="aiAutoTuneToggle">
          <input type="checkbox" id="aiAutoTuneToggle" aria-label="Aktivera AI Auto-Tune">
          <span>AI Auto-Tune</span>
        </label>
      </div>
      <div id="tuneStatus" class="tune-status">🔵 Analysläge – AI föreslår, inga ändringar</div>
>>>>>>> afeccf8d

      <div class="ai-auto-tune__controls" role="group" aria-label="AI Auto-Tune inställningar">
        <section class="ai-auto-tune__column" aria-labelledby="aiAutoTuneAiHeading">
          <h4 id="aiAutoTuneAiHeading">AI-analys</h4>
          <div class="field compact ai-interval-field">
            <div class="field-header">
              <label for="aiIntervalSlider">Analysintervall</label>
            </div>
            <input type="range" id="aiIntervalSlider" min="100" max="5000" step="100" value="500">
            <span class="hint">Number of episodes between AI analysis calls.</span>
            <span class="mono" id="aiIntervalReadout">500 ep</span>
          </div>
        </section>
        <section class="ai-auto-tune__column" aria-labelledby="aiAutoTuneAutoHeading">

        <h4 id="aiAutoTuneAutoHeading">Auto-körning</h4>
<div class="field compact">
  <label for="aiRunLimit">Rundor att köra</label>
  <input type="number" id="aiRunLimit" min="0" step="100" inputmode="numeric" placeholder="0"
         style="width: 70px; padding: 2px; font-size: 14px;">
  <span class="hint" id="aiRunLimitHint">0 = unlimited auto-run cycles.</span>
</div>
         <div class="field">
            <span class="hint">Adjustment tempo</span>
            <div class="pill-group" id="aiStyleGroup" role="group" aria-label="Justeringstempo">
              <button type="button" class="pill" data-style="calm">Lugn</button>
              <button type="button" class="pill active" data-style="balanced">Medel</button>
              <button type="button" class="pill" data-style="aggressive">Aggressiv</button>
            </div>
          </div>
        </section>
      </div>
    </div>

    <div id="autoLogPanel" class="auto-log hidden">
      <div class="auto-log__header">
        <h3>Auto adjustments</h3>
        <button type="button" id="autoLogClear" class="secondary micro">Clear</button>
      </div>
      <div id="autoLogStream" class="auto-log__stream" role="log" aria-live="polite"></div>
    </div>

    <div class="kpi">
      <div class="item"><b>Episodes</b><span id="kEpisodes">0</span></div>
      <div class="item"><b>Avg reward (100)</b><span id="kAvgRw">0.0</span></div>
      <div class="item"><b>Best length</b><span id="kBest">0</span></div>
      <div class="item"><b>Fruit / ep</b><span id="kFruitRate">0.0</span></div>
    </div>

    <div class="progress-chart" id="progressChartPanel">
      <div class="progress-chart__header">
        <div>
          <h3>Träningsprogress</h3>
          <span class="hint">Medel per 100 episoder</span>
        </div>
        <button type="button" class="secondary micro" id="progressChartToggle" aria-expanded="true" aria-controls="progressChartBody">Dölj diagram</button>
      </div>
      <div class="progress-chart__body" id="progressChartBody">
        <div class="progress-chart__canvas" id="progressChartCanvas">
          <svg id="progressChartSvg" viewBox="0 0 360 160" role="img" aria-label="Linje-diagram över medelbelöning och frukt per 100 episoder">
            <g id="progressChartGrid" class="progress-chart__grid"></g>
            <path id="progressRewardPath" class="line reward" d=""></path>
            <path id="progressFruitPath" class="line fruit" d=""></path>
          </svg>
        </div>
        <div class="progress-chart__empty" id="progressChartEmpty">Kör minst 100 episoder för att se trenderna.</div>
        <div class="progress-chart__legend" id="progressChartLegend">
          <span class="legend-item"><span class="legend-swatch reward"></span>Medelbelöning</span>
          <span class="legend-item"><span class="legend-swatch fruit"></span>Medel frukt</span>
        </div>
        <div class="progress-chart__meta" id="progressChartMeta">
          <span class="hint">Episoder</span>
          <span class="mono" id="progressChartRange">—</span>
        </div>
      </div>
    </div>

    <div class="split charts">
      <div class="telemetry-panel" id="rewardTelemetryPanel">
        <div class="telemetry-panel__header">
          <h2>Reward telemetry</h2>
          <span class="hint">Rolling averages per component</span>
        </div>
        <div class="telemetry-summary">
          <span class="hint">Net reward (avg 100)</span>
          <span id="rewardTelemetrySummary" class="mono neutral">0.00 (trend +0.00)</span>
        </div>
        <table class="telemetry-table">
          <thead>
            <tr>
              <th>Component</th>
              <th>Last</th>
              <th>Avg 100</th>
              <th>Avg 500</th>
              <th>Share</th>
              <th>Trend</th>
            </tr>
          </thead>
          <tbody id="rewardTelemetryBody"></tbody>
        </table>
      </div>
    </div>
  </section>

  <section class="card tuning-card">
    <div class="card-head">
      <h2>Reward &amp; tuning</h2>
      <span class="hint">Adjust incentives and hyperparameters.</span>
    </div>

    <details id="rewardPanel" open>
      <summary>Reward model</summary>
      <div class="stack">
        <h3>Tempo &amp; direction</h3>
        <div class="row">
          <label>Step penalty
            <span class="hint">Penalizes every move so the snake keeps routes efficient.</span>
            <input type="range" id="rewardStep" min="0" max="0.2" step="0.001" value="0.010">
            <span class="mono" id="rewardStepReadout">0.010</span>
          </label>
          <label>Turn penalty
            <span class="hint">Adds cost to direction changes to discourage zig-zags.</span>
            <input type="range" id="rewardTurn" min="0" max="0.05" step="0.001" value="0.001">
            <span class="mono" id="rewardTurnReadout">0.001</span>
          </label>
          <label>Toward fruit bonus
            <span class="hint">Rewards steps that move the head closer to the fruit.</span>
            <input type="range" id="rewardApproach" min="0" max="0.3" step="0.005" value="0.030">
            <span class="mono" id="rewardApproachReadout">0.030</span>
          </label>
        </div>
        <div class="row">
          <label>Away from fruit penalty
            <span class="hint">Punishes moves that increase the distance to the fruit.</span>
            <input type="range" id="rewardRetreat" min="0" max="0.3" step="0.005" value="0.030">
            <span class="mono" id="rewardRetreatReadout">0.030</span>
          </label>
        </div>
      </div>
      <div class="stack">
        <h3>Loops &amp; revisits</h3>
        <div class="row">
          <label>Loop penalty
            <span class="hint">Applies extra loss when the snake repeats tight loops.</span>
            <input type="range" id="rewardLoop" min="0" max="3" step="0.01" value="0.50">
            <span class="mono" id="rewardLoopReadout">0.50</span>
          </label>
          <label>Revisit penalty
            <span class="hint">Penalizes revisiting recent tiles to promote exploration.</span>
            <input type="range" id="rewardRevisit" min="0" max="0.3" step="0.001" value="0.050">
            <span class="mono" id="rewardRevisitReadout">0.050</span>
          </label>
        </div>
      </div>
      <div class="stack">
        <h3>Crashes &amp; stalling</h3>
        <div class="row">
          <label>Wall crash
            <span class="hint">Sets the penalty when the snake hits the board edge.</span>
            <input type="range" id="rewardWall" min="0" max="100" step="0.5" value="10">
            <span class="mono" id="rewardWallReadout">10.0</span>
          </label>
          <label>Self crash
            <span class="hint">Sets the penalty for colliding with the snake's own body.</span>
            <input type="range" id="rewardSelf" min="0" max="150" step="0.5" value="25.5">
            <span class="mono" id="rewardSelfReadout">25.5</span>
          </label>
          <label>Timeout penalty
            <span class="hint">Charges a penalty if no fruit is eaten before the timer expires.</span>
            <input type="range" id="rewardTimeout" min="0" max="60" step="0.5" value="5">
            <span class="mono" id="rewardTimeoutReadout">5.0</span>
          </label>
        </div>
        <div class="row">
          <label>Trap penalty
            <span class="hint">Punishes creating dead-end pockets around the head.</span>
            <input type="range" id="rewardTrap" min="0" max="5" step="0.05" value="0.50">
            <span class="mono" id="rewardTrapReadout">0.50</span>
          </label>
          <label>Open space bonus
            <span class="hint">Rewards leaving breathable space around the head.</span>
            <input type="range" id="rewardSpace" min="0" max="0.5" step="0.01" value="0.05">
            <span class="mono" id="rewardSpaceReadout">0.05</span>
          </label>
        </div>
      </div>
      <div class="stack">
        <h3>High-impact rewards</h3>
        <div class="row">
          <label>Fruit reward
            <span class="hint">Defines the main reward granted when fruit is eaten.</span>
            <input type="range" id="rewardFruit" min="0" max="120" step="0.5" value="10">
            <span class="mono" id="rewardFruitReadout">10.0</span>
          </label>
          <label>Growth bonus
            <span class="hint">Adds a bonus for extending the snake's length.</span>
            <input type="range" id="rewardGrowth" min="0" max="20" step="0.1" value="1.0">
            <span class="mono" id="rewardGrowthReadout">1.0</span>
          </label>
          <label>Compactness bonus
            <span class="hint">Rewards tighter body packing inside the bounding box.</span>
            <input type="range" id="rewardCompact" min="0" max="0.3" step="0.001" value="0.000">
            <span class="mono" id="rewardCompactReadout">0.000</span>
          </label>
        </div>
      </div>
    </details>

    <details id="advancedPanel" open>
      <summary>Advanced settings</summary>
      <div class="stack" data-config="shared">
        <h3>Shared</h3>
        <div class="row">
          <label>Parallel environments
            <span class="hint">Number of simultaneous game instances for experience collection.</span>
            <input type="range" id="envCount" min="1" max="48" step="1" value="1">
            <span class="mono" id="envCountReadout">1</span>
          </label>
          <label>γ (discount)
            <span class="hint">Discount factor balancing immediate and future rewards.</span>
            <input type="range" id="gamma" min="0.90" max="0.999" step="0.001" value="0.98">
            <span class="mono" id="gammaReadout">0.98</span>
          </label>
          <label>LR
            <span class="hint">Learning rate controlling the optimizer step size.</span>
            <input type="range" id="lr" min="0.0001" max="0.02" step="0.0001" value="0.0005">
            <span class="mono" id="lrReadout">0.0005</span>
          </label>
        </div>
      </div>
      <div class="stack" data-config="dqn">
        <h3>DQN family</h3>
        <div class="row">
          <label>ε start
            <span class="hint">Initial exploration probability at the start of training.</span>
            <input type="range" id="epsStart" min="0.2" max="1.0" step="0.05" value="1.0">
            <span class="mono" id="epsStartReadout">1.00</span>
          </label>
          <label>ε end
            <span class="hint">Minimum exploration probability after decay completes.</span>
            <input type="range" id="epsEnd" min="0.01" max="0.6" step="0.01" value="0.12">
            <span class="mono" id="epsEndReadout">0.12</span>
          </label>
          <label>ε decay (steps)
            <span class="hint">Number of steps before ε reaches the floor value.</span>
            <input type="range" id="epsDecay" min="5000" max="500000" step="5000" value="80000">
            <span class="mono" id="epsDecayReadout">80000</span>
          </label>
        </div>
        <div class="row">
          <label>Batch
            <span class="hint">Samples drawn per gradient update from replay memory.</span>
            <input type="range" id="batchSize" min="32" max="1024" step="32" value="128">
            <span class="mono" id="batchReadout">128</span>
          </label>
          <label>Replay size
            <span class="hint">Capacity of the experience replay buffer.</span>
            <input type="range" id="bufferSize" min="5000" max="400000" step="5000" value="50000">
            <span class="mono" id="bufferReadout">50000</span>
          </label>
          <label>Target sync (steps)
            <span class="hint">Frequency of copying weights to the target network.</span>
            <input type="range" id="targetSync" min="500" max="50000" step="500" value="2000">
            <span class="mono" id="targetSyncReadout">2000</span>
          </label>
        </div>
        <div class="row">
          <label>n-step
            <span class="hint">Horizon length for multi-step return targets.</span>
            <input type="range" id="nStep" min="1" max="10" step="1" value="3">
            <span class="mono" id="nStepReadout">3</span>
          </label>
          <label>PER α
            <span class="hint">Strength of TD-error prioritisation when sampling replay.</span>
            <input type="range" id="priorityAlpha" min="0.1" max="1" step="0.05" value="0.6">
            <span class="mono" id="alphaReadout">0.60</span>
          </label>
          <label>PER β
            <span class="hint">Bias correction term that anneals prioritised replay.</span>
            <input type="range" id="priorityBeta" min="0.1" max="1" step="0.05" value="0.4">
            <span class="mono" id="betaReadout">0.40</span>
          </label>
        </div>
      </div>
      <div class="stack hidden" data-config="policy">
        <h3>Policy Gradient</h3>
        <div class="row">
          <label>Entropy weight
            <span class="hint">Entropy bonus encouraging exploration in the policy.</span>
            <input type="range" id="pgEntropy" min="0" max="0.15" step="0.001" value="0.01">
            <span class="mono" id="pgEntropyReadout">0.010</span>
          </label>
        </div>
      </div>
      <div class="stack hidden" data-config="a2c">
        <h3>Actor-Critic</h3>
        <div class="row">
          <label>Entropy weight
            <span class="hint">Exploration bonus for the actor distribution.</span>
            <input type="range" id="acEntropy" min="0" max="0.15" step="0.001" value="0.005">
            <span class="mono" id="acEntropyReadout">0.005</span>
          </label>
          <label>Value weight
            <span class="hint">Scale applied to the critic loss inside the objective.</span>
            <input type="range" id="acValueCoef" min="0.1" max="2.5" step="0.05" value="0.5">
            <span class="mono" id="acValueCoefReadout">0.50</span>
          </label>
        </div>
      </div>
      <div class="stack hidden" data-config="ppo">
        <h3>PPO</h3>
        <div class="row">
          <label>Entropy weight
            <span class="hint">Entropy bonus that keeps PPO policies exploratory.</span>
            <input type="range" id="ppoEntropy" min="0" max="0.15" step="0.001" value="0.003">
            <span class="mono" id="ppoEntropyReadout">0.003</span>
          </label>
          <label>Clip factor
            <span class="hint">Clipping range that limits the policy ratio updates.</span>
            <input type="range" id="ppoClip" min="0.05" max="0.6" step="0.01" value="0.2">
            <span class="mono" id="ppoClipReadout">0.20</span>
          </label>
          <label>GAE λ
            <span class="hint">Controls bias versus variance in advantage estimates.</span>
            <input type="range" id="ppoLambda" min="0.5" max="1.0" step="0.01" value="0.95">
            <span class="mono" id="ppoLambdaReadout">0.95</span>
          </label>
        </div>
        <div class="row">
          <label>Batch
            <span class="hint">Trajectory samples processed per PPO update batch.</span>
            <input type="range" id="ppoBatch" min="32" max="1024" step="32" value="256">
            <span class="mono" id="ppoBatchReadout">256</span>
          </label>
          <label>Epochs
            <span class="hint">Gradient passes per collected batch during optimisation.</span>
            <input type="range" id="ppoEpochs" min="1" max="20" step="1" value="4">
            <span class="mono" id="ppoEpochsReadout">4</span>
          </label>
          <label>Value weight
            <span class="hint">Relative weight of the critic loss in PPO's objective.</span>
            <input type="range" id="ppoValueCoef" min="0.1" max="2.5" step="0.05" value="0.5">
            <span class="mono" id="ppoValueCoefReadout">0.50</span>
          </label>
        </div>
      </div>
    </details>
  </section>
</main>

<section id="guideView" class="hidden">
  <div class="card">
    <h2>Training primer – overview</h2>
    <p>This primer explains how the training environment works and why the different reinforcement learning strategies in Snake-ML behave the way they do. Keep it alongside the controls so you can make confident tweaks while you experiment.</p>
    <ul>
      <li><strong>Background:</strong> what happens on the board and how rewards are generated.</li>
      <li><strong>Algorithms:</strong> theoretical explanations of DQN, policy gradient, A2C, and PPO.</li>
      <li><strong>Sliders:</strong> practical guidance for every control and how to adjust it.</li>
    </ul>
  </div>

  <div class="card">
    <h2>AI Auto-Tune data &amp; loggning</h2>
    <p>Auto-Tune skickar inte bara senaste episoden till LLM: varje avslutad episod lagras i ett lokalt minne (<code>aiEpisodeHistory</code>) med plats för 6&nbsp;000 poster innan de äldsta kastas. Därifrån byggs flera vyer upp <em>innan</em> telemetrin serialiseras:</p>
    <ul>
      <li><strong>Intervallfönster:</strong> ett glidande fönster på <span class="mono">interval</span> episoder (standard 500) sammanfattar medelvärden, spridning, trender och kraschningsfördelning.</li>
      <li><strong>Rollup:</strong> en separat summering över upp till 1&nbsp;000 episoder används som långtidsreferens.</li>
      <li><strong>Senaste körningar:</strong> de 32 färskaste episoderna samt den allra senaste episodens detaljer tas med för att visa kortsiktiga svängningar.</li>
    </ul>
    <p>Resultatet packas i samma <code>messagePayload</code> tillsammans med aktuell belöningskonfiguration och hyperparametrar, så modellen kan väga både långsiktiga trender och senaste händelserna.</p>
    <p>Varje prompt/svar-par och checkpoint markerade episoder loggas dessutom till <code>api/logs/snake-history.jsonl</code> via proxyn. Filen roteras automatiskt när den närmar sig 8&nbsp;MB, så du får en komplett historik utan risk att den checkas in i Git (filtypen ignoreras i <code>.gitignore</code>).</p>
    <h3>Så tolkas modellens svar</h3>
    <ul>
      <li>LLM:en instrueras att svara med JSON som innehåller <code>rewardConfig</code>, <code>hyper</code> och <code>analysisText</code>.</li>
      <li>Klienten plockar ut första JSON-objektet i svaret och försöker reparera vanliga formateringsfel (t.ex. felciterade nycklar, snygga citattecken eller släpande kommatecken) innan det parsas.</li>
      <li>Endast giltiga numeriska förändringar appliceras. Allt annat loggas i Auto adjustments-flödet, så du ser exakt vilka justeringar som användes eller avvisades.</li>
    </ul>
    <p>Vill du låta modellen analysera längre spann? Dra reglaget <strong>Avslutade episoder</strong> i AI Auto-Tune-panelen. Reglaget stegar i hundratal och går mellan 100 och 5&nbsp;000 episoder.</p>
  </div>

  <div class="card">
    <h2>Quickstart</h2>
    <ol>
      <li>Select a playback mode in the <em>Smooth/Fast/Turbo</em> pill group. Smooth shows every move and is perfect for studying behaviours, while Turbo skips rendering for maximum training speed.</li>
      <li>Press <strong>Start training</strong>. The KPI tiles show how reward and length evolve.</li>
      <li>Adjust one slider at a time. Switch to <strong>Step one episode</strong> to see the effect of a choice without letting the model keep learning.</li>
      <li>Save your parameters with <strong>Save</strong>. The downloaded file can be imported again with <strong>Load</strong>.</li>
    </ol>
    <p>Board size controls how many tiles the snake can work with. Larger boards mean longer distances between fruit and more complex strategies, but they also require more training steps.</p>
  </div>

  <div class="card">
    <h2>Algorithms and why they work</h2>
    <details open>
      <summary>Dueling Double DQN</summary>
      <p>Dueling Double DQN is the default. The network splits the state value V(s) and the advantage A(s,a) and combines them into <code>Q(s,a) = V(s) + A(s,a) - ar{A}(s)</code>. Double updates use the online network to pick the action but the target network to evaluate it, reducing overestimation.</p>
      <ul>
        <li><strong>Dueling architecture:</strong> helpful when some actions barely change the outcome, such as continuing straight in empty corridors.</li>
        <li><strong>Double networks:</strong> the <code>targetSync</code> slider controls how often the target network is copied, keeping learning stable.</li>
        <li><strong>Prioritized replay:</strong> the buffer samples experiences with high TD error more often. The <strong>PER α</strong> and <strong>PER β</strong> sliders tune how strong that priority is.</li>
        <li><strong>n-step returns:</strong> summarise rewards across several moves to deliver faster feedback when the snake is heading toward fruit.</li>
      </ul>
      <p>Recommended starting point: LR 5e-4, γ = 0.98, batch 128, and replay 50&nbsp;000. Increase <strong>ε decay</strong> if you need more exploration in larger worlds.</p>
    </details>
    <details>
      <summary>Classic DQN</summary>
      <p>The classic DQN uses a simpler Q-network without the dueling head. Its update follows Bellman's equation <code>Q(s,a) \leftarrow r + γ · \max_{a'} Q_{target}(s',a')</code>. It is easy to reason about and works well on smaller boards.</p>
      <ul>
        <li><strong>Epsilon-greedy:</strong> uses the same ε start/end/decay sliders. A high start produces more random moves in the beginning.</li>
        <li><strong>Replay buffer:</strong> keep the buffer large enough (≥ 20&nbsp;000) to avoid correlated experiences.</li>
        <li><strong>n-step:</strong> can be reduced to 1 if you want to compare with the original DQN paper.</li>
      </ul>
      <p>If the loss curve oscillates heavily, lower the learning rate or increase the target sync interval.</p>
    </details>
    <details>
      <summary>Policy Gradient (REINFORCE)</summary>
      <p>Policy gradient learns a direct policy π(a|s) and maximises the expected return's log probability: <code>∇θ J(θ) = E[ G_t ∇θ log π_θ(a_t|s_t) ]</code>. The variance is high, so a baseline equal to the average return is subtracted.</p>
      <ul>
        <li><strong>Entropy weight:</strong> higher values encourage more random policies and prevent the model from locking in too early.</li>
        <li>No replay buffer is used; each episode updates the weights directly. Run Turbo mode to gather more episodes.</li>
        <li>Keep the learning rate around 1e-3. If reward swings, lower LR or increase the entropy weight slightly.</li>
      </ul>
    </details>
    <details>
      <summary>Advantage Actor-Critic</summary>
      <p>A2C trains two networks simultaneously: the actor learns π(a|s) while the critic estimates V(s). Updates use the advantage A(s,a) = Q(s,a) − V(s) to reduce variance.</p>
      <ul>
        <li><strong>Entropy weight:</strong> similar effect as in policy gradient but typically lower (0.003–0.01).</li>
        <li><strong>Value weight:</strong> controls how strongly the critic's MSE loss influences the total loss. High weight stabilises learning but can slow the policy.</li>
        <li>The shared γ and LR sliders apply here as well. γ around 0.99 helps the model plan several steps ahead.</li>
      </ul>
      <p>A2C is quick when episodes are short. If the critic loss diverges, reduce the value weight or learning rate.</p>
    </details>
    <details>
      <summary>Proximal Policy Optimization</summary>
      <p>PPO uses a clipped objective: <code>L_{clip}(θ) = E[\min(r_t(θ)A_t, \operatorname{clip}(r_t(θ), 1-ε, 1+ε) A_t)]</code>. This prevents updates from pushing the policy too far in a single step.</p>
      <ul>
        <li><strong>Clip factor:</strong> corresponds to ε in the formula. Lower values (~0.1) yield cautious updates; higher values (~0.3) allow more change.</li>
        <li><strong>GAE λ:</strong> balances bias and variance in generalised advantage estimation. 0.95 is a solid default; lower it for more responsiveness.</li>
        <li><strong>Batch</strong> and <strong>Epochs:</strong> PPO performs several gradient steps per collected batch. Smaller batches with more epochs adapt quickly but risk overfitting the data.</li>
        <li><strong>Value weight</strong> and <strong>Entropy weight:</strong> influence the same components as in A2C but inside PPO's combined loss.</li>
      </ul>
      <p>If the policy becomes unstable, reduce the clip factor or the number of epochs per batch.</p>
    </details>
  </div>

  <div class="card">
    <h2>Reward guide</h2>
    <p>The reward model determines how the snake values every step. Adjust the sliders in the <em>Reward model</em> panel to fine-tune the strategy without retraining from scratch.</p>
    <h3>Tempo &amp; direction</h3>
    <ul>
      <li><strong>Step penalty:</strong> base cost per move (default 0.01). Raise it for shorter, more purposeful routes.</li>
      <li><strong>Turn penalty:</strong> extra cost when the snake turns. Lower it if you want the model to try more small corrections.</li>
      <li><strong>Toward/Away from fruit:</strong> the bonus for closing the distance to the fruit and the penalty for increasing it. Keep the values similar for symmetric feedback.</li>
    </ul>
    <h3>Loops &amp; revisits</h3>
    <ul>
      <li><strong>Loop penalty:</strong> triggers when the history shows left/right loops (pattern 1,2,1,2). Increase it if the snake often gets stuck in figure-eights.</li>
      <li><strong>Revisit penalty:</strong> multiplied by how recently a tile was visited. Higher values push the snake to explore fresh space.</li>
    </ul>
    <h3>Crashes &amp; stalling</h3>
    <ul>
      <li><strong>Wall crash:</strong> penalty when the head leaves the board.</li>
      <li><strong>Self crash:</strong> penalty when the snake bites itself.</li>
      <li><strong>Timeout penalty:</strong> applied if no fruit is collected for two full board areas worth of moves. Prevents endless loops.</li>
    </ul>
    <h3>High-impact rewards</h3>
    <ul>
      <li><strong>Fruit reward:</strong> the main reward when a fruit is eaten. Raise it for more aggressive fruit chasing.</li>
      <li><strong>Compactness bonus:</strong> gives a small bonus when the occupied area becomes denser (lower difference between the bounding box and snake length). Increase it late in training if you want the body packed tightly.</li>
    </ul>
    <h3>Reading the reward telemetry</h3>
    <ul>
      <li><strong>Columns:</strong> <em>Last</em> shows the latest episode, <em>Avg 100</em>/<em>Avg 500</em> are rolling means, <em>Trend</em> compares the most recent 100 episodes with the previous 100, and <em>Share</em> normalises each component against the absolute total so you can spot dominant contributors.</li>
      <li><strong>Net reward row:</strong> sums every component; a positive trend confirms that training is heading in the right direction.</li>
      <li><strong>Component labels:</strong> bonuses tagged as positive (fruit, approach, open space) should stay ≥ 0, whereas penalties (step, loop, revisit, crashes) normally sit ≤ 0. Large negative shares mean the snake spends much of its time incurring that cost.</li>
      <li><strong>Healthy patterns:</strong> rising fruit/approach bonuses combined with shrinking loop/revisit penalties signal better navigation. Persistent step penalties dominating the share column indicate wandering without progress.</li>
      <li><strong>Warning signs:</strong> a falling fruit trend or growing crash penalties hint at stagnation. Track the 100-episode averages to confirm whether the issue is a blip or a sustained regression.</li>
    </ul>
    <h3>Automatic reward tuning thresholds</h3>
    <p>The auto-scheduler tweaks sliders when telemetry crosses strict limits. Manual overrides are still available, but these rules explain why certain values change on their own:</p>
    <ul>
      <li><strong>Loop penalty:</strong> increased when <em>LoopHitRate</em> (loop detections ÷ total steps over the last 500 episodes) exceeds 1 % <em>and</em> the fruit trend stalls or turns negative. At the same time the compactness bonus is disabled to avoid encouraging tight spirals.</li>
      <li><strong>Revisit penalty:</strong> raised once <em>RevisitRate</em> (recent-tile penalties ÷ total steps across 500 episodes) climbs beyond 1 %, pushing the policy toward fresh territory.</li>
      <li><strong>Self crash penalty:</strong> boosted only if self-collisions account for more than 40 % of episode endings, signalling that survivability has become the main issue.</li>
      <li><strong>Approach/retreat weights:</strong> adjusted together when the average time-to-fruit stays high while both loop and revisit rates are low, nudging the snake to pursue fruit more assertively.</li>
      <li><strong>Metric windows:</strong> all trigger checks use the latest 500-episode aggregates, so brief spikes rarely trip them. If a slider never moves automatically, its condition likely has not been met.</li>
    </ul>
  </div>

  <div class="card">
    <h2>Sliders &amp; how they affect training</h2>
    <h3>Environment &amp; playback</h3>
    <ul>
      <li><strong>Playback mode:</strong> <em>Smooth</em> shows every move, <em>Fast</em> skips every other frame, and <em>Turbo</em> disables rendering. All modes continue updating the network.</li>
      <li><strong>Board size:</strong> 10×10 yields short episodes and quick feedback. 30×30 requires longer episodes but rewards planning.</li>
    </ul>
    <h3>Shared hyperparameters</h3>
    <ul>
      <li><strong>γ (discount):</strong> high values (0.97–0.995) prioritise long-term fruit. Lower to 0.94–0.96 if the snake often crashes before reaching reward.</li>
      <li><strong>LR:</strong> sets the gradient step size. 0.0005 works for DQN; drop toward 0.0003 for PPO/A2C if the loss oscillates.</li>
    </ul>
    <h3>DQN family</h3>
    <ul>
      <li><strong>ε start/end/decay:</strong> control exploration. Longer decay (≥ 80&nbsp;000) yields a slow transition to exploitation. Raise the end value (e.g. 0.10) if the snake loops in repetitive patterns.</li>
      <li><strong>Batch:</strong> larger batches reduce variance but need bigger buffers. 256 requires at least 100&nbsp;000 replay entries.</li>
      <li><strong>Replay size:</strong> 50&nbsp;000 by default. Increase it for large boards, but remember old experiences may become irrelevant.</li>
      <li><strong>Target sync:</strong> how often the policy network is copied to the target network. Lower values (1000) adapt quickly but can become unstable.</li>
      <li><strong>n-step:</strong> more steps give stronger signals but mixed rewards can add noise. Try 2–3 for small boards and 4–5 for large ones.</li>
      <li><strong>PER α:</strong> how strongly TD error affects prioritisation. Higher (0.8–1.0) focuses on hard experiences; drop to 0.5 for more variety.</li>
      <li><strong>PER β:</strong> corrects the bias introduced by prioritisation. Increase it gradually toward 1.0 during long training runs.</li>
    </ul>
    <h3>Policy-based methods</h3>
    <ul>
      <li><strong>Entropy weight (Policy/A2C/PPO):</strong> lower values give decisive policies, higher values prevent premature convergence. Reduce it once the model finds a stable strategy.</li>
      <li><strong>Value weight (A2C/PPO):</strong> controls how much the value loss matters. High weight helps the critic track long-term rewards.</li>
      <li><strong>Clip factor (PPO):</strong> keep between 0.1–0.25 for stability. Pair it with a lower LR if you increase it.</li>
      <li><strong>GAE λ (PPO):</strong> lower (0.90) reacts faster to new signals; higher (0.97) yields smoother estimates.</li>
      <li><strong>PPO Batch/Epochs:</strong> more epochs on the same data risk overfitting. If the policy swings, lower the epochs or increase the batch size.</li>
    </ul>
    <p>Always change one slider at a time and monitor the reward and loss charts. When the 100-episode reward average levels out, try an adjustment, run a few hundred episodes, and compare.</p>
  </div>

  <div class="card">
    <h2>Diagnostics and common patterns</h2>
    <ul>
      <li><strong>Reward drops after rising:</strong> raise ε end or the entropy weight to reintroduce exploration.</li>
      <li><strong>Loss explodes:</strong> lower the learning rate, increase the target sync interval, or reduce the batch size.</li>
      <li><strong>The snake loops in circles:</strong> try higher entropy (policy/A2C/PPO) or a longer ε decay in DQN so the model dares to break the pattern.</li>
      <li><strong>No improvement on large boards:</strong> increase n-step and replay size, and run Turbo mode to gather more experience.</li>
      <li><strong>Big differences between episodes:</strong> inspect the KPI tiles. If average reward is low but best length high it signals an unstable policy — adjust exploration or lower LR.</li>
    </ul>
    <p>Use <strong>Pause</strong> and <strong>Step one episode</strong> to analyse individual sequences. <strong>Reset</strong> restarts the episode, while <strong>Clear cache</strong> removes stored weights from the browser if you want a fresh start.</p>
  </div>
</section>

<input type="file" id="fileLoader" accept="application/json" hidden>

<footer class="hint">© Marcus — Snake learns with multiple RL strategies and cinematic movement.</footer>

<script>
  // Viktigt: ange Render-basen här
  window.API_BASE_URL = "https://snake-ml.onrender.com";
</script>

<script type="module" src="hf-tuner.js"></script>
<script type="module">
import {createAITuner} from './hf-tuner.js';

const REWARD_DEFAULTS={
  stepPenalty:0.01,
  turnPenalty:0.001,
  approachBonus:0.03,
  retreatPenalty:0.03,
  loopPenalty:0.50,
  revisitPenalty:0.05,
  wallPenalty:10,
  selfPenalty:25.5,
  timeoutPenalty:5,
  fruitReward:10,
  growthBonus:1,
  compactWeight:0,
  trapPenalty:0.5,
  spaceGainBonus:0.05,
};
const REWARD_COMPONENTS=[
  {key:'fruitReward',label:'Fruit bonus',sign:'positive'},
  {key:'growthBonus',label:'Growth bonus',sign:'positive'},
  {key:'approachBonus',label:'Toward fruit bonus',sign:'positive'},
  {key:'spaceGainBonus',label:'Open space bonus',sign:'positive'},
  {key:'compactness',label:'Compactness bonus',sign:'neutral'},
  {key:'stepPenalty',label:'Step penalty',sign:'negative'},
  {key:'turnPenalty',label:'Turn penalty',sign:'negative'},
  {key:'retreatPenalty',label:'Retreat penalty',sign:'negative'},
  {key:'loopPenalty',label:'Loop penalty',sign:'negative'},
  {key:'revisitPenalty',label:'Revisit penalty',sign:'negative'},
  {key:'trapPenalty',label:'Trap penalty',sign:'negative'},
  {key:'selfPenalty',label:'Self crash penalty',sign:'negative'},
  {key:'wallPenalty',label:'Wall crash penalty',sign:'negative'},
  {key:'timeoutPenalty',label:'Timeout penalty',sign:'negative'},
];
const REWARD_COMPONENT_KEYS=REWARD_COMPONENTS.map(item=>item.key);
const REWARD_LABELS={
  stepPenalty:'Step penalty',
  turnPenalty:'Turn penalty',
  approachBonus:'Toward fruit bonus',
  retreatPenalty:'Retreat penalty',
  loopPenalty:'Loop penalty',
  revisitPenalty:'Revisit penalty',
  trapPenalty:'Trap penalty',
  spaceGainBonus:'Space bonus',
  wallPenalty:'Wall crash penalty',
  selfPenalty:'Self crash penalty',
  timeoutPenalty:'Timeout penalty',
  fruitReward:'Fruit reward',
  growthBonus:'Growth bonus',
  compactWeight:'Compactness weight',
  compactness:'Compactness bonus',
};
const REWARD_INPUT_IDS={
  stepPenalty:'rewardStep',
  turnPenalty:'rewardTurn',
  approachBonus:'rewardApproach',
  retreatPenalty:'rewardRetreat',
  loopPenalty:'rewardLoop',
  revisitPenalty:'rewardRevisit',
  trapPenalty:'rewardTrap',
  spaceGainBonus:'rewardSpace',
  wallPenalty:'rewardWall',
  selfPenalty:'rewardSelf',
  timeoutPenalty:'rewardTimeout',
  fruitReward:'rewardFruit',
  growthBonus:'rewardGrowth',
  compactWeight:'rewardCompact',
};
const RECENT_EPISODES_MAX=32;
const ROLLUP_WINDOW=1000;
let rewardConfig={...REWARD_DEFAULTS};
let hyperParams={};
const LOOP_PATTERNS=new Set(['1,2,1,2','2,1,2,1']);

/* ---------------- Serialization helpers ---------------- */
const DTYPE_ARRAYS={float32:Float32Array,int32:Int32Array,bool:Uint8Array};
function typedArrayToBase64(arr){
  if(!(arr instanceof Float32Array||arr instanceof Int32Array||arr instanceof Uint8Array)){
    arr=Float32Array.from(arr);
  }
  const view=new Uint8Array(arr.buffer,arr.byteOffset||0,arr.byteLength);
  let binary='';
  const chunk=0x8000;
  for(let i=0;i<view.length;i+=chunk){
    binary+=String.fromCharCode.apply(null,view.subarray(i,i+chunk));
  }
  return btoa(binary);
}
function base64ToTypedArray(str,dtype='float32'){
  const binary=atob(str);
  const len=binary.length;
  const bytes=new Uint8Array(len);
  for(let i=0;i<len;i++) bytes[i]=binary.charCodeAt(i);
  const C=DTYPE_ARRAYS[dtype]||Float32Array;
  return new C(bytes.buffer);
}
function assignArray(target,source,mapper=v=>v){
  target.length=0;
  if(!Array.isArray(source)) return;
  source.forEach(v=>target.push(mapper(v)));
}

/* ---------------- Snake environment ---------------- */
class SnakeEnv{
  constructor(cols=20,rows=20,rewardOverrides={}){
    this.cols=cols;
    this.rows=rows;
    this.setRewardConfig(rewardOverrides);
    this.reset();
  }
  _makeRewardBreakdown(){
    const base={total:0};
    REWARD_COMPONENT_KEYS.forEach(key=>{ base[key]=0; });
    return base;
  }
  setRewardConfig(cfg={}){
    this.reward={...REWARD_DEFAULTS,...cfg};
  }
  neighbors(x,y){
    return [
      {x:x+1,y},
      {x:x-1,y},
      {x,y:y+1},
      {x,y:y-1},
    ].filter(p=>p.x>=0&&p.y>=0&&p.x<this.cols&&p.y<this.rows);
  }
  freeSpaceFrom(sx,sy,tailWillMove){
    const seen=new Set();
    const q=[{x:sx,y:sy}];
    const blocked=new Set(this.snakeSet);
    blocked.delete(`${sx},${sy}`);
    if(tailWillMove&&this.snake.length){
      const t=this.snake[this.snake.length-1];
      blocked.delete(`${t.x},${t.y}`);
    }
    while(q.length){
      const p=q.pop();
      const key=`${p.x},${p.y}`;
      if(seen.has(key)) continue;
      if(blocked.has(key)) continue;
      seen.add(key);
      for(const n of this.neighbors(p.x,p.y)) q.push(n);
      if(seen.size>this.cols*this.rows) break;
    }
    return seen.size;
  }
  computeSlack(){
    if(!this.snake?.length) return 0;
    let minX=this.snake[0].x, maxX=this.snake[0].x;
    let minY=this.snake[0].y, maxY=this.snake[0].y;
    for(const seg of this.snake){
      if(seg.x<minX) minX=seg.x;
      if(seg.x>maxX) maxX=seg.x;
      if(seg.y<minY) minY=seg.y;
      if(seg.y>maxY) maxY=seg.y;
    }
    const width=(maxX-minX+1);
    const height=(maxY-minY+1);
    const area=width*height;
    return Math.max(0,area-this.snake.length);
  }
  reset(){
    this.dir={x:1,y:0};
    const cx=(this.cols/2|0), cy=(this.rows/2|0);
    this.snake=[{x:cx-1,y:cy},{x:cx,y:cy}];
    this.snakeSet=new Set(this.snake.map(p=>`${p.x},${p.y}`));
    this.visit=new Float32Array(this.cols*this.rows).fill(0);
    this.actionHist=[];
    this.spawnFruit();
    this.rewardBreakdown=this._makeRewardBreakdown();
    this.steps=0;
    this.stepsSinceFruit=0;
    this.alive=true;
    this.prevSlack=this.computeSlack();
    this.maxLength=this.snake.length;
    this.loopHits=0;
    this.revisitAccum=0;
    this.timeToFruitAccum=0;
    this.timeToFruitCount=0;
    this.episodeFruit=0;
    this.lastCrash=null;
    return this.getState();
  }
  idx(x,y){return y*this.cols+x;}
  spawnFruit(){
    const free=[];
    for(let y=0;y<this.rows;y++){
      for(let x=0;x<this.cols;x++){
        if(!this.snakeSet.has(`${x},${y}`)) free.push({x,y});
      }
    }
    this.fruit=free.length?free[(Math.random()*free.length)|0]:{x:-1,y:-1};
  }
  turn(a){
    const d=this.dir;
    if(a===1)this.dir={x:-d.y,y:d.x};
    else if(a===2)this.dir={x:d.y,y:-d.x};
  }
  step(a){
    if(!this.alive) return {state:this.getState(),reward:0,done:true,ateFruit:false};
    const R=this.reward;
    const breakdown=this.rewardBreakdown||(this.rewardBreakdown=this._makeRewardBreakdown());
    this.lastCrash=null;
    this.turn(a);
    const h=this.snake[0];
    const nx=h.x+this.dir.x;
    const ny=h.y+this.dir.y;
    this.steps++;
    this.stepsSinceFruit++;
    const key=`${nx},${ny}`;
    const tail=this.snake[this.snake.length-1];
    const willGrow=(nx===this.fruit.x && ny===this.fruit.y);
    const hitsWall=nx<0||ny<0||nx>=this.cols||ny>=this.rows;
    const hitsBody=this.snakeSet.has(key) && !(tail && tail.x===nx && tail.y===ny && !willGrow);
    if(hitsWall||hitsBody){
      this.alive=false;
      const crashReward=hitsWall?-R.wallPenalty:-R.selfPenalty;
      if(hitsWall) breakdown.wallPenalty+=crashReward;
      else breakdown.selfPenalty+=crashReward;
      breakdown.total+=crashReward;
      this.lastCrash=hitsWall?'wall':'self';
      return {state:this.getState(),reward:crashReward,done:true,ateFruit:false};
    }
    let spaceReward=0;
    if((R.trapPenalty??0)!==0 || (R.spaceGainBonus??0)!==0){
      const space=this.freeSpaceFrom(nx,ny,!willGrow);
      const need=this.snake.length+2;
      const denom=Math.max(1,need);
      if(space<need){
        spaceReward-=R.trapPenalty*(1+(need-space)/denom);
      }else if(R.spaceGainBonus){
        const curSpace=this.freeSpaceFrom(this.snake[0].x,this.snake[0].y,true);
        if(space>curSpace){
          spaceReward+=R.spaceGainBonus*Math.min(1,(space-curSpace)/denom);
        }
      }
    }
    for(let i=0;i<this.visit.length;i++) this.visit[i]*=0.995;
    this.snake.unshift({x:nx,y:ny});
    let r=-R.stepPenalty;
    breakdown.stepPenalty-=R.stepPenalty;
    r+=spaceReward;
    if(spaceReward>0) breakdown.spaceGainBonus+=spaceReward;
    else if(spaceReward<0) breakdown.trapPenalty+=spaceReward;
    if(a!==0){
      r-=R.turnPenalty;
      breakdown.turnPenalty-=R.turnPenalty;
    }
    this.actionHist.push(a);
    if(this.actionHist.length>6) this.actionHist.shift();
    if(this.actionHist.length>=4){
      const last4=this.actionHist.slice(-4).join(',');
      if(LOOP_PATTERNS.has(last4)){
        r-=R.loopPenalty;
        this.loopHits++;
        breakdown.loopPenalty-=R.loopPenalty;
      }
    }
    const vidx=this.idx(nx,ny);
    const revisitPenalty=this.visit[vidx]*R.revisitPenalty;
    r-=revisitPenalty;
    this.revisitAccum+=revisitPenalty;
    if(revisitPenalty) breakdown.revisitPenalty-=revisitPenalty;
    let ateFruit=false;
    if(nx===this.fruit.x && ny===this.fruit.y){
      ateFruit=true;
      r+=R.fruitReward;
      breakdown.fruitReward+=R.fruitReward;
      this.snakeSet.add(`${nx},${ny}`);
      this.spawnFruit();
      this.timeToFruitAccum+=this.stepsSinceFruit;
      this.timeToFruitCount++;
      this.stepsSinceFruit=0;
      this.episodeFruit++;
    }else{
      const tail=this.snake.pop();
      this.snakeSet.delete(`${tail.x},${tail.y}`);
      this.snakeSet.add(`${nx},${ny}`);
      this.visit[vidx]=Math.min(1,this.visit[vidx]+0.3);
      const pd=Math.abs(h.x-this.fruit.x)+Math.abs(h.y-this.fruit.y);
      const nd=Math.abs(nx-this.fruit.x)+Math.abs(ny-this.fruit.y);
      if(nd<pd){
        r+=R.approachBonus;
        breakdown.approachBonus+=R.approachBonus;
      }else if(nd>pd){
        r-=R.retreatPenalty;
        breakdown.retreatPenalty-=R.retreatPenalty;
      }
    }
    if(this.snake.length>this.maxLength){
      const gain=this.snake.length-this.maxLength;
      this.maxLength=this.snake.length;
      if(R.growthBonus){
        const bonus=R.growthBonus*gain;
        r+=bonus;
        breakdown.growthBonus+=bonus;
      }
    }
    const slack=this.computeSlack();
    const slackDelta=this.prevSlack-slack;
    if(R.compactWeight!==0){
      const compactReward=slackDelta*R.compactWeight;
      if(compactReward!==0){
        r+=compactReward;
        breakdown.compactness+=compactReward;
      }
    }
    this.prevSlack=slack;
    if(this.stepsSinceFruit>this.cols*this.rows*2){
      this.alive=false;
      r-=R.timeoutPenalty;
      this.lastCrash='timeout';
      this.rewardBreakdown.timeoutPenalty-=R.timeoutPenalty;
      this.rewardBreakdown.total+=r;
      return {state:this.getState(),reward:r,done:true,ateFruit:false};
    }
    this.rewardBreakdown.total+=r;
    return {state:this.getState(),reward:r,done:false,ateFruit};
  }
  getEpisodeBreakdown(){
    const src=this.rewardBreakdown||{};
    const copy={total:src.total??0};
    REWARD_COMPONENT_KEYS.forEach(key=>{ copy[key]=src[key]??0; });
    return copy;
  }
  getVisit(x,y){
    if(x<0||y<0||x>=this.cols||y>=this.rows) return 1;
    return this.visit[this.idx(x,y)]||0;
  }
  getState(){
    const h=this.snake[0];
    const L={x:-this.dir.y,y:this.dir.x}, R={x:this.dir.y,y:-this.dir.x};
    const block=(dx,dy)=>{
      const x=h.x+dx,y=h.y+dy;
      return (x<0||y<0||x>=this.cols||y>=this.rows||this.snakeSet.has(`${x},${y}`))?1:0;
    };
    const danger=[block(this.dir.x,this.dir.y),block(L.x,L.y),block(R.x,R.y)];
    const dir=[this.dir.y===-1?1:0,this.dir.y===1?1:0,this.dir.x===-1?1:0,this.dir.x===1?1:0];
    const fruit=[this.fruit.y<h.y?1:0,this.fruit.y>h.y?1:0,this.fruit.x<h.x?1:0,this.fruit.x>h.x?1:0];
    const dists=[h.y/(this.rows-1),(this.rows-1-h.y)/(this.rows-1),h.x/(this.cols-1),(this.cols-1-h.x)/(this.cols-1)];
    const dx=this.fruit.x-h.x, dy=this.fruit.y-h.y, len=Math.hypot(dx,dy)||1;
    const crowd=[
      this.getVisit(h.x, h.y-1),
      this.getVisit(h.x, h.y+1),
      this.getVisit(h.x-1, h.y),
      this.getVisit(h.x+1, h.y),
    ];
    return Float32Array.from([...danger,...dir,...fruit,...dists,dy/len,dx/len,...crowd]);
  }
}

class VecSnakeEnv{
  constructor(count=1,{cols=20,rows=20,rewardConfig={}}={}){
    this.cols=cols;
    this.rows=rows;
    this.rewardConfig={...REWARD_DEFAULTS,...rewardConfig};
    this.envCount=Math.max(1,count|0);
    this.envs=Array.from({length:this.envCount},()=>new SnakeEnv(this.cols,this.rows,this.rewardConfig));
  }
  getEnv(index=0){
    if(!this.envs.length) return null;
    const idx=((index%this.envCount)+this.envCount)%this.envCount;
    return this.envs[idx];
  }
  configure({count=this.envCount,cols=this.cols,rows=this.rows,rewardConfig=this.rewardConfig}={}){
    this.envCount=Math.max(1,count|0);
    this.cols=cols;
    this.rows=rows;
    this.rewardConfig={...REWARD_DEFAULTS,...rewardConfig};
    this.envs=Array.from({length:this.envCount},()=>new SnakeEnv(this.cols,this.rows,this.rewardConfig));
    return this.resetAll();
  }
  setCount(count){
    return this.configure({count});
  }
  setSize(cols,rows){
    return this.configure({cols,rows});
  }
  setRewardConfig(cfg={}){
    this.rewardConfig={...this.rewardConfig,...cfg};
    this.envs.forEach(env=>env.setRewardConfig(this.rewardConfig));
  }
  resetEnv(index){
    const env=this.getEnv(index);
    if(!env) return null;
    env.setRewardConfig(this.rewardConfig);
    return env.reset();
  }
  resetAll(){
    return this.envs.map(env=>{
      env.setRewardConfig(this.rewardConfig);
      return env.reset();
    });
  }
  step(actions){
    if(!Array.isArray(actions)||actions.length!==this.envCount){
      throw new Error(`Expected ${this.envCount} actions but received ${actions?.length}`);
    }
    const nextStates=new Array(this.envCount);
    const rewards=new Array(this.envCount);
    const dones=new Array(this.envCount);
    const ateFruit=new Array(this.envCount);
    for(let i=0;i<this.envCount;i++){
      const res=this.envs[i].step(actions[i]);
      nextStates[i]=res.state;
      rewards[i]=res.reward;
      dones[i]=!!res.done;
      ateFruit[i]=!!res.ateFruit;
    }
    return {nextStates,rewards,dones,ateFruit};
  }
}

/* ---------------- Replay buffer helpers ---------------- */
class NStepAccumulator{
  constructor(n=1,gamma=0.99){ this.setConfig(n,gamma); }
  setConfig(n,gamma){
    this.n=Math.max(1,n|0);
    this.gamma=gamma;
    this.queue=[];
  }
  push(step){
    const item={
      s:Float32Array.from(step.s),
      a:step.a|0,
      r:+step.r,
      ns:Float32Array.from(step.ns),
      d:!!step.d,
    };
    this.queue.push(item);
    const ready=[];
    while(this.queue.length>=this.n){
      ready.push(this.build());
      this.queue.shift();
      if(ready[ready.length-1].d){
        this.queue.length=0;
        return ready;
      }
    }
    if(item.d){
      ready.push(...this.flush());
    }
    return ready;
  }
  build(){
    let reward=0;
    let discount=1;
    let done=false;
    let nextState=this.queue[0].ns;
    const limit=Math.min(this.n,this.queue.length);
    for(let i=0;i<limit;i++){
      const step=this.queue[i];
      reward+=discount*step.r;
      discount*=this.gamma;
      nextState=step.ns;
      if(step.d){
        done=true;
        break;
      }
    }
    const first=this.queue[0];
    return {s:first.s,a:first.a,r:reward,ns:nextState,d:done};
  }
  flush(){
    const out=[];
    while(this.queue.length){
      out.push(this.build());
      this.queue.shift();
    }
    return out;
  }
}
class ReplayBuffer{
  constructor(cap=50000,opts={}){
    this.cap=Math.max(1,cap|0);
    this.buf=[];
    this.pos=0;
    this.alpha=opts.alpha??0.6;
    this.beta=opts.beta??0.4;
    this.betaIncrement=opts.betaIncrement??0.000002;
    this.priorityEps=opts.priorityEps??0.001;
    this.priorities=new Float32Array(this.cap);
    this.maxPriority=this.priorityEps;
  }
  size(){return this.buf.length;}
  setCapacity(cap){
    const newCap=Math.max(1,cap|0);
    if(newCap===this.cap) return;
    this.cap=newCap;
    this.buf=this.buf.slice(-this.cap);
    this.pos=Math.min(this.pos,this.cap-1);
    this.priorities=new Float32Array(this.cap);
    this.maxPriority=this.priorityEps;
  }
  setAlpha(val){ this.alpha=Math.max(0.01,+val||0.01); }
  setBeta(val){ this.beta=Math.min(1,Math.max(0,+val||0)); }
  setPriorityEps(val){
    this.priorityEps=Math.max(1e-6,+val||1e-6);
    for(let i=0;i<this.buf.length;i++){
      if(this.priorities[i]<this.priorityEps) this.priorities[i]=this.priorityEps;
    }
  }
  setBetaIncrement(val){ this.betaIncrement=Math.max(0,+val||0); }
  push(sample){
    const entry={...sample};
    if(this.buf.length<this.cap){
      this.buf.push(entry);
      const lastIdx=this.buf.length-1;
      this.priorities[lastIdx]=this.maxPriority;
    }else{
      const idx=this.pos%this.cap;
      this.buf[idx]=entry;
      this.priorities[idx]=this.maxPriority;
    }
    this.pos=(this.pos+1)%this.cap;
  }
  sample(batchSize){
    if(!this.buf.length) return null;
    const size=Math.min(batchSize,this.buf.length);
    const priorities=this.priorities.slice(0,this.buf.length);
    const probs=priorities.map(p=>Math.pow(p,this.alpha));
    const sum=probs.reduce((a,b)=>a+b,0)||1;
    const normalized=probs.map(p=>p/sum);
    const batch=[];
    const idxs=[];
    const weights=[];
    let beta=this.beta;
    this.beta=Math.min(1,this.beta+this.betaIncrement);
    const maxWeight=Math.pow(this.buf.length, -beta);
    for(let i=0;i<size;i++){
      const r=Math.random();
      let acc=0;
      let index=0;
      for(let j=0;j<normalized.length;j++){
        acc+=normalized[j];
        if(r<=acc){ index=j; break; }
      }
      batch.push(this.buf[index]);
      idxs.push(index);
      const w=Math.pow(this.buf.length*normalized[index], -beta);
      weights.push(w/maxWeight);
    }
    return {batch,idxs,weights};
  }
  updatePriorities(idxs,priorities){
    idxs.forEach((idx,i)=>{
      const p=Math.max(this.priorityEps,priorities[i]);
      this.priorities[idx]=p;
      this.maxPriority=Math.max(this.maxPriority,p);
    });
  }
  toJSON(){
    return {
      cap:this.cap,
      buf:this.buf.map(item=>({
        s:Array.from(item.s),
        a:item.a,
        r:item.r,
        ns:Array.from(item.ns),
        d:item.d,
      })),
      pos:this.pos,
      alpha:this.alpha,
      beta:this.beta,
      betaIncrement:this.betaIncrement,
      priorityEps:this.priorityEps,
      priorities:Array.from(this.priorities),
      maxPriority:this.maxPriority,
    };
  }
  static fromJSON(json={},cap,opts={}){
    const buffer=new ReplayBuffer(cap??json.cap,opts);
    if(Array.isArray(json.buf)){
      buffer.buf=json.buf.map(item=>({
        s:Float32Array.from(item.s),
        a:item.a,
        r:item.r,
        ns:Float32Array.from(item.ns),
        d:item.d,
      }));
      buffer.priorities=new Float32Array(buffer.cap);
      json.priorities?.forEach((p,i)=>{
        if(i<buffer.priorities.length) buffer.priorities[i]=p;
      });
      buffer.pos=json.pos??0;
      buffer.maxPriority=json.maxPriority??buffer.priorityEps;
    }
    return buffer;
  }
}

/* ---------------- Agents ---------------- */
class DQNAgent{
  constructor(sDim,aDim,cfg={}){
    this.kind='dqn';
    this.sDim=sDim;
    this.aDim=aDim;
    this.envCount=Math.max(1,cfg.envCount??1);
    this.gamma=cfg.gamma??0.98;
    this.lr=cfg.lr??0.0005;
    this.batch=cfg.batch??128;
    this.priorityEps=cfg.priorityEps??0.001;
    this.layers=Array.isArray(cfg.layers)?cfg.layers.slice():[256,256,128];
    this.dueling=cfg.dueling!==undefined?!!cfg.dueling:true;
    this.double=cfg.double!==undefined?!!cfg.double:true;
    this.learnRepeats=cfg.learnRepeats??2;
    this.buffer=new ReplayBuffer(cfg.bufferSize??50000,{
      alpha:cfg.priorityAlpha??0.6,
      beta:cfg.priorityBeta??0.4,
      betaIncrement:cfg.priorityBetaIncrement??0.000002,
      priorityEps:this.priorityEps,
    });
    this.priorityEps=this.buffer.priorityEps;
    this.epsStart=cfg.epsStart??1.0;
    this.epsEnd=cfg.epsEnd??0.12;
    this.epsDecay=cfg.epsDecay??80000;
    this.nStep=cfg.nStep??3;
    this.nStepBuffers=Array.from({length:this.envCount},()=>new NStepAccumulator(this.nStep,this.gamma));
    this.trainStep=cfg.trainStep??0;
    this.optimizer=tf.train.adam(this.lr);
    this.online=this.build();
    this.target=this.build();
    this.syncTarget();
    this.updateEpsilon(this.trainStep);
  }
  build(){
    const input=tf.input({shape:[this.sDim]});
    let x=input;
    this.layers.forEach(units=>{
      x=tf.layers.dense({units,activation:'relu',kernelInitializer:'heNormal'}).apply(x);
    });
    let q;
    if(this.dueling){
      const adv=tf.layers.dense({units:128,activation:'relu',kernelInitializer:'heNormal'}).apply(x);
      const advOut=tf.layers.dense({units:this.aDim,activation:'linear'}).apply(adv);
      const val=tf.layers.dense({units:128,activation:'relu',kernelInitializer:'heNormal'}).apply(x);
      const valOut=tf.layers.dense({units:1,activation:'linear'}).apply(val);
      q=tf.layers.add().apply([advOut,valOut]);
    }else{
      q=tf.layers.dense({units:this.aDim,activation:'linear'}).apply(x);
    }
    return tf.model({inputs:input,outputs:q});
  }
  setGamma(val){
    this.gamma=val;
    this.nStepBuffers.forEach(buf=>buf.setConfig(this.nStep,this.gamma));
  }
  setLearningRate(val){
    this.lr=val;
    this.optimizer=tf.train.adam(this.lr);
  }
  setEpsilonSchedule({start,end,decay}={}){
    if(start!==undefined) this.epsStart=start;
    if(end!==undefined) this.epsEnd=end;
    if(decay!==undefined) this.epsDecay=decay;
    this.updateEpsilon(this.trainStep);
  }
  setNStep(val){
    const n=Math.max(1,val|0);
    if(n===this.nStep)return;
    this.nStep=n;
    this.nStepBuffers.forEach(buf=>buf.setConfig(this.nStep,this.gamma));
  }
  recordTransition(...args){
    if(typeof args[0]==='number' && args.length>=6){
      const [envIndex,s,a,r,ns,d]=args;
      this._recordForEnv(envIndex,s,a,r,ns,d);
      return;
    }
    const [s,a,r,ns,d]=args;
    this._recordForEnv(0,s,a,r,ns,d);
  }
  _recordForEnv(envIndex,s,a,r,ns,d){
    const idx=((envIndex|0)%this.envCount+this.envCount)%this.envCount;
    const buf=this.nStepBuffers[idx];
    if(!buf) return;
    const ready=buf.push({s,a,r,ns,d});
    if(ready.length) ready.forEach(t=>this.buffer.push(t));
    if(d){
      const tail=buf.flush();
      if(tail.length) tail.forEach(t=>this.buffer.push(t));
    }
  }
  setEnvCount(count){
    const next=Math.max(1,count|0);
    if(next===this.envCount) return;
    this.envCount=next;
    this.nStepBuffers=Array.from({length:this.envCount},()=>new NStepAccumulator(this.nStep,this.gamma));
  }
  drainPending(envIndex){
    if(envIndex===undefined){
      this.nStepBuffers.forEach(buf=>{
        const tail=buf.flush();
        if(tail.length) tail.forEach(t=>this.buffer.push(t));
      });
      return;
    }
    const idx=((envIndex|0)%this.envCount+this.envCount)%this.envCount;
    const buf=this.nStepBuffers[idx];
    if(!buf) return;
    const tail=buf.flush();
    if(tail.length) tail.forEach(t=>this.buffer.push(t));
  }
  syncTarget(){
    this.target.setWeights(this.online.getWeights());
  }
  updateEpsilon(step){
    const t=Math.min(1,step/this.epsDecay);
    this.epsilon=this.epsStart*(1-t)+this.epsEnd*t;
    return this.epsilon;
  }
  act(s){
    if(Math.random()<this.epsilon) return (Math.random()*this.aDim)|0;
    return tf.tidy(()=>{
      return this.online.predict(tf.tensor2d([s],[1,this.sDim])).argMax(1).dataSync()[0];
    });
  }
  greedyAction(s){
    return tf.tidy(()=>{
      return this.online.predict(tf.tensor2d([s],[1,this.sDim])).argMax(1).dataSync()[0];
    });
  }
  async learn(){
    if(this.buffer.size()<this.batch) return null;
    const sample=this.buffer.sample(this.batch);
    if(!sample||!sample.batch.length) return null;
    const {batch,idxs,weights}=sample;
    const S=tf.tensor2d(batch.map(x=>x.s),[batch.length,this.sDim]);
    const NS=tf.tensor2d(batch.map(x=>x.ns),[batch.length,this.sDim]);
    const A=tf.tensor1d(batch.map(x=>x.a),'int32');
    const R=tf.tensor1d(batch.map(x=>x.r));
    const D=tf.tensor1d(batch.map(x=>x.d?1:0));
    const W=tf.tensor1d(weights);
    let tdErrors;
    const lossTensor=await this.optimizer.minimize(()=>{
      const q=this.online.apply(S);
      const oneHot=tf.oneHot(A,this.aDim);
      const qPred=tf.sum(q.mul(oneHot),1);
      const qNextTarget=this.target.apply(NS);
      let qNext;
      if(this.double){
        const qNextOnline=this.online.apply(NS);
        const aPrime=tf.argMax(qNextOnline,1);
        const mask=tf.oneHot(aPrime,this.aDim);
        qNext=tf.sum(qNextTarget.mul(mask),1);
      }else{
        qNext=tf.max(qNextTarget,1);
      }
      const target=R.add(qNext.mul(tf.scalar(this.gamma)).mul(tf.scalar(1).sub(D)));
      tdErrors=tf.keep(target.sub(qPred));
      const absErr=tdErrors.abs();
      const quadratic=tf.minimum(absErr,tf.scalar(1));
      const linear=absErr.sub(quadratic);
      const losses=quadratic.square().mul(0.5).add(linear);
      return losses.mul(W).mean();
    },true);
    const loss=lossTensor.dataSync()[0];
    lossTensor.dispose();
    const absTd=tdErrors.abs();
    const tdArray=absTd.dataSync();
    absTd.dispose();
    tdErrors.dispose();
    S.dispose(); NS.dispose(); A.dispose(); R.dispose(); D.dispose(); W.dispose();
    this.buffer.updatePriorities(idxs,tdArray);
    this.trainStep++;
    return loss;
  }
  async finishEpisode(){
    return null;
  }
  async exportState(){
    const weights=await Promise.all(this.online.getWeights().map(async w=>({
      shape:w.shape,
      dtype:w.dtype,
      data:typedArrayToBase64(await w.data()),
    })));
    return {
      version:4,
      kind:'dqn',
      sDim:this.sDim,
      aDim:this.aDim,
      config:{
        gamma:this.gamma,
        lr:this.lr,
        batch:this.batch,
        bufferSize:this.buffer.cap,
        epsStart:this.epsStart,
        epsEnd:this.epsEnd,
        epsDecay:this.epsDecay,
        nStep:this.nStep,
        priorityAlpha:this.buffer.alpha,
        priorityBeta:this.buffer.beta,
        priorityBetaIncrement:this.buffer.betaIncrement,
        priorityEps:this.buffer.priorityEps,
        dueling:this.dueling,
        double:this.double,
        layers:this.layers,
        envCount:this.envCount,
        learnRepeats:this.learnRepeats,
      },
      trainStep:this.trainStep,
      epsilon:this.epsilon,
      buffer:this.buffer.toJSON(),
      weights,
    };
  }
  async importState(state){
    if(!state) throw new Error('Invalid state');
    if(state.sDim && state.sDim!==this.sDim) throw new Error('State-dimension matchar inte');
    if(state.aDim && state.aDim!==this.aDim) throw new Error('Action-dimension matchar inte');
    const cfg=state.config??{};
    this.layers=Array.isArray(cfg.layers)?cfg.layers.slice():this.layers;
    this.dueling=cfg.dueling!==undefined?!!cfg.dueling:this.dueling;
    this.double=cfg.double!==undefined?!!cfg.double:this.double;
    this.learnRepeats=cfg.learnRepeats??this.learnRepeats;
    this.setGamma(cfg.gamma??this.gamma);
    this.setLearningRate(cfg.lr??this.lr);
    this.batch=cfg.batch??this.batch;
    this.buffer=ReplayBuffer.fromJSON(state.buffer,cfg.bufferSize,{
      alpha:cfg.priorityAlpha,
      beta:cfg.priorityBeta,
      betaIncrement:cfg.priorityBetaIncrement,
      priorityEps:cfg.priorityEps,
    });
    this.priorityEps=this.buffer.priorityEps;
    this.setEnvCount(cfg.envCount??this.envCount);
    this.epsStart=cfg.epsStart??this.epsStart;
    this.epsEnd=cfg.epsEnd??this.epsEnd;
    this.epsDecay=cfg.epsDecay??this.epsDecay;
    this.nStep=cfg.nStep??this.nStep;
    this.nStepBuffers=Array.from({length:this.envCount},()=>new NStepAccumulator(this.nStep,this.gamma));
    this.trainStep=state.trainStep??0;
    this.online.dispose();
    this.target.dispose();
    this.online=this.build();
    this.target=this.build();
    if(Array.isArray(state.weights)){
      const tensors=state.weights.map(w=>tf.tensor(base64ToTypedArray(w.data,w.dtype),w.shape,w.dtype));
      this.online.setWeights(tensors);
      tensors.forEach(t=>t.dispose());
    }
    this.syncTarget();
    this.updateEpsilon(this.trainStep);
  }
  setEntropy(){}
}
class PolicyGradientAgent{
  constructor(sDim,aDim,cfg={}){
    this.kind='policy';
    this.sDim=sDim;
    this.aDim=aDim;
    this.gamma=cfg.gamma??0.99;
    this.lr=cfg.lr??0.0008;
    this.entropy=cfg.entropy??0.01;
    this.optimizer=tf.train.adam(this.lr);
    this.model=this.build();
    this.trajectory=[];
    this.learnRepeats=0;
  }
  build(){
    const input=tf.input({shape:[this.sDim]});
    let x=tf.layers.dense({units:256,activation:'relu',kernelInitializer:'heNormal'}).apply(input);
    x=tf.layers.dense({units:256,activation:'relu',kernelInitializer:'heNormal'}).apply(x);
    const out=tf.layers.dense({units:this.aDim,activation:'softmax'}).apply(x);
    return tf.model({inputs:input,outputs:out});
  }
  setGamma(val){ this.gamma=val; }
  setLearningRate(val){ this.lr=val; this.optimizer=tf.train.adam(this.lr); }
  setEntropy(val){ this.entropy=val; }
  act(s){
    return tf.tidy(()=>{
      const probs=this.model.predict(tf.tensor2d([s],[1,this.sDim])).dataSync();
      const r=Math.random();
      let acc=0;
      for(let i=0;i<probs.length;i++){
        acc+=probs[i];
        if(r<=acc) return i;
      }
      return probs.length-1;
    });
  }
  greedyAction(s){
    return tf.tidy(()=>{
      const probs=this.model.predict(tf.tensor2d([s],[1,this.sDim])).dataSync();
      let best=0,max=-Infinity;
      probs.forEach((p,i)=>{ if(p>max){max=p;best=i;} });
      return best;
    });
  }
  recordTransition(s,a,r,ns,d){
    this.trajectory.push({s:Float32Array.from(s),a,r});
  }
  drainPending(){ this.trajectory.length=0; }
  async learn(){ return null; }
  async finishEpisode(){
    if(!this.trajectory.length) return null;
    const returns=[];
    let g=0;
    for(let i=this.trajectory.length-1;i>=0;i--){
      g=this.trajectory[i].r+this.gamma*g;
      returns[i]=g;
    }
    const states=tf.tensor2d(this.trajectory.map(t=>t.s),[this.trajectory.length,this.sDim]);
    const actions=tf.tensor1d(this.trajectory.map(t=>t.a),'int32');
    const returnsTensor=tf.tensor1d(returns);
    const entropyCoeff=this.entropy;
    const normalized=standardize1D(returnsTensor);
    const lossTensor=await this.optimizer.minimize(()=>tf.tidy(()=>{
      const probs=this.model.apply(states);
      const mask=tf.oneHot(actions,this.aDim);
      const selected=probs.mul(mask).sum(1).add(1e-8);
      const logProbs=tf.log(selected);
      const policyLoss=tf.neg(logProbs.mul(normalized));
      const entropy=probs.mul(tf.log(probs.add(1e-8))).sum(1).neg();
      return policyLoss.sub(entropy.mul(entropyCoeff)).mean();
    }),true);
    const loss=lossTensor.dataSync()[0];
    lossTensor.dispose();
    states.dispose();
    actions.dispose();
    returnsTensor.dispose();
    normalized.dispose();
    this.trajectory.length=0;
    return loss;
  }
  async exportState(){
    const weights=await Promise.all(this.model.getWeights().map(async w=>({
      shape:w.shape,
      dtype:w.dtype,
      data:typedArrayToBase64(await w.data()),
    })));
    return {
      version:4,
      kind:'policy',
      sDim:this.sDim,
      aDim:this.aDim,
      config:{
        gamma:this.gamma,
        lr:this.lr,
        entropy:this.entropy,
      },
      weights,
    };
  }
  async importState(state){
    if(!state) throw new Error('Invalid state');
    if(state.sDim && state.sDim!==this.sDim) throw new Error('State-dimension matchar inte');
    if(state.aDim && state.aDim!==this.aDim) throw new Error('Action-dimension matchar inte');
    const cfg=state.config??{};
    this.setGamma(cfg.gamma??this.gamma);
    this.setLearningRate(cfg.lr??this.lr);
    this.setEntropy(cfg.entropy??this.entropy);
    this.model.dispose();
    this.model=this.build();
    if(Array.isArray(state.weights)){
      const tensors=state.weights.map(w=>tf.tensor(base64ToTypedArray(w.data,w.dtype),w.shape,w.dtype));
      this.model.setWeights(tensors);
      tensors.forEach(t=>t.dispose());
    }
  }
}
class A2CAgent{
  constructor(sDim,aDim,cfg={}){
    this.kind='a2c';
    this.sDim=sDim;
    this.aDim=aDim;
    this.gamma=cfg.gamma??0.99;
    this.lr=cfg.lr??0.0006;
    this.entropyCoef=cfg.entropy??0.005;
    this.valueCoef=cfg.valueCoef??0.5;
    this.optimizer=tf.train.adam(this.lr);
    this.model=this.build();
    this.trajectory=[];
    this.learnRepeats=0;
  }
  build(){
    const input=tf.input({shape:[this.sDim]});
    let x=tf.layers.dense({units:256,activation:'relu',kernelInitializer:'heNormal'}).apply(input);
    x=tf.layers.dense({units:256,activation:'relu',kernelInitializer:'heNormal'}).apply(x);
    const policy=tf.layers.dense({units:this.aDim,activation:'softmax'}).apply(x);
    const value=tf.layers.dense({units:1,activation:'linear'}).apply(x);
    return tf.model({inputs:input,outputs:[policy,value]});
  }
  setGamma(val){ this.gamma=val; }
  setLearningRate(val){ this.lr=val; this.optimizer=tf.train.adam(this.lr); }
  setEntropy(val){ this.entropyCoef=val; }
  setValueCoef(val){ this.valueCoef=val; }
  act(s){
    return tf.tidy(()=>{
      const [policy,value]=this.model.predict(tf.tensor2d([s],[1,this.sDim]));
      value.dispose();
      const probs=policy.dataSync();
      const r=Math.random();
      let acc=0;
      let chosen=probs.length-1;
      for(let i=0;i<probs.length;i++){
        acc+=probs[i];
        if(r<=acc){ chosen=i; break; }
      }
      policy.dispose();
      return chosen;
    });
  }
  greedyAction(s){
    return tf.tidy(()=>{
      const [policy,value]=this.model.predict(tf.tensor2d([s],[1,this.sDim]));
      value.dispose();
      const probs=policy.dataSync();
      let best=0,max=-Infinity;
      probs.forEach((p,i)=>{ if(p>max){max=p;best=i;} });
      policy.dispose();
      return best;
    });
  }
  recordTransition(s,a,r,ns,d){
    this.trajectory.push({s:Float32Array.from(s),a,r,ns:Float32Array.from(ns),d});
  }
  drainPending(){ this.trajectory.length=0; }
  async learn(){ return null; }
  predictValue(state){
    const input=tf.tensor2d([state],[1,this.sDim]);
    const [policy,value]=this.model.predict(input);
    policy.dispose();
    const val=value.dataSync()[0];
    value.dispose();
    input.dispose();
    return val;
  }
  async finishEpisode(){
    const len=this.trajectory.length;
    if(!len) return null;
    const returns=new Array(len);
    let nextValue=0;
    if(!this.trajectory[len-1].d){
      nextValue=this.predictValue(this.trajectory[len-1].ns);
    }
    for(let i=len-1;i>=0;i--){
      const step=this.trajectory[i];
      nextValue=step.r+this.gamma*nextValue*(step.d?0:1);
      returns[i]=nextValue;
      if(step.d) nextValue=0;
    }
    const states=tf.tensor2d(this.trajectory.map(t=>t.s),[len,this.sDim]);
    const actions=tf.tensor1d(this.trajectory.map(t=>t.a),'int32');
    const returnsTensor=tf.tensor1d(returns);
    const entropyCoef=this.entropyCoef;
    const valueCoef=this.valueCoef;
    const lossTensor=await this.optimizer.minimize(()=>tf.tidy(()=>{
      const [policy,value]=this.model.apply(states);
      const mask=tf.oneHot(actions,this.aDim);
      const probs=policy.mul(mask).sum(1).add(1e-8);
      const logProbs=tf.log(probs);
      const values=value.reshape([len]);
      const rawAdv=returnsTensor.sub(values);
      const advMean=rawAdv.mean();
      const advStd=rawAdv.sub(advMean).square().mean().sqrt().add(1e-6);
      const advantages=rawAdv.sub(advMean).div(advStd);
      const actorLoss=tf.neg(logProbs.mul(advantages));
      const criticLoss=rawAdv.square().mul(0.5);
      const entropy=policy.mul(tf.log(policy.add(1e-8))).sum(1).neg();
      const total=actorLoss.add(criticLoss.mul(valueCoef)).sub(entropy.mul(entropyCoef));
      return total.mean();
    }),true);
    const loss=lossTensor.dataSync()[0];
    lossTensor.dispose();
    states.dispose();
    actions.dispose();
    returnsTensor.dispose();
    this.trajectory.length=0;
    return loss;
  }
  async exportState(){
    const weights=await Promise.all(this.model.getWeights().map(async w=>({
      shape:w.shape,
      dtype:w.dtype,
      data:typedArrayToBase64(await w.data()),
    })));
    return {
      version:4,
      kind:'a2c',
      sDim:this.sDim,
      aDim:this.aDim,
      config:{
        gamma:this.gamma,
        lr:this.lr,
        entropy:this.entropyCoef,
        valueCoef:this.valueCoef,
      },
      weights,
    };
  }
  async importState(state){
    if(!state) throw new Error('Invalid state');
    if(state.sDim && state.sDim!==this.sDim) throw new Error('State-dimension matchar inte');
    if(state.aDim && state.aDim!==this.aDim) throw new Error('Action-dimension matchar inte');
    const cfg=state.config??{};
    this.setGamma(cfg.gamma??this.gamma);
    this.setLearningRate(cfg.lr??this.lr);
    this.setEntropy(cfg.entropy??this.entropyCoef);
    this.setValueCoef(cfg.valueCoef??this.valueCoef);
    this.model.dispose();
    this.model=this.build();
    if(Array.isArray(state.weights)){
      const tensors=state.weights.map(w=>tf.tensor(base64ToTypedArray(w.data,w.dtype),w.shape,w.dtype));
      this.model.setWeights(tensors);
      tensors.forEach(t=>t.dispose());
    }
  }
}
class PPOAgent{
  constructor(sDim,aDim,cfg={}){
    this.kind='ppo';
    this.sDim=sDim;
    this.aDim=aDim;
    this.gamma=cfg.gamma??0.99;
    this.lam=cfg.lambda??0.95;
    this.lr=cfg.lr??0.0003;
    this.entropyCoef=cfg.entropy??0.003;
    this.valueCoef=cfg.valueCoef??0.5;
    this.clip=cfg.clip??0.2;
    this.batchSize=cfg.batch??256;
    this.epochs=cfg.epochs??4;
    this.optimizer=tf.train.adam(this.lr);
    this.model=this.build();
    this.trajectory=[];
    this.learnRepeats=0;
    this.lastActInfo=null;
  }
  build(){
    const input=tf.input({shape:[this.sDim]});
    let x=tf.layers.dense({units:256,activation:'relu',kernelInitializer:'heNormal'}).apply(input);
    x=tf.layers.dense({units:256,activation:'relu',kernelInitializer:'heNormal'}).apply(x);
    const policy=tf.layers.dense({units:this.aDim,activation:'softmax'}).apply(x);
    const value=tf.layers.dense({units:1,activation:'linear'}).apply(x);
    return tf.model({inputs:input,outputs:[policy,value]});
  }
  setGamma(val){ this.gamma=val; }
  setLearningRate(val){ this.lr=val; this.optimizer=tf.train.adam(this.lr); }
  setEntropy(val){ this.entropyCoef=val; }
  setValueCoef(val){ this.valueCoef=val; }
  setClip(val){ this.clip=val; }
  setLambda(val){ this.lam=val; }
  setBatch(val){ this.batchSize=Math.max(16,val|0); }
  setEpochs(val){ this.epochs=Math.max(1,val|0); }
  act(s){
    const input=tf.tensor2d([s],[1,this.sDim]);
    const [policy,value]=this.model.predict(input);
    const probs=policy.dataSync();
    const val=value.dataSync()[0];
    let r=Math.random();
    let action=probs.length-1;
    for(let i=0;i<probs.length;i++){
      r-=probs[i];
      if(r<=0){ action=i; break; }
    }
    const prob=Math.max(probs[action]??0,1e-8);
    this.lastActInfo={
      logProb:Math.log(prob),
      value:val,
    };
    policy.dispose();
    value.dispose();
    input.dispose();
    return action;
  }
  greedyAction(s){
    const input=tf.tensor2d([s],[1,this.sDim]);
    const [policy,value]=this.model.predict(input);
    value.dispose();
    const probs=policy.dataSync();
    let best=0,max=-Infinity;
    probs.forEach((p,i)=>{ if(p>max){max=p;best=i;} });
    policy.dispose();
    input.dispose();
    return best;
  }
  recordTransition(s,a,r,ns,d){
    const info=this.lastActInfo||this.evaluateAction(s,a);
    this.trajectory.push({
      s:Float32Array.from(s),
      a,
      r,
      ns:Float32Array.from(ns),
      d,
      value:info.value,
      logProb:info.logProb,
    });
    this.lastActInfo=null;
  }
  drainPending(){
    this.trajectory.length=0;
    this.lastActInfo=null;
  }
  async learn(){ return null; }
  evaluateAction(state,action){
    const input=tf.tensor2d([state],[1,this.sDim]);
    const [policy,value]=this.model.predict(input);
    const probs=policy.dataSync();
    const val=value.dataSync()[0];
    policy.dispose();
    value.dispose();
    input.dispose();
    const prob=Math.max(probs[action]??0,1e-8);
    return {logProb:Math.log(prob),value:val};
  }
  predictValue(state){
    const input=tf.tensor2d([state],[1,this.sDim]);
    const [,value]=this.model.predict(input);
    const val=value.dataSync()[0];
    value.dispose();
    input.dispose();
    return val;
  }
  async finishEpisode(){
    const len=this.trajectory.length;
    if(!len) return null;
    const values=this.trajectory.map(t=>t.value);
    let nextValue=0;
    if(!this.trajectory[len-1].d){
      nextValue=this.predictValue(this.trajectory[len-1].ns);
    }
    const advantages=new Array(len);
    const returns=new Array(len);
    let gae=0;
    for(let i=len-1;i>=0;i--){
      const step=this.trajectory[i];
      const value=values[i];
      const nextVal=(i===len-1)?nextValue:values[i+1];
      const nonTerminal=step.d?0:1;
      const delta=step.r+this.gamma*nextVal*nonTerminal-value;
      gae=delta+this.gamma*this.lam*nonTerminal*gae;
      advantages[i]=gae;
      returns[i]=gae+value;
    }
    const states=tf.tensor2d(this.trajectory.map(t=>t.s),[len,this.sDim]);
    const actions=tf.tensor1d(this.trajectory.map(t=>t.a),'int32');
    const oldLog=tf.tensor1d(this.trajectory.map(t=>t.logProb));
    const returnsTensor=tf.tensor1d(returns);
    const advRaw=tf.tensor1d(advantages);
    const advantagesTensor=standardize1D(advRaw);
    advRaw.dispose();
    const idxs=[...Array(len).keys()];
    let lastLoss=null;
    for(let epoch=0;epoch<this.epochs;epoch++){
      shuffleInPlace(idxs);
      for(let start=0;start<len;start+=this.batchSize){
        const slice=idxs.slice(start,Math.min(len,start+this.batchSize));
        if(!slice.length) continue;
        const batchIdx=tf.tensor1d(slice,'int32');
        const lossTensor=await this.optimizer.minimize(()=>tf.tidy(()=>{
          const batchStates=tf.gather(states,batchIdx);
          const batchActions=tf.gather(actions,batchIdx);
          const batchReturns=tf.gather(returnsTensor,batchIdx);
          const batchOldLog=tf.gather(oldLog,batchIdx);
          const batchAdv=tf.gather(advantagesTensor,batchIdx);
          const [policy,value]=this.model.apply(batchStates);
          const probs=policy.mul(tf.oneHot(batchActions,this.aDim)).sum(1).add(1e-8);
          const logProbs=tf.log(probs);
          const ratio=tf.exp(logProbs.sub(batchOldLog));
          const clipped=ratio.clipByValue(1-this.clip,1+this.clip);
          const actor=tf.minimum(ratio.mul(batchAdv),clipped.mul(batchAdv)).neg();
          const values=value.reshape([slice.length]);
          const critic=batchReturns.sub(values).square().mul(0.5*this.valueCoef);
          const entropy=policy.mul(tf.log(policy.add(1e-8))).sum(1).neg();
          return actor.add(critic).sub(entropy.mul(this.entropyCoef)).mean();
        }),true);
        lastLoss=lossTensor.dataSync()[0];
        lossTensor.dispose();
        batchIdx.dispose();
        await tf.nextFrame();
      }
    }
    states.dispose();
    actions.dispose();
    oldLog.dispose();
    returnsTensor.dispose();
    advantagesTensor.dispose();
    this.trajectory.length=0;
    return lastLoss;
  }
  async exportState(){
    const weights=await Promise.all(this.model.getWeights().map(async w=>({
      shape:w.shape,
      dtype:w.dtype,
      data:typedArrayToBase64(await w.data()),
    })));
    return {
      version:4,
      kind:'ppo',
      sDim:this.sDim,
      aDim:this.aDim,
      config:{
        gamma:this.gamma,
        lr:this.lr,
        entropy:this.entropyCoef,
        valueCoef:this.valueCoef,
        clip:this.clip,
        lambda:this.lam,
        batch:this.batchSize,
        epochs:this.epochs,
      },
      weights,
    };
  }
  async importState(state){
    if(!state) throw new Error('Invalid state');
    if(state.sDim && state.sDim!==this.sDim) throw new Error('State-dimension matchar inte');
    if(state.aDim && state.aDim!==this.aDim) throw new Error('Action-dimension matchar inte');
    const cfg=state.config??{};
    this.setGamma(cfg.gamma??this.gamma);
    this.setLearningRate(cfg.lr??this.lr);
    this.setEntropy(cfg.entropy??this.entropyCoef);
    this.setValueCoef(cfg.valueCoef??this.valueCoef);
    this.setClip(cfg.clip??this.clip);
    this.setLambda(cfg.lambda??this.lam);
    this.setBatch(cfg.batch??this.batchSize);
    this.setEpochs(cfg.epochs??this.epochs);
    this.model.dispose();
    this.model=this.build();
    if(Array.isArray(state.weights)){
      const tensors=state.weights.map(w=>tf.tensor(base64ToTypedArray(w.data,w.dtype),w.shape,w.dtype));
      this.model.setWeights(tensors);
      tensors.forEach(t=>t.dispose());
    }
  }
}
function shuffleInPlace(arr){
  for(let i=arr.length-1;i>0;i--){
    const j=(Math.random()*(i+1))|0;
    [arr[i],arr[j]]=[arr[j],arr[i]];
  }
}
function standardize1D(t){
  return tf.tidy(()=>{
    const mean=t.mean();
    const variance=t.sub(mean).square().mean();
    const std=variance.sqrt().add(1e-6);
    return t.sub(mean).div(std);
  });
}

function createRewardTelemetry(max=1200){
  const capacity=Math.max(10,max|0);
  const keys=[...REWARD_COMPONENT_KEYS,'total'];
  const store=Object.fromEntries(keys.map(key=>[key,[]]));
  return {
    record(breakdown){
      if(!breakdown) return;
      keys.forEach(key=>{
        const arr=store[key];
        const value=+breakdown[key]||0;
        arr.push(value);
        if(arr.length>capacity) arr.shift();
      });
    },
    summary(){
      const rows=REWARD_COMPONENTS.map(comp=>{
        const arr=store[comp.key];
        const last=arr.length?arr[arr.length-1]:0;
        const avg100=movingAverage(arr,100);
        const avg500=movingAverage(arr,500);
        const trend=avg100-movingAverage(arr,100,100);
        return {...comp,last,avg100,avg500,trend};
      });
      const totalArr=store.total;
      const total={
        key:'total',
        label:'Net reward',
        last:totalArr.length?totalArr[totalArr.length-1]:0,
        avg100:movingAverage(totalArr,100),
        avg500:movingAverage(totalArr,500),
        trend:movingAverage(totalArr,100)-movingAverage(totalArr,100,100),
      };
      const absSum=rows.reduce((acc,row)=>acc+Math.abs(row.avg100||0),0);
      rows.forEach(row=>{
        row.share=absSum?Math.abs(row.avg100)/absSum:0;
      });
      rows.sort((a,b)=>Math.abs(b.avg100)-Math.abs(a.avg100));
      return {rows,total};
    },
    toJSON(){
      const out={};
      keys.forEach(key=>{ out[key]=Array.from(store[key]); });
      return out;
    },
    fromJSON(data){
      keys.forEach(key=>{
        const arr=Array.isArray(data?.[key])?data[key].map(v=>+v||0):[];
        store[key].length=0;
        const slice=arr.slice(-capacity);
        slice.forEach(v=>store[key].push(v));
      });
    },
    reset(){
      keys.forEach(key=>{ store[key].length=0; });
    },
    getHistory(){
      return store;
    },
  };
}

/* ---------------- Rendering helpers ---------------- */
const board=document.getElementById('board');
const bctx=board.getContext('2d');
board.setAttribute('aria-hidden','false');
let COLS=20,ROWS=20,CELL=board.width/COLS;
let envCount=1;
let vecEnv=new VecSnakeEnv(envCount,{cols:COLS,rows:ROWS,rewardConfig});
let renderIndex=0;
let env=vecEnv.getEnv(renderIndex);

function snapshotEnv(environment){
  return {
    snake:environment.snake.map(p=>({x:p.x,y:p.y})),
    fruit:environment.fruit?{x:environment.fruit.x,y:environment.fruit.y}:{x:-1,y:-1},
  };
}
const cloneState=state=>({
  snake:state.snake.map(p=>({x:p.x,y:p.y})),
  fruit:{x:state.fruit.x,y:state.fruit.y},
});
const BG_COLOR='#101532';
const GRID_COLOR='rgba(135,143,210,0.16)';
const HEAD_GRADIENT=['#f472b6','#c084fc'];
const BODY_GRADIENT=['#8b5cf6','#6366f1'];
const HEAD_GLOW='rgba(244,114,182,0.65)';
const BODY_GLOW='rgba(99,102,241,0.5)';
let lastDrawnState=snapshotEnv(env);
let renderQueue=[];
let currentAnim=null;
let renderActive=false;
let renderToken=0;
let watching=false;
let liveViewHidden=false;
let renderSuspended=false;
const MAX_RENDER_QUEUE=240;

function queueLimit(){ return watching?MAX_RENDER_QUEUE*2:MAX_RENDER_QUEUE; }
function setImmediateState(environment){
  const state=snapshotEnv(environment);
  if(renderToken){
    cancelAnimationFrame(renderToken);
    renderToken=0;
  }
  renderActive=false;
  renderQueue.length=0;
  currentAnim=null;
  lastDrawnState=cloneState(state);
  if(!renderSuspended) drawFrame(state,state,1);
}
function enqueueRenderFrame(from,to,duration){
  if(renderSuspended){
    lastDrawnState=cloneState(to);
    return;
  }
  const entry={from:cloneState(from),to:cloneState(to),start:null,duration:Math.max(16,duration||80)};
  renderQueue.push(entry);
  const limit=queueLimit();
  if(renderQueue.length>limit){
    const latest=renderQueue[renderQueue.length-1];
    renderQueue=[{from:cloneState(lastDrawnState),to:cloneState(latest.to),start:null,duration:Math.max(40,duration)}];
    currentAnim=null;
  }
  if(!renderActive){
    renderActive=true;
    renderToken=requestAnimationFrame(stepRender);
  }
}
const easeProgress=t=>{
  if(t<=0) return 0;
  if(t>=1) return 1;
  return t<0.5?4*t*t*t:1-Math.pow(-2*t+2,3)/2;
};
function stepRender(ts){
  if(renderSuspended){
    renderQueue.length=0;
    currentAnim=null;
    renderActive=false;
    renderToken=0;
    return;
  }
  if(!currentAnim){
    currentAnim=renderQueue.shift();
    if(!currentAnim){
      renderActive=false;
      renderToken=0;
      drawFrame(lastDrawnState,lastDrawnState,1);
      return;
    }
  }
  if(currentAnim.start===null) currentAnim.start=ts;
  const duration=currentAnim.duration||80;
  const progress=duration<=0?1:Math.min(1,(ts-currentAnim.start)/duration);
  drawFrame(currentAnim.from,currentAnim.to,easeProgress(progress));
  if(progress>=1){
    lastDrawnState=cloneState(currentAnim.to);
    currentAnim=null;
  }
  renderToken=requestAnimationFrame(stepRender);
}
const waitAnimationFrame=()=>new Promise(res=>requestAnimationFrame(res));
async function waitForRenderCapacity(limit=Math.max(10,Math.floor(queueLimit()*0.6))){
  while(renderQueue.length>limit){
    await waitAnimationFrame();
  }
}
async function waitForRenderIdle(){
  while(renderQueue.length>0||currentAnim){
    await waitAnimationFrame();
  }
}
function drawFrame(from,to,t){
  if(renderSuspended) return;
  bctx.fillStyle=BG_COLOR;
  bctx.fillRect(0,0,board.width,board.height);
  drawGrid();
  const sameFruit=from.fruit.x===to.fruit.x&&from.fruit.y===to.fruit.y;
  if(from.fruit.x>=0&&!sameFruit) drawFruit(from.fruit,1-t);
  if(to.fruit.x>=0) drawFruit(to.fruit,sameFruit?1:t);
  const fromSnake=from.snake;
  const toSnake=to.snake;
  const grew=toSnake.length>fromSnake.length;
  const shrank=toSnake.length<fromSnake.length;
  const offset=shrank?fromSnake.length-toSnake.length:0;
  const segments=toSnake.map((seg,i)=>{
    let start;
    if(grew){
      start=i===0?fromSnake[0]:fromSnake[i-1]??fromSnake[fromSnake.length-1];
    }else if(shrank){
      start=fromSnake[i+offset]??fromSnake[fromSnake.length-1];
    }else{
      start=fromSnake[i]??fromSnake[fromSnake.length-1];
    }
    const sx=(start?.x??seg.x);
    const sy=(start?.y??seg.y);
    return {x:sx+(seg.x-sx)*t,y:sy+(seg.y-sy)*t};
  });
  drawSnakeSegments(segments);
}
function drawGrid(){
  bctx.save();
  bctx.strokeStyle=GRID_COLOR;
  bctx.lineWidth=1;
  bctx.shadowBlur=0;
  for(let x=0;x<=COLS;x++){
    const px=x*CELL;
    bctx.beginPath();
    bctx.moveTo(px,0);
    bctx.lineTo(px,board.height);
    bctx.stroke();
  }
  for(let y=0;y<=ROWS;y++){
    const py=y*CELL;
    bctx.beginPath();
    bctx.moveTo(0,py);
    bctx.lineTo(board.width,py);
    bctx.stroke();
  }
  bctx.restore();
}
function drawFruit(fruit,alpha=1){
  if(fruit.x<0||fruit.y<0) return;
  const cx=(fruit.x+0.5)*CELL;
  const cy=(fruit.y+0.5)*CELL;
  const radius=CELL*0.35;
  const gradient=bctx.createRadialGradient(cx,cy,radius*0.2,cx,cy,radius);
  gradient.addColorStop(0,`rgba(255,214,102,${alpha})`);
  gradient.addColorStop(0.65,`rgba(253,149,102,${alpha})`);
  gradient.addColorStop(1,`rgba(236,72,153,${alpha})`);
  bctx.save();
  bctx.fillStyle=gradient;
  bctx.shadowBlur=14;
  bctx.shadowColor='rgba(236,72,153,0.45)';
  bctx.beginPath();
  bctx.arc(cx,cy,radius,0,Math.PI*2);
  bctx.fill();
  bctx.restore();
}
function drawSnakeSegments(segments){
  if(!segments.length) return;
  bctx.save();
  segments.forEach((seg,i)=>{
    const colors=i===0?HEAD_GRADIENT:BODY_GRADIENT;
    const glow=i===0?HEAD_GLOW:BODY_GLOW;
    const size=CELL*0.74;
    const offset=(CELL-size)/2;
    const radius=Math.min(size*0.45,12);
    const x=seg.x*CELL+offset;
    const y=seg.y*CELL+offset;
    const gradient=bctx.createLinearGradient(x,y,x,y+size);
    gradient.addColorStop(0,colors[0]);
    gradient.addColorStop(1,colors[1]);
    bctx.shadowBlur=i===0?18:12;
    bctx.shadowColor=glow;
    bctx.fillStyle=gradient;
    drawRoundedRect(x,y,size,size,radius);
    bctx.shadowBlur=0;
    const highlight=bctx.createRadialGradient(x+size*0.35,y+size*0.35,0,x+size*0.35,y+size*0.35,size*0.9);
    highlight.addColorStop(0,'rgba(255,255,255,0.32)');
    highlight.addColorStop(1,'rgba(255,255,255,0)');
    bctx.fillStyle=highlight;
    drawRoundedRect(x,y,size,size,radius);
  });
  bctx.restore();
}
function drawRoundedRect(x,y,w,h,r){
  const radius=Math.max(2,Math.min(r,Math.min(w,h)/2));
  bctx.beginPath();
  bctx.moveTo(x+radius,y);
  bctx.arcTo(x+w,y,x+w,y+h,radius);
  bctx.arcTo(x+w,y+h,x,y+h,radius);
  bctx.arcTo(x,y+h,x,y,radius);
  bctx.arcTo(x,y,x+w,y,radius);
  bctx.closePath();
  bctx.fill();
}

/* ---------------- App state ---------------- */
const playbackModes={
  cinematic:{label:'Smooth realtime',frameMs:110,stepsPerFrame:1,renderEvery:1,queueTarget:60},
  fast:{label:'Fast',frameMs:60,stepsPerFrame:3,renderEvery:1,queueTarget:90},
  turbo:{label:'Turbo',frameMs:30,stepsPerFrame:6,renderEvery:2,queueTarget:120},
  watch:{label:'Watch',frameMs:120,stepsPerFrame:1,renderEvery:1,queueTarget:60},
};
const AGENT_PRESETS={
  dueling:{
    label:'Dueling Double DQN',
    badge:'Dueling DQN',
    type:'dqn',
    defaults:{
      gamma:0.98,lr:0.0005,
      epsStart:1.0,epsEnd:0.12,epsDecay:80000,
      batch:128,bufferSize:50000,targetSync:2000,
      nStep:3,priorityAlpha:0.6,priorityBeta:0.4,
      layers:[256,256,128],dueling:true,double:true,learnRepeats:2,
    },
    description:'Prioritized replay, n-step returns, and dueling heads provide stable, sample-efficient DQN training.',
    create:(sDim,aDim,cfg)=>new DQNAgent(sDim,aDim,{
      ...cfg,
      dueling:true,
      double:true,
      layers:cfg.layers??[256,256,128],
      learnRepeats:cfg.learnRepeats??2,
    }),
  },
  vanilla:{
    label:'Classic DQN',
    badge:'Vanilla DQN',
    type:'dqn',
    defaults:{
      gamma:0.97,lr:0.00025,
      epsStart:1.0,epsEnd:0.12,epsDecay:80000,
      batch:64,bufferSize:40000,targetSync:1500,
      nStep:1,priorityAlpha:0.4,priorityBeta:0.4,
      layers:[128,128],dueling:false,double:false,learnRepeats:1,
    },
    description:'A simpler DQN without dueling/double — perfect for understanding the base behaviour.',
    create:(sDim,aDim,cfg)=>new DQNAgent(sDim,aDim,{
      ...cfg,
      dueling:false,
      double:false,
      layers:cfg.layers??[128,128],
      learnRepeats:cfg.learnRepeats??1,
    }),
  },
  policy:{
    label:'Policy Gradient (REINFORCE)',
    badge:'Policy Grad',
    type:'policy',
    defaults:{
      gamma:0.99,lr:0.0008,entropy:0.01,
    },
    description:'Monte Carlo policy gradient with entropy regularisation for steady exploration.',
    create:(sDim,aDim,cfg)=>new PolicyGradientAgent(sDim,aDim,cfg),
  },
  a2c:{
    label:'Advantage Actor-Critic',
    badge:'A2C',
    type:'a2c',
    defaults:{
      gamma:0.99,lr:0.0006,entropy:0.005,valueCoef:0.5,
    },
    description:'Shared network that trains both policy and value function for faster convergence.',
    create:(sDim,aDim,cfg)=>new A2CAgent(sDim,aDim,cfg),
  },
  ppo:{
    label:'Proximal Policy Optimization',
    badge:'PPO',
    type:'ppo',
    defaults:{
      gamma:0.99,lr:0.0003,entropy:0.003,valueCoef:0.5,clip:0.2,lambda:0.95,batch:256,epochs:4,
    },
    description:'Clipped policy gradient with GAE for stable updates even in long episodes.',
    create:(sDim,aDim,cfg)=>new PPOAgent(sDim,aDim,cfg),
  },
};

const STAGE_AGENT_ALIASES={ddqn:'dueling',rainbow:'dueling',sac:'ppo'};
const STAGE_PRESETS={
  dqn_stage1:{
    label:'DQN Stage 1 – Warmup',
    agent:'vanilla',
    gamma:0.97,lr:0.00025,
    epsStart:1.0,epsEnd:0.2,epsDecay:60000,
    batchSize:64,bufferSize:40000,targetSync:1500,
    nStep:1,hiddenSizes:[128,128],
    rewardConfig:{fruitReward:12,stepPenalty:0.01,timeoutPenalty:5},
  },
  dqn_stage2:{
    label:'DQN Stage 2 – Exploration Shaping',
    agent:'vanilla',
    gamma:0.975,lr:0.00022,
    epsStart:1.0,epsEnd:0.18,epsDecay:80000,
    batchSize:96,bufferSize:60000,targetSync:1800,
    nStep:2,hiddenSizes:[160,160],
    rewardConfig:{fruitReward:14,stepPenalty:0.0095,timeoutPenalty:4.5},
  },
  dqn_stage3:{
    label:'DQN Stage 3 – Midgame Stabilisation',
    agent:'vanilla',
    gamma:0.98,lr:0.00018,
    epsStart:0.95,epsEnd:0.14,epsDecay:95000,
    batchSize:128,bufferSize:90000,targetSync:2000,
    nStep:3,hiddenSizes:[192,192],
    rewardConfig:{fruitReward:18,stepPenalty:0.008,timeoutPenalty:4},
  },
  dqn_stage4:{
    label:'DQN Stage 4 – Ramp Up',
    agent:'vanilla',
    gamma:0.988,lr:0.00013,
    epsStart:0.9,epsEnd:0.1,epsDecay:115000,
    batchSize:160,bufferSize:140000,targetSync:2400,
    nStep:4,hiddenSizes:[224,224,128],
    rewardConfig:{fruitReward:22,stepPenalty:0.007,timeoutPenalty:3.5},
  },
  dqn_stage5:{
    label:'DQN Stage 5 – Endgame',
    agent:'vanilla',
    gamma:0.993,lr:0.0001,
    epsStart:0.85,epsEnd:0.08,epsDecay:140000,
    batchSize:192,bufferSize:180000,targetSync:2800,
    nStep:5,hiddenSizes:[256,256,128],
    rewardConfig:{fruitReward:24,stepPenalty:0.006,timeoutPenalty:3},
  },
  ddqn_stage1:{
    label:'DDQN Stage 1 – Warmup',
    agent:'ddqn',
    gamma:0.975,lr:0.00028,
    epsStart:1.0,epsEnd:0.22,epsDecay:70000,
    batchSize:96,bufferSize:50000,targetSync:1600,
    nStep:2,hiddenSizes:[160,160,96],
    priorityAlpha:0.5,priorityBeta:0.4,
    rewardConfig:{fruitReward:13,stepPenalty:0.009,timeoutPenalty:4.8},
  },
  ddqn_stage2:{
    label:'DDQN Stage 2 – Momentum',
    agent:'ddqn',
    gamma:0.982,lr:0.00022,
    epsStart:0.95,epsEnd:0.17,epsDecay:90000,
    batchSize:128,bufferSize:80000,targetSync:1900,
    nStep:3,hiddenSizes:[192,192,128],
    priorityAlpha:0.55,priorityBeta:0.48,
    rewardConfig:{fruitReward:16,stepPenalty:0.0085,timeoutPenalty:4.2},
  },
  ddqn_stage3:{
    label:'DDQN Stage 3 – Midgame Control',
    agent:'ddqn',
    gamma:0.988,lr:0.00018,
    epsStart:0.9,epsEnd:0.14,epsDecay:105000,
    batchSize:160,bufferSize:110000,targetSync:2200,
    nStep:4,hiddenSizes:[224,224,128],
    priorityAlpha:0.6,priorityBeta:0.55,
    rewardConfig:{fruitReward:19,stepPenalty:0.0075,timeoutPenalty:3.8},
  },
  ddqn_stage4:{
    label:'DDQN Stage 4 – Refinement',
    agent:'ddqn',
    gamma:0.992,lr:0.00012,
    epsStart:0.85,epsEnd:0.1,epsDecay:125000,
    batchSize:192,bufferSize:150000,targetSync:2600,
    nStep:4,hiddenSizes:[256,256,160],
    priorityAlpha:0.65,priorityBeta:0.6,
    rewardConfig:{fruitReward:22,stepPenalty:0.0068,timeoutPenalty:3.4},
  },
  ddqn_stage5:{
    label:'DDQN Stage 5 – Endgame',
    agent:'ddqn',
    gamma:0.995,lr:0.0001,
    epsStart:0.8,epsEnd:0.08,epsDecay:150000,
    batchSize:224,bufferSize:200000,targetSync:3000,
    nStep:5,hiddenSizes:[256,256,192],
    priorityAlpha:0.7,priorityBeta:0.65,
    rewardConfig:{fruitReward:24,stepPenalty:0.006,timeoutPenalty:3},
  },
  rainbow_stage1:{
    label:'Rainbow Stage 1 – Warmup',
    agent:'rainbow',
    gamma:0.975,lr:0.00025,
    epsStart:1.0,epsEnd:0.18,epsDecay:80000,
    batchSize:128,bufferSize:70000,targetSync:1700,
    nStep:3,hiddenSizes:[192,192,128],
    priorityAlpha:0.6,priorityBeta:0.45,learnRepeats:2,
    rewardConfig:{fruitReward:15,stepPenalty:0.009,timeoutPenalty:4.5},
  },
  rainbow_stage2:{
    label:'Rainbow Stage 2 – Expansion',
    agent:'rainbow',
    gamma:0.982,lr:0.0002,
    epsStart:0.95,epsEnd:0.15,epsDecay:95000,
    batchSize:160,bufferSize:100000,targetSync:2100,
    nStep:4,hiddenSizes:[224,224,128],
    priorityAlpha:0.65,priorityBeta:0.5,learnRepeats:2,
    rewardConfig:{fruitReward:18,stepPenalty:0.008,timeoutPenalty:4},
  },
  rainbow_stage3:{
    label:'Rainbow Stage 3 – Midgame Pressure',
    agent:'rainbow',
    gamma:0.988,lr:0.00016,
    epsStart:0.9,epsEnd:0.12,epsDecay:115000,
    batchSize:192,bufferSize:130000,targetSync:2500,
    nStep:4,hiddenSizes:[256,256,128],
    priorityAlpha:0.7,priorityBeta:0.55,learnRepeats:3,
    rewardConfig:{fruitReward:20,stepPenalty:0.007,timeoutPenalty:3.6},
  },
  rainbow_stage4:{
    label:'Rainbow Stage 4 – Advanced Planning',
    agent:'rainbow',
    gamma:0.992,lr:0.00012,
    epsStart:0.85,epsEnd:0.1,epsDecay:135000,
    batchSize:224,bufferSize:160000,targetSync:2900,
    nStep:5,hiddenSizes:[288,288,160],
    priorityAlpha:0.75,priorityBeta:0.6,learnRepeats:3,
    rewardConfig:{fruitReward:22,stepPenalty:0.0065,timeoutPenalty:3.3},
  },
  rainbow_stage5:{
    label:'Rainbow Stage 5 – Endgame',
    agent:'rainbow',
    gamma:0.995,lr:0.0001,
    epsStart:0.8,epsEnd:0.08,epsDecay:160000,
    batchSize:256,bufferSize:200000,targetSync:3300,
    nStep:5,hiddenSizes:[320,320,192],
    priorityAlpha:0.8,priorityBeta:0.65,learnRepeats:4,
    rewardConfig:{fruitReward:24,stepPenalty:0.006,timeoutPenalty:3},
  },
  ppo_stage1:{
    label:'PPO Stage 1 – Warmup',
    agent:'ppo',
    gamma:0.965,lr:0.0003,
    lam:0.92,clipRatio:0.3,stepsPerEpoch:2048,
    trainIters:3,minibatchSize:128,
    entropy:0.01,valueCoef:0.45,
    rewardConfig:{fruitReward:14,stepPenalty:0.01,timeoutPenalty:5},
  },
  ppo_stage2:{
    label:'PPO Stage 2 – Stabilise',
    agent:'ppo',
    gamma:0.975,lr:0.00022,
    lam:0.94,clipRatio:0.24,stepsPerEpoch:3072,
    trainIters:4,minibatchSize:192,
    entropy:0.008,valueCoef:0.5,
    rewardConfig:{fruitReward:16,stepPenalty:0.009,timeoutPenalty:4.5},
  },
  ppo_stage3:{
    label:'PPO Stage 3 – Midgame',
    agent:'ppo',
    gamma:0.985,lr:0.00018,
    lam:0.96,clipRatio:0.2,stepsPerEpoch:4096,
    trainIters:5,minibatchSize:256,
    entropy:0.006,valueCoef:0.55,
    rewardConfig:{fruitReward:18,stepPenalty:0.008,timeoutPenalty:4},
  },
  ppo_stage4:{
    label:'PPO Stage 4 – Ramp Up',
    agent:'ppo',
    gamma:0.992,lr:0.00014,
    lam:0.97,clipRatio:0.18,stepsPerEpoch:5120,
    trainIters:6,minibatchSize:320,
    entropy:0.005,valueCoef:0.6,
    rewardConfig:{fruitReward:21,stepPenalty:0.007,timeoutPenalty:3.5},
  },
  ppo_stage5:{
    label:'PPO Stage 5 – Endgame',
    agent:'ppo',
    gamma:0.995,lr:0.0001,
    lam:0.98,clipRatio:0.15,stepsPerEpoch:6144,
    trainIters:6,minibatchSize:384,
    entropy:0.004,valueCoef:0.65,
    rewardConfig:{fruitReward:24,stepPenalty:0.006,timeoutPenalty:3},
  },
  sac_stage1:{
    label:'SAC Stage 1 – Warmup',
    agent:'sac',
    gamma:0.965,lr:0.0003,
    lam:0.9,clipRatio:0.28,stepsPerEpoch:2048,
    trainIters:3,minibatchSize:128,
    entropy:0.02,valueCoef:0.35,
    rewardConfig:{fruitReward:15,stepPenalty:0.0095,timeoutPenalty:4.8},
  },
  sac_stage2:{
    label:'SAC Stage 2 – Exploration Balance',
    agent:'sac',
    gamma:0.975,lr:0.00022,
    lam:0.93,clipRatio:0.22,stepsPerEpoch:3072,
    trainIters:4,minibatchSize:192,
    entropy:0.016,valueCoef:0.4,
    rewardConfig:{fruitReward:17,stepPenalty:0.0085,timeoutPenalty:4.2},
  },
  sac_stage3:{
    label:'SAC Stage 3 – Midgame Control',
    agent:'sac',
    gamma:0.985,lr:0.00016,
    lam:0.95,clipRatio:0.18,stepsPerEpoch:4096,
    trainIters:5,minibatchSize:256,
    entropy:0.013,valueCoef:0.45,
    rewardConfig:{fruitReward:19,stepPenalty:0.0075,timeoutPenalty:3.8},
  },
  sac_stage4:{
    label:'SAC Stage 4 – Precision',
    agent:'sac',
    gamma:0.992,lr:0.00012,
    lam:0.97,clipRatio:0.16,stepsPerEpoch:5120,
    trainIters:6,minibatchSize:320,
    entropy:0.01,valueCoef:0.5,
    rewardConfig:{fruitReward:22,stepPenalty:0.0068,timeoutPenalty:3.4},
  },
  sac_stage5:{
    label:'SAC Stage 5 – Endgame',
    agent:'sac',
    gamma:0.995,lr:0.0001,
    lam:0.98,clipRatio:0.14,stepsPerEpoch:6144,
    trainIters:6,minibatchSize:384,
    entropy:0.008,valueCoef:0.55,
    rewardConfig:{fruitReward:24,stepPenalty:0.006,timeoutPenalty:3},
  },
};


const STAGE_PRESET_PLACEHOLDER='Select stage preset';

function resolveAgentKey(rawAgent,fallback='dueling'){
  if(rawAgent&&AGENT_PRESETS[rawAgent]) return rawAgent;
  if(rawAgent&&STAGE_AGENT_ALIASES[rawAgent]) return STAGE_AGENT_ALIASES[rawAgent];
  return fallback;
}

function getStageAgentKey(preset,fallback='dueling'){
  if(!preset||typeof preset!=='object') return fallback;
  return resolveAgentKey(preset.agent,fallback);
}


const ui={
  trainState:document.getElementById('trainState'),
  algoBadge:document.getElementById('algoBadge'),
  epsReadout:document.getElementById('epsReadout'),
  gammaBadge:document.getElementById('gammaBadge'),
  lrBadge:document.getElementById('lrBadge'),
  playbackLabel:document.getElementById('playbackLabel'),
  playbackButtons:Array.from(document.querySelectorAll('#playbackGroup .pill')),
  gridSize:document.getElementById('gridSize'),
  gridLabel:document.getElementById('gridLabel'),
  btnToggleLiveView:document.getElementById('btnToggleLiveView'),
  btnTrain:document.getElementById('btnTrain'),
  btnPause:document.getElementById('btnPause'),
  btnStep:document.getElementById('btnStep'),
  btnWatch:document.getElementById('btnWatch'),
  btnReset:document.getElementById('btnReset'),
  btnCheckpointToggle:document.getElementById('btnCheckpointToggle'),
  btnSave:document.getElementById('btnSave'),
  btnLoad:document.getElementById('btnLoad'),
  btnClear:document.getElementById('btnClear'),
  modeButtons:Array.from(document.querySelectorAll('#modeGroup .pill')),
  algoSelect:document.getElementById('algoSelect'),
  algoDescription:document.getElementById('algoDescription'),
<<<<<<< HEAD
=======
  aiAutoTuneToggle:document.getElementById('aiAutoTuneToggle'),
  autoButton:document.getElementById('autoButton'),
>>>>>>> afeccf8d
  tuneStatus:document.getElementById('tuneStatus'),
  aiIntervalSlider:document.getElementById('aiIntervalSlider'),
  aiIntervalReadout:document.getElementById('aiIntervalReadout'),
  aiRunLimit:document.getElementById('aiRunLimit'),
  aiRunLimitHint:document.getElementById('aiRunLimitHint'),
  aiStyleButtons:Array.from(document.querySelectorAll('#aiStyleGroup .pill')),
  gamma:document.getElementById('gamma'),
  gammaReadout:document.getElementById('gammaReadout'),
  lr:document.getElementById('lr'),
  lrReadout:document.getElementById('lrReadout'),
  envCount:document.getElementById('envCount'),
  envCountReadout:document.getElementById('envCountReadout'),
  epsStart:document.getElementById('epsStart'),
  epsStartReadout:document.getElementById('epsStartReadout'),
  epsEnd:document.getElementById('epsEnd'),
  epsEndReadout:document.getElementById('epsEndReadout'),
  epsDecay:document.getElementById('epsDecay'),
  epsDecayReadout:document.getElementById('epsDecayReadout'),
  batchSize:document.getElementById('batchSize'),
  batchReadout:document.getElementById('batchReadout'),
  bufferSize:document.getElementById('bufferSize'),
  bufferReadout:document.getElementById('bufferReadout'),
  targetSync:document.getElementById('targetSync'),
  targetSyncReadout:document.getElementById('targetSyncReadout'),
  nStep:document.getElementById('nStep'),
  nStepReadout:document.getElementById('nStepReadout'),
  priorityAlpha:document.getElementById('priorityAlpha'),
  alphaReadout:document.getElementById('alphaReadout'),
  priorityBeta:document.getElementById('priorityBeta'),
  betaReadout:document.getElementById('betaReadout'),
  pgEntropy:document.getElementById('pgEntropy'),
  pgEntropyReadout:document.getElementById('pgEntropyReadout'),
  acEntropy:document.getElementById('acEntropy'),
  acEntropyReadout:document.getElementById('acEntropyReadout'),
  acValueCoef:document.getElementById('acValueCoef'),
  acValueCoefReadout:document.getElementById('acValueCoefReadout'),
  ppoEntropy:document.getElementById('ppoEntropy'),
  ppoEntropyReadout:document.getElementById('ppoEntropyReadout'),
  ppoClip:document.getElementById('ppoClip'),
  ppoClipReadout:document.getElementById('ppoClipReadout'),
  ppoLambda:document.getElementById('ppoLambda'),
  ppoLambdaReadout:document.getElementById('ppoLambdaReadout'),
  ppoBatch:document.getElementById('ppoBatch'),
  ppoBatchReadout:document.getElementById('ppoBatchReadout'),
  ppoEpochs:document.getElementById('ppoEpochs'),
  ppoEpochsReadout:document.getElementById('ppoEpochsReadout'),
  ppoValueCoef:document.getElementById('ppoValueCoef'),
  ppoValueCoefReadout:document.getElementById('ppoValueCoefReadout'),
  rewardStep:document.getElementById('rewardStep'),
  rewardStepReadout:document.getElementById('rewardStepReadout'),
  rewardTurn:document.getElementById('rewardTurn'),
  rewardTurnReadout:document.getElementById('rewardTurnReadout'),
  rewardApproach:document.getElementById('rewardApproach'),
  rewardApproachReadout:document.getElementById('rewardApproachReadout'),
  rewardRetreat:document.getElementById('rewardRetreat'),
  rewardRetreatReadout:document.getElementById('rewardRetreatReadout'),
  rewardLoop:document.getElementById('rewardLoop'),
  rewardLoopReadout:document.getElementById('rewardLoopReadout'),
  rewardRevisit:document.getElementById('rewardRevisit'),
  rewardRevisitReadout:document.getElementById('rewardRevisitReadout'),
  rewardWall:document.getElementById('rewardWall'),
  rewardWallReadout:document.getElementById('rewardWallReadout'),
  rewardSelf:document.getElementById('rewardSelf'),
  rewardSelfReadout:document.getElementById('rewardSelfReadout'),
  rewardTimeout:document.getElementById('rewardTimeout'),
  rewardTimeoutReadout:document.getElementById('rewardTimeoutReadout'),
  rewardTrap:document.getElementById('rewardTrap'),
  rewardTrapReadout:document.getElementById('rewardTrapReadout'),
  rewardSpace:document.getElementById('rewardSpace'),
  rewardSpaceReadout:document.getElementById('rewardSpaceReadout'),
  rewardFruit:document.getElementById('rewardFruit'),
  rewardFruitReadout:document.getElementById('rewardFruitReadout'),
  rewardGrowth:document.getElementById('rewardGrowth'),
  rewardGrowthReadout:document.getElementById('rewardGrowthReadout'),
  rewardCompact:document.getElementById('rewardCompact'),
  rewardCompactReadout:document.getElementById('rewardCompactReadout'),
  kEpisodes:document.getElementById('kEpisodes'),
  kAvgRw:document.getElementById('kAvgRw'),
  kBest:document.getElementById('kBest'),
  kFruitRate:document.getElementById('kFruitRate'),
  rewardTelemetryBody:document.getElementById('rewardTelemetryBody'),
  rewardTelemetrySummary:document.getElementById('rewardTelemetrySummary'),
  rewardTelemetryPanel:document.getElementById('rewardTelemetryPanel'),
  progressChartPanel:document.getElementById('progressChartPanel'),
  progressChartBody:document.getElementById('progressChartBody'),
  progressChartToggle:document.getElementById('progressChartToggle'),
  progressChartCanvas:document.getElementById('progressChartCanvas'),
  progressChartSvg:document.getElementById('progressChartSvg'),
  progressChartGrid:document.getElementById('progressChartGrid'),
  progressRewardPath:document.getElementById('progressRewardPath'),
  progressFruitPath:document.getElementById('progressFruitPath'),
  progressChartEmpty:document.getElementById('progressChartEmpty'),
  progressChartLegend:document.getElementById('progressChartLegend'),
  progressChartMeta:document.getElementById('progressChartMeta'),
  progressChartRange:document.getElementById('progressChartRange'),
  tabTraining:document.getElementById('tabTraining'),
  tabGuide:document.getElementById('tabGuide'),
  trainingView:document.getElementById('trainingView'),
  guideView:document.getElementById('guideView'),
  autoLogPanel:document.getElementById('autoLogPanel'),
  autoLogStream:document.getElementById('autoLogStream'),
  autoLogClear:document.getElementById('autoLogClear'),
  fileLoader:document.getElementById('fileLoader'),
  advancedPanel:document.getElementById('advancedPanel'),
  advancedSections:{
    dqn:document.querySelector('[data-config="dqn"]'),
    policy:document.querySelector('[data-config="policy"]'),
    a2c:document.querySelector('[data-config="a2c"]'),
    ppo:document.querySelector('[data-config="ppo"]'),
  },
};

let presetSelectEl=null;

let stageSelectEl=null;
let currentStagePresetKey='';
let stagePresetField=null;


let agent=null;
let stateDim=env?.getState()?.length||0;
let actionDim=3;
let currentAlgoKey='dueling';
let playbackMode='cinematic';
let training=false;
let trainingToken=0;
let checkpointDirHandle=null;
let checkpointEnabled=false;
let checkpointFileHandle=null;
let checkpointSupportWarned=false;
let checkpointEpisodeInterval=500;
let lastFrame=0;
let targetSyncSteps=2000;
let episode=0,totalSteps=0,bestLen=0;
const rwHist=[],fruitHist=[],lossHist=[];
const progressPoints=[];
const PROGRESS_POINTS_MAX=120;
const PROGRESS_CHART_WIDTH=360;
const PROGRESS_CHART_HEIGHT=160;
const rewardTelemetry=createRewardTelemetry(1200);
let contexts=[];
let renderTick=0;
let trainingMode='manual';
const TUNE_MODES={
<<<<<<< HEAD
  MANUAL:'manual',
  CLASSIC:'classic',
  AI:'ai',
};
let tuneMode=TUNE_MODES.MANUAL;
let autoActive=false;
=======
  ANALYSIS:'analysis',
  CLASSIC:'classic',
  AI:'ai',
};
let autoActive=trainingMode==='auto';
let tuneMode=autoActive?TUNE_MODES.CLASSIC:TUNE_MODES.ANALYSIS;
let aiAnalysisOnly=tuneMode===TUNE_MODES.ANALYSIS;
>>>>>>> afeccf8d
let autoPilot=null;
const autoLogEntries=[];
const MAX_AUTO_LOG_ENTRIES=24;
let lastAutoMetrics=null;
let lastAutoSummaryEpisode=0;
const AUTO_TUNING_STYLES={
  calm:{key:'calm',label:'Lugn',magnitude:0.65,cooldown:1.6,eval:1.3,start:1.3},
  balanced:{key:'balanced',label:'Medel',magnitude:1,cooldown:1,eval:1,start:1},
  aggressive:{key:'aggressive',label:'Aggressiv',magnitude:1.45,cooldown:0.6,eval:0.75,start:0.8},
};
const DEFAULT_AUTO_STYLE='balanced';
const aiEpisodeHistory=[];
let aiAnalysisInterval=500;
let aiAutoTuneEnabled=false;
let aiAutoTuneStyle=DEFAULT_AUTO_STYLE;
let autoRunLimit=0;
let autoRunStopEpisode=null;
let aiTuner=null;
function avg(arr,n){
  if(!arr.length) return 0;
  const slice=arr.slice(-n);
  return slice.reduce((a,b)=>a+b,0)/slice.length;
}
function clamp(value,min,max){
  return Math.min(max,Math.max(min,value));
}
function movingAverage(arr=[],window,offset=0){
  if(!Array.isArray(arr)||!arr.length||window<=0) return 0;
  const end=Math.max(0,arr.length-offset);
  if(end<=0) return 0;
  const start=Math.max(0,end-window);
  const slice=arr.slice(start,end);
  if(!slice.length) return 0;
  return slice.reduce((a,b)=>a+b,0)/slice.length;
}
function stddev(arr=[]){
  if(!Array.isArray(arr)||!arr.length) return 0;
  const mean=arr.reduce((a,b)=>a+b,0)/arr.length;
  const variance=arr.reduce((a,b)=>a+(b-mean)**2,0)/arr.length;
  return Math.sqrt(variance);
}
function formatMetric(value,decimals=2){
  if(value===null||value===undefined||Number.isNaN(value)) return '—';
  const num=+value;
  return num.toFixed(decimals);
}
function formatPercent(value,decimals=1){
  if(value===null||value===undefined||Number.isNaN(value)) return '—';
  return `${(+value*100).toFixed(decimals)}%`;
}
function formatSigned(value,decimals=2){
  if(value===null||value===undefined||Number.isNaN(value)) return '—';
  const num=+value;
  const out=num.toFixed(decimals);
  return num>0?`+${out}`:out;
}
const AUTO_REASON_LABELS={
  stagnation:'stagnation',
  recovery:'recovery',
  regression:'regression',
  loss_ratio:'loss ratio',
  slow_fruit:'slow fruit',
  step_drag:'step drag',
  retreat_load:'retreat load',
  fruit_support:'fruit support',
  loop_penalty:'loop penalty',
  loop_relax:'loop relax',
  revisit_penalty:'revisit penalty',
  revisit_relax:'revisit relax',
  recover:'recover',
  self_penalty:'self penalty',
};
const REWARD_DECIMALS={
  loopPenalty:2,
  revisitPenalty:3,
  selfPenalty:1,
  approachBonus:3,
  retreatPenalty:3,
  stepPenalty:3,
  turnPenalty:3,
  fruitReward:1,
  growthBonus:1,
  trapPenalty:3,
  spaceGainBonus:3,
  timeoutPenalty:1,
};
function describeRewardDetail(adj){
  if(!adj||typeof adj!=='object') return 'Reward';
  const key=adj.key;
  const label=REWARD_LABELS[key]||key||'Reward';
  if(adj.value===undefined) return label;
  const decimals=key in REWARD_DECIMALS?REWARD_DECIMALS[key]:3;
  return `${label} → ${formatMetric(adj.value,decimals)}`;
}
function humanizeAutoReason(reason){
  if(!reason) return '';
  const text=AUTO_REASON_LABELS[reason]||reason;
  return text.charAt(0).toUpperCase()+text.slice(1);
}
function buildMetricsLine(metrics){
  if(!metrics) return '';
  const parts=[];
  if(metrics.maFruit100!==undefined) parts.push(`ma100 ${formatMetric(metrics.maFruit100,1)}`);
  if(metrics.maFruit500!==undefined) parts.push(`ma500 ${formatMetric(metrics.maFruit500,1)}`);
  if(metrics.fruitSlope!==undefined) parts.push(`trend ${formatSigned(metrics.fruitSlope,2)}`);
  if(metrics.lossRatio!==undefined) parts.push(`lossσ/μ ${formatMetric(metrics.lossRatio,2)}`);
  return parts.join(' • ');
}
function resetAutoLog(){
  autoLogEntries.length=0;
  if(ui.autoLogStream) ui.autoLogStream.innerHTML='';
  lastAutoMetrics=null;
  lastAutoSummaryEpisode=autoPilot?.episode||0;
}
function updateAutoLogVisibility(){
  if(!ui.autoLogPanel) return;
<<<<<<< HEAD
  ui.autoLogPanel.classList.toggle('hidden',!autoActive);
}

function updateTuneModeUI(){
  if(!ui.tuneStatus) return;
  if(tuneMode===TUNE_MODES.MANUAL){
    ui.tuneStatus.textContent='⚪ Manuell – inga automatiska justeringar';
  }else if(tuneMode===TUNE_MODES.CLASSIC){
    ui.tuneStatus.textContent='🟣 Auto – klassisk autojustering';
  }else if(tuneMode===TUNE_MODES.AI){
    ui.tuneStatus.textContent='🟢 AI – analys och automatiska justeringar';
  }
}

function applyTuneMode(){
  if(trainingMode==='manual'){
    tuneMode=TUNE_MODES.MANUAL;
    autoActive=false;
    aiAutoTuneEnabled=false;
  }else if(trainingMode==='auto'){
    tuneMode=TUNE_MODES.CLASSIC;
    autoActive=true;
    aiAutoTuneEnabled=false;
  }else if(trainingMode==='ai'){
    tuneMode=TUNE_MODES.AI;
    autoActive=true;
    aiAutoTuneEnabled=true;
  }else{
    tuneMode=TUNE_MODES.MANUAL;
    autoActive=false;
    aiAutoTuneEnabled=false;
  }
  if(aiTuner) aiTuner.setEnabled(tuneMode===TUNE_MODES.AI);
  updateAutoLogVisibility();
  updateTuneModeUI();
=======
  const shouldShow=trainingMode==='auto'||aiAutoTuneEnabled||aiAnalysisOnly;
  ui.autoLogPanel.classList.toggle('hidden',!shouldShow);
>>>>>>> afeccf8d
}

function updateTuneModeUI(){
  if(ui.autoButton){
    ui.autoButton.setAttribute('aria-pressed',autoActive?'true':'false');
    ui.autoButton.classList.remove('blue','purple','green');
    if(tuneMode===TUNE_MODES.ANALYSIS){
      ui.autoButton.classList.add('blue');
    }else if(tuneMode===TUNE_MODES.CLASSIC){
      ui.autoButton.classList.add('purple');
    }else if(tuneMode===TUNE_MODES.AI){
      ui.autoButton.classList.add('green');
    }
  }
  if(ui.tuneStatus){
    if(tuneMode===TUNE_MODES.ANALYSIS){
      ui.tuneStatus.textContent='🔵 Analysläge – AI föreslår, inga ändringar';
    }else if(tuneMode===TUNE_MODES.CLASSIC){
      ui.tuneStatus.textContent='🟣 Auto-Tune utan AI – klassisk reglering';
    }else if(tuneMode===TUNE_MODES.AI){
      ui.tuneStatus.textContent='🟢 Auto-Tune med AI – ändringar appliceras automatiskt';
    }
  }
  if(ui.aiAutoTuneToggle){
    ui.aiAutoTuneToggle.disabled=!autoActive;
  }
}

function applyTuneMode(){
  if(!ui.autoButton) return;
  let aiChecked=!!ui.aiAutoTuneToggle?.checked;
  if(!autoActive&&aiChecked&&ui.aiAutoTuneToggle){
    ui.aiAutoTuneToggle.checked=false;
    aiChecked=false;
  }
  if(!autoActive){
    tuneMode=TUNE_MODES.ANALYSIS;
  }else{
    tuneMode=aiChecked?TUNE_MODES.AI:TUNE_MODES.CLASSIC;
  }
  aiAnalysisOnly=tuneMode===TUNE_MODES.ANALYSIS;
  aiAutoTuneEnabled=tuneMode===TUNE_MODES.AI;
  const shouldEnableAITuner=tuneMode!==TUNE_MODES.CLASSIC;
  if(aiTuner) aiTuner.setEnabled(shouldEnableAITuner);
  updateAutoLogVisibility();
  updateTuneModeUI();
}
function logAutoEvent({title='',detail='',metrics=null,tone='info',episode=null}={}){
  if(!ui.autoLogStream) return;
  const entry=document.createElement('div');
  entry.className=`auto-log__entry auto-log__entry--${tone}`;
  if(episode!==null&&episode!==undefined){
    const tag=document.createElement('div');
    tag.className='auto-log__tag';
    tag.textContent=`Episod ${episode}`;
    entry.appendChild(tag);
  }
  if(title){
    const titleEl=document.createElement('div');
    titleEl.className='auto-log__title';
    titleEl.textContent=title;
    entry.appendChild(titleEl);
  }
  if(detail){
    const detailEl=document.createElement('div');
    detailEl.className='auto-log__detail';
    detailEl.textContent=detail;
    entry.appendChild(detailEl);
  }
  const metricsLine=buildMetricsLine(metrics);
  if(metricsLine){
    const metricsEl=document.createElement('div');
    metricsEl.className='auto-log__metrics';
    metricsEl.textContent=metricsLine;
    entry.appendChild(metricsEl);
  }
  ui.autoLogStream.prepend(entry);
  autoLogEntries.unshift(entry);
  while(autoLogEntries.length>MAX_AUTO_LOG_ENTRIES){
    const old=autoLogEntries.pop();
    old?.remove();
  }
}
function describeAutoAdjustment(adj={}){
  const res={title:'Auto adjustment',detail:'',tone:'info'};
  if(!adj||typeof adj!=='object') return res;
  switch(adj.type){
    case 'board':
      res.title='Curriculum';
      res.detail=`Board → ${adj.size}×${adj.size}`;
      res.tone='board';
      break;
    case 'epsilon':{
      res.title='Exploration';
      const parts=[];
      if(adj.end!==undefined) parts.push(`ε end → ${formatMetric(adj.end,2)}`);
      if(adj.decay!==undefined) parts.push(`decay → ${Math.round(+adj.decay)}`);
      res.detail=parts.join(' • ');
      res.tone='epsilon';
      break;
    }
    case 'lr':
      res.title='Learning rate';
      res.detail=`LR → ${formatMetric(adj.value,4)}`;
      res.tone='lr';
      break;
    case 'reward':{
      res.tone='reward';
      res.detail=describeRewardDetail(adj);
      break;
    }
    default:
      res.title='Auto adjustment';
      res.detail=adj.type?`${adj.type}`:'';
      res.tone='info';
  }
  const reason=humanizeAutoReason(adj.reason);
  if(reason){
    res.detail=res.detail?`${res.detail} — ${reason}`:reason;
  }
  return res;
}
function logAutoAdjustments(adjustments=[]){
  if(tuneMode===TUNE_MODES.MANUAL) return;
  if(!Array.isArray(adjustments)||!adjustments.length) return;
  adjustments.forEach(adj=>{
    const metrics=adj.metrics||lastAutoMetrics;
    const episodeNumber=adj.episode??autoPilot?.episode??0;
    const {title,detail,tone}=describeAutoAdjustment(adj);
    logAutoEvent({title,detail,metrics,tone,episode:episodeNumber});
    if(metrics) lastAutoMetrics=metrics;
    lastAutoSummaryEpisode=episodeNumber;
  });
}
function logAutoSummary(metrics,episodeNumber){
  if(tuneMode===TUNE_MODES.MANUAL) return;
  if(!metrics) return;
  logAutoEvent({title:'Auto check-in',detail:'No new adjustments',metrics,tone:'summary',episode:episodeNumber});
}

function round(value,decimals=3){
  const num=Number(value);
  if(!Number.isFinite(num)) return 0;
  const factor=10**decimals;
  return Math.round(num*factor)/factor;
}

function updateAiIntervalReadout(){
  if(!ui.aiIntervalSlider||!ui.aiIntervalReadout) return;
  const raw=+ui.aiIntervalSlider.value||aiAnalysisInterval||500;
  aiAnalysisInterval=Math.max(100,Math.min(5000,Math.round(raw/100)*100));
  checkpointEpisodeInterval=aiAnalysisInterval;
  ui.aiIntervalReadout.textContent=`${aiAnalysisInterval} ep`;
  if(aiTuner) aiTuner.setInterval(aiAnalysisInterval);
}

function setAiAutoStyle(style,{announce=true}={}){
  const preset=AUTO_TUNING_STYLES[style]||AUTO_TUNING_STYLES[DEFAULT_AUTO_STYLE];
  aiAutoTuneStyle=preset.key;
  ui.aiStyleButtons?.forEach(btn=>{
    btn.classList.toggle('active',btn.dataset.style===aiAutoTuneStyle);
  });
  autoPilot?.setTuningStyle?.(aiAutoTuneStyle);
  if(announce){
    logAutoEvent({
      title:'Auto-läge uppdaterat',
      detail:`${preset.label} justeringar`,
      tone:'ai',
      episode:autoPilot?.episode||episode||0,
    });
  }
  updateAiRunLimitHint();
}

function updateAiRunLimitHint(reachedTarget=false){
  if(!ui.aiRunLimitHint) return;
  if(autoRunLimit<=0){
    ui.aiRunLimitHint.textContent='0 = unlimited auto-run cycles.';
    return;
  }
  const preset=AUTO_TUNING_STYLES[aiAutoTuneStyle]||AUTO_TUNING_STYLES[DEFAULT_AUTO_STYLE];
  if(reachedTarget){
    ui.aiRunLimitHint.textContent=`Target reached – ${preset.label} mode paused after ${autoRunLimit} episodes`;
    return;
  }
  if(autoActive && training && autoRunStopEpisode){
    const remaining=Math.max(0,autoRunStopEpisode-episode);
    ui.aiRunLimitHint.textContent=`Pausing after ${autoRunLimit} episodes (${remaining} remaining)`;
  }else{
    ui.aiRunLimitHint.textContent=`Pausing after ${autoRunLimit} episodes`;
  }
}

function scheduleAutoRunTarget(){
  if(autoActive && training && autoRunLimit>0){
    autoRunStopEpisode=episode+autoRunLimit;
  }else{
    autoRunStopEpisode=null;
  }
  updateAiRunLimitHint();
}

function applyAiRunLimitFromUI(){
  if(!ui.aiRunLimit) return;
  const parsed=Math.max(0,Math.floor(+ui.aiRunLimit.value||0));
  autoRunLimit=parsed;
  if(parsed>0){
    ui.aiRunLimit.value=`${parsed}`;
  }else{
    ui.aiRunLimit.value='';
  }
  if(training && autoActive && autoRunLimit>0){
    scheduleAutoRunTarget();
  }else{
    autoRunStopEpisode=null;
    updateAiRunLimitHint();
  }
}

function getHyperparameterSnapshot(){
  const snapshot={
    gamma:+ui.gamma?.value||0,
    lr:+ui.lr?.value||0,
    envCount,
    epsilon:agent?.epsilon??null,
    agentKind:agent?.kind||null,
  };
  if(agent?.kind==='dqn'){
    Object.assign(snapshot,{
      epsStart:+ui.epsStart?.value||0,
      epsEnd:+ui.epsEnd?.value||0,
      epsDecay:+ui.epsDecay?.value||0,
      batch:+ui.batchSize?.value||0,
      bufferSize:+ui.bufferSize?.value||0,
      targetSync:+ui.targetSync?.value||0,
      nStep:+ui.nStep?.value||0,
      priorityAlpha:+ui.priorityAlpha?.value||0,
      priorityBeta:+ui.priorityBeta?.value||0,
    });
  }else if(agent?.kind==='policy'){
    Object.assign(snapshot,{
      entropy:+ui.pgEntropy?.value||0,
    });
  }else if(agent?.kind==='a2c'){
    Object.assign(snapshot,{
      entropy:+ui.acEntropy?.value||0,
      valueCoef:+ui.acValueCoef?.value||0,
    });
  }else if(agent?.kind==='ppo'){
    Object.assign(snapshot,{
      entropy:+ui.ppoEntropy?.value||0,
      valueCoef:+ui.ppoValueCoef?.value||0,
      clip:+ui.ppoClip?.value||0,
      lambda:+ui.ppoLambda?.value||0,
      batch:+ui.ppoBatch?.value||0,
      epochs:+ui.ppoEpochs?.value||0,
    });
  }
  return snapshot;
}

function compactEpisodeSummary(entry,includeDetail=false){
  if(!entry) return null;
  const summary={
    episode:entry.episode??null,
    reward:round(Number(entry.reward)||0,3),
    fruits:Number(entry.fruits)||0,
    steps:Number(entry.steps)||0,
    crash:entry.crash||'none',
  };
  if(includeDetail){
    summary.loopHits=Number(entry.loopHits)||0;
    if(entry.revisitPenalty!==undefined) summary.revisitPenalty=round(Number(entry.revisitPenalty)||0,3);
    if(entry.timeToFruitAvg!==undefined&&entry.timeToFruitAvg!==null){
      summary.timeToFruitAvg=round(Number(entry.timeToFruitAvg)||0,3);
    }
  }
  return summary;
}

function aggregateEpisodeWindow(windowSize){
  const size=Math.min(windowSize,aiEpisodeHistory.length);
  if(!size) return null;
  const slice=aiEpisodeHistory.slice(-size);
  let rewardSum=0,fruitSum=0,stepsSum=0,loopsSum=0,timeToFruitSum=0,timeToFruitCount=0;
  const rewardValues=[];
  const fruitValues=[];
  const crashCounts={};
  const breakdownTotals={};
  let breakdownCount=0;
  slice.forEach(item=>{
    const reward=Number(item.reward)||0;
    const fruits=Number(item.fruits)||0;
    const steps=Number(item.steps)||0;
    const loops=Number(item.loopHits)||0;
    rewardValues.push(reward);
    fruitValues.push(fruits);
    rewardSum+=reward;
    fruitSum+=fruits;
    stepsSum+=steps;
    loopsSum+=loops;
    const crashKey=item.crash||'none';
    crashCounts[crashKey]=(crashCounts[crashKey]||0)+1;
    if(item.timeToFruitAvg!==null&&item.timeToFruitAvg!==undefined){
      const timeVal=Number(item.timeToFruitAvg)||0;
      timeToFruitSum+=timeVal;
      timeToFruitCount++;
    }
    if(item.breakdown){
      breakdownCount++;
      Object.entries(item.breakdown).forEach(([key,val])=>{
        breakdownTotals[key]=(breakdownTotals[key]||0)+(+val||0);
      });
    }
  });
  const rewardAvg=size?rewardSum/size:0;
  const fruitAvg=size?fruitSum/size:0;
  const stepsAvg=size?stepsSum/size:0;
  const loopsAvg=size?loopsSum/size:0;
  const rewardVariance=rewardValues.length?rewardValues.reduce((acc,val)=>acc+(val-rewardAvg)**2,0)/rewardValues.length:0;
  const fruitVariance=fruitValues.length?fruitValues.reduce((acc,val)=>acc+(val-fruitAvg)**2,0)/fruitValues.length:0;
  const rewardStd=Math.sqrt(rewardVariance);
  const fruitStd=Math.sqrt(fruitVariance);
  const fruitRate=stepsSum>0?fruitSum/stepsSum:0;
  const fillRate=(COLS*ROWS)?fruitAvg/(COLS*ROWS):0;
  const half=Math.floor(slice.length/2);
  let rewardTrend=0,fruitTrend=0;
  if(half>0){
    const first=slice.slice(0,half);
    const last=slice.slice(-half);
    const firstReward=first.reduce((acc,item)=>acc+((Number(item.reward)||0)),0)/half;
    const lastReward=last.reduce((acc,item)=>acc+((Number(item.reward)||0)),0)/half;
    const firstFruit=first.reduce((acc,item)=>acc+((Number(item.fruits)||0)),0)/half;
    const lastFruit=last.reduce((acc,item)=>acc+((Number(item.fruits)||0)),0)/half;
    rewardTrend=lastReward-firstReward;
    fruitTrend=lastFruit-firstFruit;
  }
  const stats={
    rewardAvg:round(rewardAvg,3),
    rewardStd:round(rewardStd,3),
    fruitAvg:round(fruitAvg,3),
    fruitStd:round(fruitStd,3),
    stepsAvg:Math.round(stepsAvg),
    loopsAvg:round(loopsAvg,3),
    fruitRate:round(fruitRate,4),
    fillRate:round(fillRate,4),
    rewardTrend:round(rewardTrend,3),
    fruitTrend:round(fruitTrend,3),
  };
  if(timeToFruitCount>0){
    stats.timeToFruit=round(timeToFruitSum/timeToFruitCount,3);
  }
  const breakdownAvg=breakdownCount?Object.fromEntries(Object.entries(breakdownTotals).map(([key,val])=>[key,round(val/breakdownCount,4)])):undefined;
  return {
    window:size,
    firstEpisode:slice[0]?.episode??null,
    lastEpisode:slice[slice.length-1]?.episode??null,
    stats,
    crash:crashCounts,
    rewardBreakdown:breakdownAvg,
  };
}

function buildAITelemetrySnapshot(intervalOverride){
  const candidate=Number(intervalOverride);
  const requestedInterval=Number.isFinite(candidate)&&candidate>0?Math.floor(candidate):aiAnalysisInterval;
  const lookback=Math.min(requestedInterval,aiEpisodeHistory.length);
  if(!lookback) return null;
  const hyperSnapshot=getHyperparameterSnapshot();
  const intervalSummary=aggregateEpisodeWindow(lookback);
  const rollupSummary=aggregateEpisodeWindow(Math.min(ROLLUP_WINDOW,aiEpisodeHistory.length));
  const recentWindow=Math.min(RECENT_EPISODES_MAX,lookback);
  const recentEpisodes=aiEpisodeHistory.slice(-recentWindow).map(entry=>compactEpisodeSummary(entry));
  const latestEpisode=compactEpisodeSummary(aiEpisodeHistory[aiEpisodeHistory.length-1],true);
  return {
    intervalEpisodes:intervalSummary?.window??lookback,
    meta:{
      episode,
      interval:intervalSummary?.window??lookback,
      board:{cols:COLS,rows:ROWS},
      envs:envCount,
      algo:currentAlgoKey,
      agent:agent?.kind||null,
      best:bestLen,
    },
    stats:intervalSummary?.stats||{},
    crash:intervalSummary?.crash||{},
    rewardBreakdown:intervalSummary?.rewardBreakdown,
    rollup:rollupSummary?{
      window:rollupSummary.window,
      firstEpisode:rollupSummary.firstEpisode,
      lastEpisode:rollupSummary.lastEpisode,
      stats:rollupSummary.stats,
      crash:rollupSummary.crash,
      rewardBreakdown:rollupSummary.rewardBreakdown,
    }:null,
    rewardConfig:{...rewardConfig},
    hyper:hyperSnapshot,
    currentConfig:{
      reward:{...rewardConfig},
      hyper:hyperSnapshot,
    },
    recentEpisodes,
    latestEpisode,
  };
}

function applyAITunerRewardConfig(newConfig={}){
  const result={changes:[],config:null};
  if(!newConfig||typeof newConfig!=='object') return result;
  const merged={...rewardConfig};
  Object.entries(newConfig).forEach(([key,value])=>{
    if(!(key in merged)) return;
    const num=Number(value);
    if(!Number.isFinite(num)) return;
    let clamped=num;
    const inputId=REWARD_INPUT_IDS[key];
    const input=ui[inputId];
    if(input){
      if(input.min!==''&&input.min!==undefined) clamped=Math.max(clamped,+input.min);
      if(input.max!==''&&input.max!==undefined) clamped=Math.min(clamped,+input.max);
    }
    const current=merged[key];
    if(Math.abs(current-clamped)<1e-6) return;
    merged[key]=clamped;
    result.changes.push({key,oldValue:current,newValue:clamped});
  });
  if(result.changes.length){
    if(aiAutoTuneEnabled){
      applyRewardConfigToUI(merged);
      rewardConfig={...merged};
      result.config={...merged};
    }
  }
  return result;
}

function applyAITunerHyperparameters(updates={}){
  const result={changes:[],hyper:null};
  if(!updates||typeof updates!=='object') return result;
  const setValue=(id,value,keyLabel)=>{
    const input=ui[id];
    if(!input) return;
    let num=Number(value);
    if(!Number.isFinite(num)) return;
    if(input.min!==''&&input.min!==undefined) num=Math.max(num,+input.min);
    if(input.max!==''&&input.max!==undefined) num=Math.min(num,+input.max);
    const current=+input.value;
    if(Math.abs(current-num)<1e-6) return;
    if(aiAutoTuneEnabled){
      input.value=`${num}`;
    }
    result.changes.push({key:keyLabel,oldValue:current,newValue:num});
  };
  if(updates.gamma!==undefined) setValue('gamma',updates.gamma,'gamma');
  if(updates.lr!==undefined) setValue('lr',updates.lr,'lr');
  if(updates.epsStart!==undefined) setValue('epsStart',updates.epsStart,'epsStart');
  if(updates.epsEnd!==undefined) setValue('epsEnd',updates.epsEnd,'epsEnd');
  if(updates.epsDecay!==undefined) setValue('epsDecay',updates.epsDecay,'epsDecay');
  if(updates.batch!==undefined){
    if(agent?.kind==='ppo') setValue('ppoBatch',updates.batch,'ppoBatch');
    else setValue('batchSize',updates.batch,'batchSize');
  }
  if(updates.batchSize!==undefined) setValue('batchSize',updates.batchSize,'batchSize');
  if(updates.bufferSize!==undefined) setValue('bufferSize',updates.bufferSize,'bufferSize');
  if(updates.targetSync!==undefined) setValue('targetSync',updates.targetSync,'targetSync');
  if(updates.nStep!==undefined) setValue('nStep',updates.nStep,'nStep');
  if(updates.priorityAlpha!==undefined) setValue('priorityAlpha',updates.priorityAlpha,'priorityAlpha');
  if(updates.priorityBeta!==undefined) setValue('priorityBeta',updates.priorityBeta,'priorityBeta');
  if(updates.entropy!==undefined){
    if(agent?.kind==='policy') setValue('pgEntropy',updates.entropy,'pgEntropy');
    else if(agent?.kind==='a2c') setValue('acEntropy',updates.entropy,'acEntropy');
    else if(agent?.kind==='ppo') setValue('ppoEntropy',updates.entropy,'ppoEntropy');
  }
  if(updates.valueCoef!==undefined){
    if(agent?.kind==='a2c') setValue('acValueCoef',updates.valueCoef,'acValueCoef');
    else if(agent?.kind==='ppo') setValue('ppoValueCoef',updates.valueCoef,'ppoValueCoef');
  }
  if(updates.clip!==undefined&&agent?.kind==='ppo') setValue('ppoClip',updates.clip,'ppoClip');
  if(updates.lambda!==undefined&&agent?.kind==='ppo') setValue('ppoLambda',updates.lambda,'ppoLambda');
  if(updates.epochs!==undefined&&agent?.kind==='ppo') setValue('ppoEpochs',updates.epochs,'ppoEpochs');
  if(result.changes.length&&aiAutoTuneEnabled){
    updateReadouts();
    applyConfigToAgent();
    result.hyper=getHyperparameterSnapshot();
    if(result.hyper){
      hyperParams={...result.hyper};
    }
  }
  return result;
}


function cleanJsonString(str){
  if(typeof str!=='string') return '';
  let cleaned=str.trim();
  const fenced=cleaned.match(/^```(?:json)?\s*([\s\S]*?)\s*```$/i);
  if(fenced){
    cleaned=fenced[1];
  }else if(cleaned.startsWith('```')){
    cleaned=cleaned.replace(/^```(?:json)?\s*/i,'');
    cleaned=cleaned.replace(/\s*```$/,'');
  }
  return cleaned.trim();
}

async function handleGroqResponse(responseJson){
  try{
    const aiResult=responseJson?.data?.choices?.[0]?.message?.content;
    if(!aiResult){
      console.warn("⚠️ Ingen AI-output hittades i svaret");
      return;
    }


    const cleaned=cleanJsonString(aiResult);
    let parsed;
    try{
      parsed=JSON.parse(cleaned);
    }catch(err){
      console.error("Fel vid parsing av AI-svar:", err);
      console.error("Rått AI-svar:", aiResult);
      return;
    }

    const analysisText=typeof parsed.analysisText==='string'?parsed.analysisText:'';
    console.log("🤖 AI analys:", analysisText||'(saknas)');
    if(analysisText){
      try{
        logAITunerEvent?.({title:'AI analys',detail:analysisText,tone:'ai',episodeNumber:episode});
      }catch(err){
        console.warn('[handleGroqResponse] kunde inte logga analys',err);
      }
    }

    if(parsed.pause===true){
      console.warn("⏸️ AI beslutade att pausa träningen:", analysisText);

      if(typeof pauseTraining==='function'){
        pauseTraining();
      }else if(typeof stopTraining==='function'){
        stopTraining();
      }

      return parsed;

    }

    if(parsed.pause===false){
      if(typeof resumeTraining==='function'){
        resumeTraining();
      }else if(!training && typeof startTraining==='function'){
        startTraining();
      }
    }


    if(parsed.rewardConfig && typeof parsed.rewardConfig==='object'){

      const rewardResult=applyAITunerRewardConfig(parsed.rewardConfig);
      if(rewardResult?.config){
        Object.assign(rewardConfig,rewardResult.config);
      }else if(aiAutoTuneEnabled){
        Object.assign(rewardConfig,parsed.rewardConfig);
        applyRewardsToEnv();
      }
    }


    if(parsed.hyper && typeof parsed.hyper==='object'){

      const hyperResult=applyAITunerHyperparameters(parsed.hyper);
      if(hyperResult?.hyper){
        hyperParams={...hyperResult.hyper};
      }else if(aiAutoTuneEnabled){
        if(typeof getHyperparameterSnapshot==='function'){
          hyperParams={...getHyperparameterSnapshot(),...parsed.hyper};
        }else{
          hyperParams={...hyperParams,...parsed.hyper};
        }
      }
    }

    return parsed;
  }catch(err){
    console.error("Fel vid hantering av Groq-svar:", err);
    console.error("Rått proxysvar:", responseJson);

  }
}

function logAITunerEvent({title='',detail='',tone='ai',metrics=null,episodeNumber=null}={}){
  logAutoEvent({title,detail,metrics,tone,episode:episodeNumber??episode});
}

function bindUI(){
  ui.playbackButtons.forEach(btn=>{
    btn.addEventListener('click',()=>{
      setPlaybackMode(btn.dataset.speed);
    });
  });
  ui.modeButtons.forEach(btn=>{
    btn.addEventListener('click',()=>{
      setTrainingMode(btn.dataset.mode);
    });
  });
  ui.gridSize.addEventListener('input',()=>{
    updateGridLabel();
    const desiredSize=Math.max(8,(+ui.gridSize.value)|0);
    if(desiredSize!==COLS){
      resetEnvironment(desiredSize,true);
    }
  });
  ui.btnReset.addEventListener('click',()=>resetEnvironment(+ui.gridSize.value,true));
  ui.btnTrain.addEventListener('click',startTraining);
  ui.btnPause.addEventListener('click',stopTraining);
  ui.btnStep.addEventListener('click',async()=>{ await playSingleEpisode(); });
  ui.btnWatch.addEventListener('click',watchSmoothEpisode);
  ui.autoButton?.addEventListener('click',()=>{
    const targetMode=autoActive?'manual':'auto';
    setTrainingMode(targetMode);
  });
  ui.btnToggleLiveView?.addEventListener('click',()=>{
    setLiveViewHidden(!liveViewHidden);
  });
  ui.btnCheckpointToggle?.addEventListener('click',handleCheckpointToggle);
  ui.btnSave.addEventListener('click',saveTrainingToFile);
  ui.btnLoad.addEventListener('click',()=>ui.fileLoader?.click());
  ui.btnClear.addEventListener('click',()=>{
    for(const k in localStorage){
      if(k.includes('tensorflowjs')) localStorage.removeItem(k);
    }
    flash('Cleared local storage');
  });
  ui.autoLogClear?.addEventListener('click',()=>{
    resetAutoLog();
  });
  if(ui.progressChartToggle){
    ui.progressChartToggle.addEventListener('click',()=>{
      const collapsed=!ui.progressChartPanel?.classList.contains('collapsed');
      setProgressChartCollapsed(collapsed);
    });
    setProgressChartCollapsed(false);
  }
  ui.aiIntervalSlider?.addEventListener('input',()=>{
    updateAiIntervalReadout();
  });
  ui.aiRunLimit?.addEventListener('change',()=>{
    applyAiRunLimitFromUI();
  });
  ui.aiStyleButtons?.forEach(btn=>{
    btn.addEventListener('click',()=>{
      setAiAutoStyle(btn.dataset.style||DEFAULT_AUTO_STYLE);
    });
  });
<<<<<<< HEAD
=======
  ui.aiAutoTuneToggle?.addEventListener('change',()=>{
    if(ui.aiAutoTuneToggle.checked){
      const code=prompt('Ange säkerhetskod för att aktivera AI Auto-Tune:');
      if(code!=='1234554321'){
        ui.aiAutoTuneToggle.checked=false;
        flash('Fel kod. AI Auto-Tune förblir avstängd.',true);
        applyTuneMode();
        return;
      }
    }
    applyTuneMode();
    let detail;
    if(tuneMode===TUNE_MODES.AI){
      detail='AI Auto-Tune aktiverad – ändringar appliceras automatiskt.';
    }else if(autoActive){
      detail='AI Auto-Tune avstängd – kör klassisk auto-reglering.';
    }else{
      detail='Analysläge aktivt – AI föreslår utan att applicera.';
    }
    logAITunerEvent({title:'AI Auto-Tune',detail,tone:'ai',episodeNumber:episode});
  });
>>>>>>> afeccf8d
  ui.fileLoader?.addEventListener('change',async ev=>{
    const [file]=ev.target.files||[];
    if(file) await loadTrainingFromFile(file);
    ev.target.value='';
  });
  ui.algoSelect.addEventListener('change',()=>{
    if(watching) return;
    const wasTraining=training;
    if(wasTraining) stopTraining();
    instantiateAgent(ui.algoSelect.value);
  });
  const updateAndApply=()=>{ updateReadouts(); applyConfigToAgent(); };
  ['gamma','lr','epsStart','epsEnd','epsDecay','batchSize','bufferSize','targetSync','nStep','priorityAlpha','priorityBeta','pgEntropy','acEntropy','acValueCoef','ppoEntropy','ppoClip','ppoLambda','ppoBatch','ppoEpochs','ppoValueCoef']
    .forEach(id=>ui[id]?.addEventListener('input',updateAndApply));
  ui.envCount?.addEventListener('input',()=>{
    updateReadouts();
    applyEnvCountFromUI();
  });
  const rewardIds=['rewardStep','rewardTurn','rewardApproach','rewardRetreat','rewardLoop','rewardRevisit','rewardWall','rewardSelf','rewardTimeout','rewardTrap','rewardSpace','rewardFruit','rewardGrowth','rewardCompact'];
  const updateRewards=()=>{ updateRewardReadouts(); applyRewardsToEnv(); };
  rewardIds.forEach(id=>ui[id]?.addEventListener('input',updateRewards));
  ui.tabTraining.addEventListener('click',()=>setActiveTab('training'));
  ui.tabGuide.addEventListener('click',()=>setActiveTab('guide'));
  updateReadouts();
  updateGridLabel();
  applyRewardsToEnv();
  updateControlAvailability();
  setTrainingMode(trainingMode);
  updateTuneModeUI();
  updateAutoLogVisibility();
  updateAiIntervalReadout();
  setAiAutoStyle(aiAutoTuneStyle,{announce:false});
  updateAiRunLimitHint();
  updateCheckpointToggleUI();
  updateProgressChart();
}
function setActiveTab(tab){
  const showGuide=tab==='guide';
  ui.tabTraining.classList.toggle('active',!showGuide);
  ui.tabGuide.classList.toggle('active',showGuide);
  ui.trainingView.classList.toggle('hidden',showGuide);
  ui.guideView.classList.toggle('hidden',!showGuide);
}
function updateGridLabel(){
  const val=+ui.gridSize.value;
  ui.gridLabel.textContent=`${val}×${val}`;
}
function updateControlAvailability(){
  if(ui.btnStep){
    ui.btnStep.disabled=(trainingMode!=='manual')||envCount>1;
  }
}
function createContextSlot(index,state){
  return {
    envIndex:index,
    state:Float32Array.from(state),
    totalReward:0,
    fruits:0,
    steps:0,
    needsReset:false,
  };
}
function seedContexts(forceReset=true){
  if(!vecEnv) return;
  const states=forceReset?vecEnv.resetAll():vecEnv.envs.map(env=>Float32Array.from(env.getState()));
  contexts=states.map((state,idx)=>createContextSlot(idx,state));
  env=vecEnv.getEnv(renderIndex)||vecEnv.getEnv(0);
  if(env) setImmediateState(env);
}
function ensureContextPool(){
  if(!vecEnv) return;
  if(contexts.length!==envCount){
    seedContexts(true);
  }
}
function reconfigureEnvironment({count=envCount,size=COLS,force=false}={}){
  let desiredCount=Math.max(1,count|0);
  if(trainingMode!=='manual'){
    desiredCount=Math.max(12,desiredCount);
  }
  const desiredSize=Math.max(8,(+size)|0);
  const needInit=!vecEnv;
  const changedCount=desiredCount!==envCount;
  const changedSize=force||desiredSize!==COLS||needInit;
  envCount=desiredCount;
  if(!vecEnv){
    vecEnv=new VecSnakeEnv(envCount,{cols:desiredSize,rows:desiredSize,rewardConfig});
  }else if(changedCount||changedSize){
    vecEnv.configure({count:envCount,cols:desiredSize,rows:desiredSize,rewardConfig});
  }else{
    vecEnv.setRewardConfig(rewardConfig);
  }
  renderIndex=Math.min(renderIndex,envCount-1);
  env=vecEnv.getEnv(renderIndex)||vecEnv.getEnv(0);
  COLS=desiredSize;
  ROWS=desiredSize;
  CELL=board.width/COLS;
  stateDim=env?.getState()?.length||stateDim;
  seedContexts(true);
  agent?.setEnvCount?.(envCount);
  renderTick=0;
  updateControlAvailability();
  if(ui.envCount && ui.envCount.value!==`${envCount}`){
    ui.envCount.value=`${envCount}`;
  }
  updateBadgeMetrics();
}
function resetEnvironment(size=COLS,force=false){
  const wasTraining=training;
  if(wasTraining) stopTraining();
  reconfigureEnvironment({size,force:true});
  if(wasTraining&&!watching) startTraining();
}
function applyEnvCountFromUI(){
  const desired=Math.max(1,+ui.envCount.value||1);
  if(desired===envCount) return;
  const wasTraining=training;
  if(wasTraining) stopTraining();
  reconfigureEnvironment({count:desired,size:+ui.gridSize.value,force:true});
  if(wasTraining&&!watching) startTraining();
}
function setTrainingMode(mode){
  const allowed=['manual','auto','ai'];
  let next=allowed.includes(mode)?mode:'manual';
  const wasTraining=training;
  const prevMode=trainingMode;
  const wantsAutomation=next!=='manual';
  if(wantsAutomation && agent?.kind!=='dqn'){
    flash('Auto- och AI-lägen kräver en DQN-agent',true);
    next='manual';
  }
  if(wasTraining) stopTraining();
  trainingMode=next;
  ui.modeButtons.forEach(btn=>btn.classList.toggle('active',btn.dataset.mode===trainingMode));
  if(trainingMode!=='manual'){
    const firstActivation=prevMode==='manual'||!autoPilot;
    if(firstActivation){
      autoPilot=new BrowserAutoPilot({rewardConfig:{...rewardConfig}});
      lastAutoMetrics=null;
      lastAutoSummaryEpisode=0;
    }
    autoPilot.setAgent(agent);
    autoPilot.setTuningStyle(aiAutoTuneStyle);
    const desiredCount=Math.max(12,envCount);
    ui.envCount.value=`${desiredCount}`;
    if(firstActivation){
      ui.gridSize.value='10';
      updateGridLabel();
      reconfigureEnvironment({count:desiredCount,size:10,force:true});
      resetAutoLog();
    }else{
      reconfigureEnvironment({count:desiredCount,size:+ui.gridSize.value,force:true});
    }
    updateReadouts();
    const stageIdx=autoPilot.boardStages.findIndex(stage=>stage.size===COLS);
    if(stageIdx>=0) autoPilot.stageIndex=stageIdx;
    lastAutoMetrics=null;
    lastAutoSummaryEpisode=autoPilot?.episode||0;
    autoPilot.lastEvaluationEpisode=autoPilot.episode||0;
    if(prevMode!==trainingMode){
      const modeLabel=trainingMode==='ai'?'AI-läge':'Auto-läge';
      const tone=trainingMode==='ai'?'ai':'info';
      logAutoEvent({
        title:`${modeLabel} aktiverat`,
        detail:`${envCount} environments • ${COLS}×${ROWS}`,
        tone,
        episode:autoPilot?.episode||0,
      });
    }
    ui.envCount.disabled=true;
  }else{
    autoPilot=null;
    ui.envCount.disabled=agent?.kind!=='dqn';
    lastAutoMetrics=null;
    lastAutoSummaryEpisode=0;
    autoRunStopEpisode=null;
  }
<<<<<<< HEAD
  if(trainingMode!=='manual') ui.envCount.disabled=true;
=======
  if(trainingMode==='auto') ui.envCount.disabled=true;
  autoActive=trainingMode==='auto';
>>>>>>> afeccf8d
  applyTuneMode();
  updateControlAvailability();
  updateReadouts();
  updateAiRunLimitHint();
  if(wasTraining&&!watching) startTraining();
}
function setPlaybackMode(mode){
  if(!playbackModes[mode]) mode='cinematic';
  playbackMode=mode;
  ui.playbackButtons.forEach(btn=>{
    btn.classList.toggle('active',btn.dataset.speed===mode);
  });
  ui.playbackLabel.textContent=liveViewHidden?'Rendering paused':playbackModes[mode].label;
}
function setLiveViewHidden(hidden){
  hidden=!!hidden;
  if(hidden===liveViewHidden) return;
  liveViewHidden=hidden;
  if(ui.btnToggleLiveView){
    ui.btnToggleLiveView.textContent=hidden?'Show live view':'Hide live view';
    ui.btnToggleLiveView.setAttribute('aria-pressed',hidden?'true':'false');
  }
  board.classList.toggle('hidden',hidden);
  board.setAttribute('aria-hidden',hidden?'true':'false');
  if(hidden){
    renderSuspended=true;
    if(renderToken){
      cancelAnimationFrame(renderToken);
      renderToken=0;
    }
    renderActive=false;
    renderQueue.length=0;
    currentAnim=null;
    ui.playbackLabel.textContent='Rendering paused';
  }else{
    renderSuspended=false;
    setImmediateState(env);
    setPlaybackMode(playbackMode);
  }
}
function applyConfigToAgent(){
  if(!agent) return;
  const shared={
    gamma:+ui.gamma.value,
    lr:+ui.lr.value,
  };
  agent.setEnvCount?.(envCount);
  agent.setGamma(shared.gamma);
  agent.setLearningRate(shared.lr);
  if(agent.kind==='dqn'){
    agent.setEpsilonSchedule?.({
      start:+ui.epsStart.value,
      end:+ui.epsEnd.value,
      decay:+ui.epsDecay.value,
    });
    agent.batch=+ui.batchSize.value;
    agent.buffer.setCapacity(+ui.bufferSize.value);
    agent.buffer.setAlpha(+ui.priorityAlpha.value);
    agent.buffer.setBeta(+ui.priorityBeta.value);
    agent.setNStep(+ui.nStep.value);
    targetSyncSteps=+ui.targetSync.value||2000;
  }else if(agent.kind==='policy'){
    agent.setEntropy(+ui.pgEntropy.value);
    targetSyncSteps=Infinity;
  }else if(agent.kind==='a2c'){
    agent.setEntropy(+ui.acEntropy.value);
    agent.setValueCoef(+ui.acValueCoef.value);
    targetSyncSteps=Infinity;
  }else if(agent.kind==='ppo'){
    agent.setEntropy(+ui.ppoEntropy.value);
    agent.setValueCoef(+ui.ppoValueCoef.value);
    agent.setClip(+ui.ppoClip.value);
    agent.setLambda(+ui.ppoLambda.value);
    agent.setBatch(+ui.ppoBatch.value);
    agent.setEpochs(+ui.ppoEpochs.value);
    targetSyncSteps=Infinity;
  }
  updateBadgeMetrics();
}
function updateReadouts(){
  updateBadgeMetrics();
  updateRewardReadouts();
}
function updateBadgeMetrics(){
  ui.gammaReadout.textContent=(+ui.gamma.value).toFixed(3);
  ui.gammaBadge.textContent=(+ui.gamma.value).toFixed(3);
  ui.lrReadout.textContent=(+ui.lr.value).toFixed(4);
  ui.lrBadge.textContent=(+ui.lr.value).toFixed(4);
  if(ui.envCountReadout){
    ui.envCountReadout.textContent=`${(+ui.envCount.value)|0}`;
  }
  if(agent?.kind==='dqn'){
    ui.epsReadout.textContent=(agent.epsilon??1).toFixed(2);
  }else{
    ui.epsReadout.textContent='—';
  }
  ui.epsStartReadout.textContent=(+ui.epsStart.value).toFixed(2);
  ui.epsEndReadout.textContent=(+ui.epsEnd.value).toFixed(2);
  ui.epsDecayReadout.textContent=`${(+ui.epsDecay.value)|0}`;
  ui.batchReadout.textContent=`${(+ui.batchSize.value)|0}`;
  ui.bufferReadout.textContent=`${(+ui.bufferSize.value)|0}`;
  ui.targetSyncReadout.textContent=`${(+ui.targetSync.value)|0}`;
  ui.nStepReadout.textContent=`${(+ui.nStep.value)|0}`;
  ui.alphaReadout.textContent=(+ui.priorityAlpha.value).toFixed(2);
  ui.betaReadout.textContent=(+ui.priorityBeta.value).toFixed(2);
  ui.pgEntropyReadout.textContent=(+ui.pgEntropy.value).toFixed(3);
  ui.acEntropyReadout.textContent=(+ui.acEntropy.value).toFixed(3);
  ui.acValueCoefReadout.textContent=(+ui.acValueCoef.value).toFixed(2);
  ui.ppoEntropyReadout.textContent=(+ui.ppoEntropy.value).toFixed(3);
  ui.ppoClipReadout.textContent=(+ui.ppoClip.value).toFixed(2);
  ui.ppoLambdaReadout.textContent=(+ui.ppoLambda.value).toFixed(2);
  ui.ppoBatchReadout.textContent=`${(+ui.ppoBatch.value)|0}`;
  ui.ppoEpochsReadout.textContent=`${(+ui.ppoEpochs.value)|0}`;
  ui.ppoValueCoefReadout.textContent=(+ui.ppoValueCoef.value).toFixed(2);
}
function updateRewardReadouts(){
  if(!ui.rewardStep) return;
  ui.rewardStepReadout.textContent=(+ui.rewardStep.value).toFixed(3);
  ui.rewardTurnReadout.textContent=(+ui.rewardTurn.value).toFixed(3);
  ui.rewardApproachReadout.textContent=(+ui.rewardApproach.value).toFixed(3);
  ui.rewardRetreatReadout.textContent=(+ui.rewardRetreat.value).toFixed(3);
  ui.rewardLoopReadout.textContent=(+ui.rewardLoop.value).toFixed(2);
  ui.rewardRevisitReadout.textContent=(+ui.rewardRevisit.value).toFixed(3);
  ui.rewardWallReadout.textContent=(+ui.rewardWall.value).toFixed(1);
  ui.rewardSelfReadout.textContent=(+ui.rewardSelf.value).toFixed(1);
  ui.rewardTimeoutReadout.textContent=(+ui.rewardTimeout.value).toFixed(1);
  ui.rewardTrapReadout.textContent=(+ui.rewardTrap.value).toFixed(2);
  ui.rewardSpaceReadout.textContent=(+ui.rewardSpace.value).toFixed(2);
  ui.rewardFruitReadout.textContent=(+ui.rewardFruit.value).toFixed(1);
  ui.rewardGrowthReadout.textContent=(+ui.rewardGrowth.value).toFixed(1);
  ui.rewardCompactReadout.textContent=(+ui.rewardCompact.value).toFixed(3);
}
function getRewardConfigFromUI(){
  return {
    stepPenalty:+ui.rewardStep.value,
    turnPenalty:+ui.rewardTurn.value,
    approachBonus:+ui.rewardApproach.value,
    retreatPenalty:+ui.rewardRetreat.value,
    loopPenalty:+ui.rewardLoop.value,
    revisitPenalty:+ui.rewardRevisit.value,
    wallPenalty:+ui.rewardWall.value,
    selfPenalty:+ui.rewardSelf.value,
    timeoutPenalty:+ui.rewardTimeout.value,
    trapPenalty:+ui.rewardTrap.value,
    spaceGainBonus:+ui.rewardSpace.value,
    fruitReward:+ui.rewardFruit.value,
    growthBonus:+ui.rewardGrowth.value,
    compactWeight:+ui.rewardCompact.value,
  };
}
function applyRewardsToEnv(){
  rewardConfig=getRewardConfigFromUI();
  vecEnv?.setRewardConfig(rewardConfig);
  env=vecEnv?.getEnv(renderIndex)||env;
  autoPilot?.setRewardConfig?.({...rewardConfig});
}
function applyRewardConfigToUI(config={}){
  if(config.stepPenalty!==undefined) ui.rewardStep.value=config.stepPenalty;
  if(config.turnPenalty!==undefined) ui.rewardTurn.value=config.turnPenalty;
  if(config.approachBonus!==undefined) ui.rewardApproach.value=config.approachBonus;
  if(config.retreatPenalty!==undefined) ui.rewardRetreat.value=config.retreatPenalty;
  if(config.loopPenalty!==undefined) ui.rewardLoop.value=config.loopPenalty;
  if(config.revisitPenalty!==undefined) ui.rewardRevisit.value=config.revisitPenalty;
  if(config.wallPenalty!==undefined) ui.rewardWall.value=config.wallPenalty;
  if(config.selfPenalty!==undefined) ui.rewardSelf.value=config.selfPenalty;
  if(config.timeoutPenalty!==undefined) ui.rewardTimeout.value=config.timeoutPenalty;
  if(config.trapPenalty!==undefined) ui.rewardTrap.value=config.trapPenalty;
  if(config.spaceGainBonus!==undefined) ui.rewardSpace.value=config.spaceGainBonus;
  if(config.fruitReward!==undefined) ui.rewardFruit.value=config.fruitReward;
  if(config.growthBonus!==undefined) ui.rewardGrowth.value=config.growthBonus;
  if(config.compactWeight!==undefined) ui.rewardCompact.value=config.compactWeight;
  updateRewardReadouts();
  applyRewardsToEnv();
}
class BrowserAutoPilot{
  constructor({rewardConfig={}}={}){
    this.history=[];
    this.lossHistory=[];
    this.episode=0;
    this.rewardConfig={...rewardConfig};
    this.boardStages=[
      {size:10,threshold:0},
      {size:14,threshold:60},
      {size:18,threshold:120},
      {size:20,threshold:200},
    ];
    this.stageIndex=0;
    this.lastAdjust={};
    this.bestFruit=0;
    this.agent=null;
    this.evaluationIntervalBase=50;
    this.evaluationInterval=this.evaluationIntervalBase;
    this.minEpisodesForAdjustBase=200;
    this.minEpisodesForAdjust=this.minEpisodesForAdjustBase;
    this.lastEvaluationEpisode=0;
    this.tuningStyle=DEFAULT_AUTO_STYLE;
    this.magnitudeFactor=1;
    this.cooldownFactor=1;
    this.setTuningStyle(DEFAULT_AUTO_STYLE);
  }
  setTuningStyle(style=DEFAULT_AUTO_STYLE){
    const preset=AUTO_TUNING_STYLES[style]||AUTO_TUNING_STYLES[DEFAULT_AUTO_STYLE];
    this.tuningStyle=preset.key;
    this.magnitudeFactor=preset.magnitude;
    this.cooldownFactor=preset.cooldown;
    this.evaluationInterval=Math.max(20,Math.round(this.evaluationIntervalBase*preset.eval));
    this.minEpisodesForAdjust=Math.max(100,Math.round(this.minEpisodesForAdjustBase*preset.start));
  }
  getTuningStyle(){
    return this.tuningStyle;
  }
  setAgent(agent){
    this.agent=agent;
  }
  setRewardConfig(cfg={}){
    this.rewardConfig={...cfg};
  }
  getRewardConfig(){
    return {...this.rewardConfig};
  }
  _scaledCooldown(base){
    return Math.max(1,Math.round(base*this.cooldownFactor));
  }
  _scaleAdd(delta){
    return delta*this.magnitudeFactor;
  }
  _scaleMultiplier(base){
    if(base===1) return 1;
    if(base>1) return 1+(base-1)*this.magnitudeFactor;
    return 1-(1-base)*this.magnitudeFactor;
  }
  recordEpisode({
    fruits=0,
    reward=0,
    steps=0,
    loss=null,
    loopHits=0,
    revisitPenalty=0,
    crash=null,
    timeToFruitTotal=0,
    timeToFruitCount=0,
    rewardBreakdown=null,
  }={}){
    this.history.push({
      fruits,
      reward,
      steps,
      loopHits,
      revisitPenalty,
      crash,
      timeToFruitTotal,
      timeToFruitCount,
      breakdown:rewardBreakdown?{...rewardBreakdown}:null,
    });
    if(this.history.length>6000) this.history.shift();
    if(loss!==null && loss!==undefined){
      this.lossHistory.push(loss);
      if(this.lossHistory.length>6000) this.lossHistory.shift();
    }
    this.episode++;
  }
  _canAdjust(key,cooldown=500){
    const window=this._scaledCooldown(cooldown);
    const last=this.lastAdjust[key]??-Infinity;
    if(this.episode-last<window) return false;
    this.lastAdjust[key]=this.episode;
    return true;
  }
  _averageBreakdown(window=200){
    const recent=this.history.slice(-window).filter(item=>item.breakdown);
    if(!recent.length) return null;
    const totals=Object.fromEntries(REWARD_COMPONENT_KEYS.map(key=>[key,0]));
    recent.forEach(item=>{
      const data=item.breakdown;
      REWARD_COMPONENT_KEYS.forEach(key=>{
        totals[key]+=data[key]??0;
      });
    });
    const scale=1/recent.length;
    REWARD_COMPONENT_KEYS.forEach(key=>{
      totals[key]*=scale;
    });
    return totals;
  }
  getMetrics(){
    const fruits=this.history.map(item=>item.fruits);
    const ma100=movingAverage(fruits,100);
    const ma500=movingAverage(fruits,500);
    const prev100=movingAverage(fruits,100,100);
    const fruitSlope=ma100-prev100;
    const improvement2000=movingAverage(fruits,2000)-movingAverage(fruits,2000,2000);
    const stepsHist=this.history.map(item=>item.steps||0);
    const avgEpisodeLen100=movingAverage(stepsHist,100);
    this.bestFruit=Math.max(this.bestFruit,ma100||0);
    const regression=this.bestFruit>0 && ma100<this.bestFruit*0.75;
    const window500=this.history.slice(-500);
    const totalSteps500=window500.reduce((sum,item)=>sum+(item.steps||0),0);
    const loopHits500=window500.reduce((sum,item)=>sum+(item.loopHits||0),0);
    const revisitPenalty500=window500.reduce((sum,item)=>sum+(item.revisitPenalty||0),0);
    const crashSelfEpisodes=window500.filter(item=>item.crash==='self').length;
    const timeToFruitTotal=window500.reduce((sum,item)=>sum+(item.timeToFruitTotal||0),0);
    const timeToFruitCount=window500.reduce((sum,item)=>sum+(item.timeToFruitCount||0),0);
    const loopHitRate=totalSteps500>0?loopHits500/totalSteps500:0;
    const revisitRate=totalSteps500>0?revisitPenalty500/Math.max(1,totalSteps500):0;
    const crashRateSelf=window500.length?crashSelfEpisodes/window500.length:0;
    const timeToFruitAvg=timeToFruitCount>0?timeToFruitTotal/timeToFruitCount:0;
    const lossValues=this.lossHistory.slice(-200);
    const lossMean=lossValues.length?lossValues.reduce((a,b)=>a+b,0)/lossValues.length:0;
    const lossStd=stddev(lossValues);
    const lossRatio=lossMean>0?lossStd/lossMean:0;
    return {
      maFruit100:ma100,
      maFruit500:ma500,
      fruitSlope,
      improvement2000,
      regression,
      lossMean,
      lossStd,
      lossRatio,
      avgEpisodeLen100,
      loopHitRate,
      revisitRate,
      crashRateSelf,
      timeToFruitAvg,
    };
  }
  maybeAdjust({agent}={}){
    const actor=agent||this.agent;
    const metrics=this.getMetrics();
    const adjustments=[];
    const nextStage=this.boardStages[this.stageIndex+1];
    if(nextStage && metrics.maFruit500>nextStage.threshold && this._canAdjust('board',200)){
      this.stageIndex++;
      adjustments.push({type:'board',size:this.boardStages[this.stageIndex].size});
    }
    if(!actor||actor.kind!=='dqn'){
      return {adjustments,metrics};
    }
    if(this.episode<this.minEpisodesForAdjust){
      return {adjustments,metrics};
    }
    if(this.episode-this.lastEvaluationEpisode<this.evaluationInterval){
      return {adjustments,metrics};
    }
    this.lastEvaluationEpisode=this.episode;
    const breakdownAvg=this._averageBreakdown(240);
    if(metrics.fruitSlope<=0 && metrics.improvement2000<2 && this._canAdjust('epsilon-up',500)){
      const newEnd=clamp(actor.epsEnd+this._scaleAdd(0.03),0.01,0.6);
      const newDecay=clamp(actor.epsDecay*this._scaleMultiplier(1.2),5000,500000);
      actor.setEpsilonSchedule?.({end:newEnd,decay:newDecay});
      adjustments.push({type:'epsilon',end:newEnd,decay:newDecay,reason:'stagnation'});
    }
    if(metrics.regression && this._canAdjust('regression',800)){
      const newEnd=clamp(actor.epsEnd+this._scaleAdd(0.02),0.01,0.6);
      actor.setEpsilonSchedule?.({end:newEnd});
      const newLr=Math.max(0.0001,actor.lr*this._scaleMultiplier(0.8));
      actor.setLearningRate(newLr);
      adjustments.push({type:'lr',value:newLr,reason:'regression'});
    }else if(metrics.fruitSlope>0 && actor.epsEnd>0.12 && this._canAdjust('epsilon-down',800)){
      const newEnd=clamp(actor.epsEnd-this._scaleAdd(0.02),0.01,0.6);
      const newDecay=clamp(actor.epsDecay*this._scaleMultiplier(0.9),5000,500000);
      actor.setEpsilonSchedule?.({end:newEnd,decay:newDecay});
      adjustments.push({type:'epsilon',end:newEnd,decay:newDecay,reason:'recovery'});
    }
    if(metrics.lossRatio>0.85 && this._canAdjust('lr-down',1000)){
      const newLr=Math.max(0.0001,actor.lr*this._scaleMultiplier(0.85));
      actor.setLearningRate(newLr);
      adjustments.push({type:'lr',value:newLr,reason:'loss_ratio'});
    }else if(metrics.lossRatio<0.3 && this._canAdjust('lr-up',1200)){
      const newLr=Math.min(0.02,actor.lr*this._scaleMultiplier(1.05));
      actor.setLearningRate(newLr);
      adjustments.push({type:'lr',value:newLr,reason:'recover'});
    }
    this._adjustRewards(actor,metrics,adjustments,breakdownAvg);
    return {adjustments,metrics};
  }
  _adjustRewards(actor,metrics,adjustments,breakdownAvg){
    if(!metrics) return;
    const rewardConfig=this.rewardConfig||{};
    if(metrics.loopHitRate>0.01 && metrics.fruitSlope<=0 && this._canAdjust('reward-loop',500)){
      rewardConfig.loopPenalty=clamp((rewardConfig.loopPenalty??0.5)+this._scaleAdd(0.05),0,3);
      rewardConfig.compactWeight=0;
      adjustments.push({type:'reward',key:'loopPenalty',value:rewardConfig.loopPenalty,reason:'loop_penalty'});
    }
    if(metrics.revisitRate>0.01 && this._canAdjust('reward-revisit',500)){
      rewardConfig.revisitPenalty=clamp((rewardConfig.revisitPenalty??0.05)+this._scaleAdd(0.005),0,0.3);
      const newEnd=clamp((actor?.epsEnd??0.12)+this._scaleAdd(0.02),0.01,0.6);
      actor?.setEpsilonSchedule?.({end:newEnd});
      adjustments.push({type:'reward',key:'revisitPenalty',value:rewardConfig.revisitPenalty,reason:'revisit_penalty'});
      adjustments.push({type:'epsilon',end:newEnd,reason:'revisit_penalty'});
    }
    if(metrics.crashRateSelf>0.4 && this._canAdjust('reward-self',500)){
      rewardConfig.selfPenalty=clamp((rewardConfig.selfPenalty??25.5)+this._scaleAdd(1),0,150);
      rewardConfig.turnPenalty=clamp((rewardConfig.turnPenalty??0.001)-this._scaleAdd(0.0002),0,0.05);
      adjustments.push({type:'reward',key:'selfPenalty',value:rewardConfig.selfPenalty,reason:'self_penalty'});
    }
    let approachAdjusted=false;
    let retreatAdjusted=false;
    if(metrics.timeToFruitAvg>200 && metrics.loopHitRate<0.005 && metrics.revisitRate<0.005 && this._canAdjust('reward-fruit',500)){
      rewardConfig.approachBonus=clamp((rewardConfig.approachBonus??0.03)+this._scaleAdd(0.005),0,0.3);
      rewardConfig.retreatPenalty=clamp((rewardConfig.retreatPenalty??0.03)+this._scaleAdd(0.005),0,0.3);
      adjustments.push({type:'reward',key:'approachBonus',value:rewardConfig.approachBonus,reason:'slow_fruit'});
      adjustments.push({type:'reward',key:'retreatPenalty',value:rewardConfig.retreatPenalty,reason:'slow_fruit'});
      approachAdjusted=true;
      retreatAdjusted=true;
    }
    if(breakdownAvg){
      const avgFruit=breakdownAvg.fruitReward??0;
      const avgStep=breakdownAvg.stepPenalty??0;
      const avgRetreat=breakdownAvg.retreatPenalty??0;
      const avgApproach=breakdownAvg.approachBonus??0;
      if(avgStep<0 && Math.abs(avgStep)>Math.max(0.5,Math.abs(avgFruit))*1.3 && this._canAdjust('reward-step-down',900)){
        rewardConfig.stepPenalty=clamp((rewardConfig.stepPenalty??0.01)*this._scaleMultiplier(0.9),0.001,0.2);
        adjustments.push({type:'reward',key:'stepPenalty',value:rewardConfig.stepPenalty,reason:'step_drag'});
      }
      if(!retreatAdjusted && Math.abs(avgRetreat)>(Math.abs(avgApproach)+0.5) && this._canAdjust('reward-retreat-down',900)){
        rewardConfig.retreatPenalty=Math.max(0,(rewardConfig.retreatPenalty??0.03)-this._scaleAdd(0.005));
        adjustments.push({type:'reward',key:'retreatPenalty',value:rewardConfig.retreatPenalty,reason:'retreat_load'});
      }
      if(avgFruit<3 && metrics.timeToFruitAvg>160 && this._canAdjust('reward-fruit-extra',1200)){
        rewardConfig.fruitReward=clamp((rewardConfig.fruitReward??10)+this._scaleAdd(1),0,120);
        adjustments.push({type:'reward',key:'fruitReward',value:rewardConfig.fruitReward,reason:'fruit_support'});
      }
      if(!approachAdjusted && avgApproach<1 && metrics.timeToFruitAvg>150 && this._canAdjust('reward-approach-boost',1200)){
        rewardConfig.approachBonus=clamp((rewardConfig.approachBonus??0.03)+this._scaleAdd(0.005),0,0.3);
        adjustments.push({type:'reward',key:'approachBonus',value:rewardConfig.approachBonus,reason:'fruit_support'});
      }
    }
    this.rewardConfig={...rewardConfig};
  }
}
function updateAdvancedVisibility(){
  const type=AGENT_PRESETS[currentAlgoKey]?.type||'dqn';
  Object.entries(ui.advancedSections).forEach(([key,el])=>{
    if(!el) return;
    el.classList.toggle('hidden',key!==type);
  });
}
function instantiateAgent(key,opts={}){
  const {useCurrentUI=false,overrideDefaults=null}=opts;
  currentAlgoKey=AGENT_PRESETS[key]?key:'dueling';
  ui.algoSelect.value=currentAlgoKey;
  const preset=AGENT_PRESETS[currentAlgoKey];
  const appliedDefaults={...preset.defaults};
  if(overrideDefaults){
    if(Array.isArray(overrideDefaults.layers)) appliedDefaults.layers=overrideDefaults.layers.slice();
    if(overrideDefaults.learnRepeats!==undefined) appliedDefaults.learnRepeats=overrideDefaults.learnRepeats;
    if(overrideDefaults.dueling!==undefined) appliedDefaults.dueling=overrideDefaults.dueling;
    if(overrideDefaults.double!==undefined) appliedDefaults.double=overrideDefaults.double;
  }
  if(!useCurrentUI){
    applyPresetToUI(appliedDefaults);
  }
  agent=preset.create(stateDim,actionDim,{
    gamma:+ui.gamma.value,
    lr:+ui.lr.value,
    epsStart:+ui.epsStart.value,
    epsEnd:+ui.epsEnd.value,
    epsDecay:+ui.epsDecay.value,
    batch:+ui.batchSize.value,
    bufferSize:+ui.bufferSize.value,
    priorityAlpha:+ui.priorityAlpha.value,
    priorityBeta:+ui.priorityBeta.value,
    nStep:+ui.nStep.value,
    targetSync:+ui.targetSync.value,
    entropy:+ui.pgEntropy.value,
    valueCoef:+ui.acValueCoef.value,
    clip:+ui.ppoClip.value,
    lambda:+ui.ppoLambda.value,
    batch:+ui.ppoBatch.value,
    epochs:+ui.ppoEpochs.value,
    learnRepeats:appliedDefaults.learnRepeats,
    layers:appliedDefaults.layers,
    dueling:appliedDefaults.dueling,
    double:appliedDefaults.double,
  });
  agent.learnRepeats=(appliedDefaults.learnRepeats??preset.defaults.learnRepeats)??agent.learnRepeats??1;
  targetSyncSteps=agent.kind==='dqn'? (+ui.targetSync.value||2000):Infinity;
  updateAdvancedVisibility();
  ui.algoBadge.textContent=preset.badge||preset.label;
  ui.algoDescription.textContent=preset.description;
  if(typeof presetSelectEl!=='undefined'&&presetSelectEl&&presetSelectEl.value!==currentAlgoKey){
    presetSelectEl.value=currentAlgoKey;
  }
  updateBadgeMetrics();
  currentStagePresetKey='';
  refreshStagePresetOptions(currentAlgoKey,{preserveSelection:false});
  resetTrainingStats();
  if(agent.kind!=='dqn' && trainingMode!=='manual'){
    setTrainingMode('manual');
  }
  if(agent.kind!=='dqn'){
    ui.envCount.value='1';
    ui.envCount.disabled=true;
    reconfigureEnvironment({count:1,size:+ui.gridSize.value,force:true});
  }else{
    ui.envCount.disabled=false;
    const desiredCount=Math.max(1,+ui.envCount.value||envCount);
    reconfigureEnvironment({count:desiredCount,size:+ui.gridSize.value,force:true});
  }
  autoPilot?.setAgent?.(agent);
  updateControlAvailability();
  updateReadouts();
}
function applyPresetToUI(config){
  if(config.gamma!==undefined) ui.gamma.value=config.gamma;
  if(config.lr!==undefined) ui.lr.value=config.lr;
  if(config.epsStart!==undefined) ui.epsStart.value=config.epsStart;
  if(config.epsEnd!==undefined) ui.epsEnd.value=config.epsEnd;
  if(config.epsDecay!==undefined) ui.epsDecay.value=config.epsDecay;
  if(config.batch!==undefined) ui.batchSize.value=config.batch;
  if(config.bufferSize!==undefined) ui.bufferSize.value=config.bufferSize;
  if(config.targetSync!==undefined) ui.targetSync.value=config.targetSync;
  if(config.nStep!==undefined) ui.nStep.value=config.nStep;
  if(config.priorityAlpha!==undefined) ui.priorityAlpha.value=config.priorityAlpha;
  if(config.priorityBeta!==undefined) ui.priorityBeta.value=config.priorityBeta;
  if(config.entropy!==undefined){
    ui.pgEntropy.value=config.entropy;
    ui.acEntropy.value=config.entropy;
    ui.ppoEntropy.value=config.entropy;
  }
  if(config.valueCoef!==undefined){
    ui.acValueCoef.value=config.valueCoef;
    ui.ppoValueCoef.value=config.valueCoef;
  }
  if(config.clip!==undefined) ui.ppoClip.value=config.clip;
  if(config.lambda!==undefined) ui.ppoLambda.value=config.lambda;
  if(config.batch!==undefined) ui.ppoBatch.value=config.batch;
  if(config.epochs!==undefined) ui.ppoEpochs.value=config.epochs;
  updateReadouts();
}

function applyPreset(preset,options={}){
  if(!preset) return;
  const {preserveProgress=false}=options;
  const agentKey=getStageAgentKey(preset,currentAlgoKey);

  const overrides={};
  if(Array.isArray(preset.hiddenSizes)) overrides.layers=preset.hiddenSizes.slice();
  if(preset.learnRepeats!==undefined) overrides.learnRepeats=preset.learnRepeats;
  if(preset.dueling!==undefined) overrides.dueling=preset.dueling;
  if(preset.double!==undefined) overrides.double=preset.double;
  const {
    label,

    agent:_stageAgent,
    rewardConfig,
    hiddenSizes:_hiddenSizes,
    learnRepeats:_learnRepeats,
    lam,
    clipRatio,
    stepsPerEpoch:_stepsPerEpoch,

    trainIters,
    minibatchSize,
    batchSize,
    ...rest
  }=preset;
  const config={...rest};
  if(batchSize!==undefined) config.batch=batchSize;
  if(minibatchSize!==undefined) config.batch=minibatchSize;
  if(lam!==undefined) config.lambda=lam;
  if(clipRatio!==undefined) config.clip=clipRatio;
  if(trainIters!==undefined) config.epochs=trainIters;
  // remove properties not handled by UI
  delete config.agent;
  delete config.label;
  delete config.rewardConfig;
  delete config.hiddenSizes;
  delete config.learnRepeats;
  delete config.lam;
  delete config.clipRatio;
  delete config.stepsPerEpoch;
  delete config.trainIters;
  delete config.minibatchSize;
  delete config.batchSize;
  applyPresetToUI(config);
  if(rewardConfig) applyRewardConfigToUI({...rewardConfig});

  applyRewardsToEnv();
  const overrideArg=Object.keys(overrides).length?overrides:null;
  const targetPreset=AGENT_PRESETS[agentKey];
  currentAlgoKey=agentKey;
  ui.algoSelect.value=agentKey;
  if(presetSelectEl) presetSelectEl.value=agentKey;
  const hasProgress=episode>0||totalSteps>0;
  const canPreserve=preserveProgress&&agent&&targetPreset&&currentAlgoKey===agentKey&&hasProgress;
  if(canPreserve){
    if(overrideArg&&overrideArg.learnRepeats!==undefined) agent.learnRepeats=overrideArg.learnRepeats;
    ui.algoBadge.textContent=label||targetPreset.badge||targetPreset.label;
    applyConfigToAgent();
    updateReadouts();
    return;
  }
  instantiateAgent(agentKey,{useCurrentUI:true,overrideDefaults:overrideArg});
  if(label) ui.algoBadge.textContent=label;
  applyConfigToAgent();
  updateReadouts();
}

function refreshStagePresetOptions(agentKey,{preserveSelection=true}={}){
  if(!stageSelectEl) return;
  const fallback=agentKey&&AGENT_PRESETS[agentKey]?agentKey:'dueling';
  const targetAgent=resolveAgentKey(agentKey,fallback);
  const previousValue=preserveSelection?(stageSelectEl.value||currentStagePresetKey):'';
  stageSelectEl.innerHTML='';
  const placeholder=document.createElement('option');
  placeholder.value='';
  placeholder.textContent=STAGE_PRESET_PLACEHOLDER;
  stageSelectEl.appendChild(placeholder);
  const entries=[];
  for(const [key,preset] of Object.entries(STAGE_PRESETS)){
    if(resolveAgentKey(preset.agent,targetAgent)===targetAgent){
      entries.push({key,label:preset.label});
    }
  }
  const hasEntries=entries.length>0;
  if(stagePresetField){
    stagePresetField.classList.toggle('hidden',!hasEntries);
  }
  if(!hasEntries){
    placeholder.textContent='No stage presets available';
    stageSelectEl.disabled=true;
    currentStagePresetKey='';
    stageSelectEl.value='';
    return;
  }
  stageSelectEl.disabled=false;
  const availableKeys=new Set();
  entries.forEach(({key,label})=>{
    const option=document.createElement('option');
    option.value=key;
    option.textContent=label;
    stageSelectEl.appendChild(option);
    availableKeys.add(key);
  });
  if(preserveSelection&&previousValue&&availableKeys.has(previousValue)){
    stageSelectEl.value=previousValue;
    currentStagePresetKey=previousValue;
    return;
  }
  if(currentStagePresetKey&&availableKeys.has(currentStagePresetKey)){
    stageSelectEl.value=currentStagePresetKey;
    return;
  }
  currentStagePresetKey='';
  stageSelectEl.value='';
}

function resetTrainingStats(){
  episode=0;
  totalSteps=0;
  bestLen=0;
  rwHist.length=0;
  fruitHist.length=0;
  lossHist.length=0;
  progressPoints.length=0;
  rewardTelemetry.reset();
  updateStatsUI();
  updateRewardTelemetryUI();
  updateProgressChart();
  renderTick=0;
  contexts.forEach(ctx=>ctx.needsReset=true);
  if(autoPilot){
    autoPilot.history.length=0;
    autoPilot.lossHistory.length=0;
    autoPilot.episode=0;
    autoPilot.bestFruit=0;
    autoPilot.lastAdjust={};
    autoPilot.lastEvaluationEpisode=0;
    autoPilot.rewardConfig={...rewardConfig};
    autoPilot.setTuningStyle(aiAutoTuneStyle);
  }
  lastAutoMetrics=null;
  lastAutoSummaryEpisode=0;
}
function updateStatsUI(){
  ui.kEpisodes.textContent=episode;
  ui.kAvgRw.textContent=avg(rwHist,100).toFixed(2);
  ui.kBest.textContent=bestLen;
  ui.kFruitRate.textContent=avg(fruitHist,100).toFixed(2);
}
function setProgressChartCollapsed(collapsed){
  if(!ui.progressChartPanel||!ui.progressChartBody||!ui.progressChartToggle) return;
  ui.progressChartPanel.classList.toggle('collapsed',!!collapsed);
  if(collapsed){
    ui.progressChartBody.setAttribute('hidden','');
  }else{
    ui.progressChartBody.removeAttribute('hidden');
  }
  ui.progressChartToggle.setAttribute('aria-expanded',String(!collapsed));
  ui.progressChartToggle.textContent=collapsed?'Visa diagram':'Dölj diagram';
}
function updateProgressChart(){
  if(!ui.progressChartSvg) return;
  const data=progressPoints.slice(-PROGRESS_POINTS_MAX);
  const hasData=data.length>0;
  const elements=[['progressChartCanvas',!hasData],['progressChartLegend',!hasData],['progressChartMeta',!hasData]];
  elements.forEach(([key,shouldHide])=>{
    const el=ui[key];
    if(!el) return;
    el.classList.toggle('hidden',shouldHide);
  });
  if(ui.progressChartEmpty) ui.progressChartEmpty.classList.toggle('hidden',hasData);
  if(!hasData){
    ui.progressRewardPath?.setAttribute('d','');
    ui.progressFruitPath?.setAttribute('d','');
    if(ui.progressChartGrid) ui.progressChartGrid.innerHTML='';
    if(ui.progressChartRange) ui.progressChartRange.textContent='—';
    return;
  }
  const width=PROGRESS_CHART_WIDTH;
  const height=PROGRESS_CHART_HEIGHT;
  const rewardVals=data.map(p=>p.reward).filter(v=>Number.isFinite(v));
  const fruitVals=data.map(p=>p.fruit).filter(v=>Number.isFinite(v));
  const values=[...rewardVals,...fruitVals];
  let min=Math.min(...values);
  let max=Math.max(...values);
  if(!values.length||!Number.isFinite(min)||!Number.isFinite(max)){
    min=0;
    max=1;
  }
  if(min===max){
    const pad=Math.abs(min)||1;
    min-=pad*0.5;
    max+=pad*0.5;
  }
  const pad=(max-min)*0.08;
  min-=pad;
  max+=pad;
  const toX=index=>data.length>1?(index/(data.length-1))*width:width/2;
  const toY=value=>{
    const norm=(value-min)/(max-min||1);
    const y=height-(norm*height);
    return Math.min(height,Math.max(0,y));
  };
  const rewardPath=data.map((point,i)=>`${i===0?'M':'L'}${toX(i).toFixed(1)},${toY(point.reward).toFixed(1)}`).join(' ');
  const fruitPath=data.map((point,i)=>`${i===0?'M':'L'}${toX(i).toFixed(1)},${toY(point.fruit).toFixed(1)}`).join(' ');
  ui.progressRewardPath?.setAttribute('d',rewardPath);
  ui.progressFruitPath?.setAttribute('d',fruitPath);
  if(ui.progressChartGrid){
    const ticks=[max,(max+min)/2,min];
    ui.progressChartGrid.innerHTML=ticks.map(value=>{
      const y=toY(value);
      return `<line x1="0" y1="${y.toFixed(1)}" x2="${width}" y2="${y.toFixed(1)}"></line>`+
        `<text x="8" y="${y.toFixed(1)}" dominant-baseline="middle">${formatMetric(value,2)}</text>`;
    }).join('');
  }
  const first=data[0];
  const last=data[data.length-1];
  if(ui.progressChartRange){
    ui.progressChartRange.textContent=`${first.startEpisode}–${last.episode}`;
  }
}
function recordProgressPoint(){
  if(rwHist.length<100||fruitHist.length<100) return;
  const rewardAvg=avg(rwHist,100);
  const fruitAvg=avg(fruitHist,100);
  progressPoints.push({
    episode,
    startEpisode:Math.max(1,episode-99),
    reward:rewardAvg,
    fruit:fruitAvg,
  });
  if(progressPoints.length>PROGRESS_POINTS_MAX) progressPoints.shift();
  updateProgressChart();
}
function updateRewardTelemetryUI(){
  if(!ui.rewardTelemetryBody) return;
  const {rows,total}=rewardTelemetry.summary();
  const frag=document.createDocumentFragment();
  const valueClass=value=>{
    if(value>1e-3) return 'positive';
    if(value<-1e-3) return 'negative';
    return 'neutral';
  };
  rows.forEach(row=>{
    const tr=document.createElement('tr');
    const lastClass=valueClass(row.last);
    const avgClass=valueClass(row.avg100);
    const trendClass=valueClass(row.trend);
    tr.innerHTML=`
      <td>${row.label}</td>
      <td class="mono ${lastClass}">${formatMetric(row.last,2)}</td>
      <td class="mono ${avgClass}">${formatMetric(row.avg100,2)}</td>
      <td class="mono ${avgClass}">${formatMetric(row.avg500,2)}</td>
      <td class="mono share">${formatPercent(row.share,1)}</td>
      <td class="mono trend ${trendClass}">${formatSigned(row.trend,2)}</td>
    `;
    frag.appendChild(tr);
  });
  ui.rewardTelemetryBody.innerHTML='';
  ui.rewardTelemetryBody.appendChild(frag);
  if(ui.rewardTelemetrySummary){
    const netClass=valueClass(total.avg100);
    const trendClass=valueClass(total.trend);
    ui.rewardTelemetrySummary.textContent=`${formatMetric(total.avg100,2)} (trend ${formatSigned(total.trend,2)})`;
    ui.rewardTelemetrySummary.className=`mono ${netClass}`;
    ui.rewardTelemetrySummary.dataset.trend=trendClass;
  }
}
function flash(message,danger=false){
  ui.trainState.textContent=message;
  ui.trainState.style.background=danger?'var(--danger)':'#1a1f46';
  ui.trainState.style.borderColor=danger?'#ff8da4':'#2a2f61';
  setTimeout(()=>{
    ui.trainState.textContent=watching?'watching':(training?'training':'idle');
    ui.trainState.style.background='#1a1f46';
    ui.trainState.style.borderColor='#2a2f61';
  },1200);
}

/* ---------------- Training loop ---------------- */
async function finalizeContextEpisode(ctx,envIndex){
  agent.drainPending?.(envIndex);
  const loss=await agent.finishEpisode?.(ctx);
  if(loss!==null && loss!==undefined){
    lossHist.push(loss);
    if(lossHist.length>1000) lossHist.shift();
  }
  episode++;
  rwHist.push(ctx.totalReward);
  if(rwHist.length>1000) rwHist.shift();
  fruitHist.push(ctx.fruits);
  if(fruitHist.length>1000) fruitHist.shift();
  const envRef=vecEnv.getEnv(envIndex);
  if(envRef) bestLen=Math.max(bestLen,envRef.snake.length);
  const breakdown=envRef?.getEpisodeBreakdown?.();
  const loopHits=envRef?.loopHits??0;
  const revisitPenalty=envRef?.revisitAccum??0;
  const crashType=envRef?.lastCrash??null;
  const timeToFruitTotal=envRef?.timeToFruitAccum??0;
  const timeToFruitCount=envRef?.timeToFruitCount??0;
  const avgTimeToFruit=timeToFruitCount>0?timeToFruitTotal/timeToFruitCount:null;
  updateStatsUI();
  rewardTelemetry.record(breakdown);
  updateRewardTelemetryUI();
  if(episode%100===0) recordProgressPoint();
  if(checkpointEnabled && checkpointEpisodeInterval>0 && episode%checkpointEpisodeInterval===0){
    try{
      const snapshot=await buildAppState();
      await saveCheckpoint(snapshot);
    }catch(err){
      console.error('Periodic checkpoint save failed',err);
    }
  }
  const latestLoss=lossHist.length?lossHist[lossHist.length-1]:null;
  let adjustments=[];
  if(autoActive && autoPilot){
    autoPilot.setAgent(agent);
    autoPilot.recordEpisode({
      fruits:ctx.fruits,
      reward:ctx.totalReward,
      steps:ctx.steps,
      loss:latestLoss,
      loopHits,
      revisitPenalty,
      crash:crashType,
      timeToFruitTotal,
      timeToFruitCount,
      rewardBreakdown:breakdown,
    });
    const res=autoPilot.maybeAdjust({agent});
    const metrics=res?.metrics||null;
    const autoEpisode=autoPilot?.episode||0;
    if(metrics) lastAutoMetrics=metrics;
    if(res?.adjustments?.length){
      adjustments=res.adjustments.map(adj=>({
        ...adj,
        metrics,
        episode:autoEpisode,
      }));
      lastAutoSummaryEpisode=autoEpisode;
    }else if(metrics && autoEpisode-lastAutoSummaryEpisode>=200){
      logAutoSummary(metrics,autoEpisode);
      lastAutoSummaryEpisode=autoEpisode;
    }
  }
  if(autoActive && autoRunLimit>0){
    if(autoRunStopEpisode && episode>=autoRunStopEpisode){
      const preset=AUTO_TUNING_STYLES[aiAutoTuneStyle]||AUTO_TUNING_STYLES[DEFAULT_AUTO_STYLE];
      const modeLabel=tuneMode===TUNE_MODES.AI?'AI-läge':'Auto-läge';
      logAutoEvent({
        title:`${modeLabel} pausat`,
        detail:`${autoRunLimit} episoder i ${preset.label.toLowerCase()} läge`,
        tone:'summary',
        episode:autoPilot?.episode||episode,
      });
      flash(`Mål nått – ${modeLabel} pausat.`);
      stopTraining({reachedTarget:true});
      autoRunStopEpisode=null;
    }else if(autoRunStopEpisode){
      updateAiRunLimitHint();
    }
  }
  aiEpisodeHistory.push({
    episode,
    reward:ctx.totalReward,
    fruits:ctx.fruits,
    steps:ctx.steps,
    loopHits,
    revisitPenalty,
    crash:crashType||'none',
    timeToFruitAvg:avgTimeToFruit,
    breakdown:breakdown?{...breakdown}:null,
  });
  if(aiEpisodeHistory.length>6000) aiEpisodeHistory.shift();
  if(aiTuner) aiTuner.maybeTune({episode});
  ctx.totalReward=0;
  ctx.fruits=0;
  ctx.steps=0;
  ctx.needsReset=true;
  ctx.state=null;
  return adjustments;
}
async function applyAutoAdjustments(adjustments){
  if(!Array.isArray(adjustments)||!adjustments.length) return;
  let nextBoard=null;
  let rewardAdjusted=false;
  adjustments.forEach(adj=>{
    if(adj.type==='board'){
      nextBoard=adj.size;
    }else if(adj.type==='reward'){
      rewardAdjusted=true;
    }
  });
  if(nextBoard){
    ui.gridSize.value=`${nextBoard}`;
    updateGridLabel();
    reconfigureEnvironment({size:nextBoard,force:true});
    flash(`Curriculum: ${nextBoard}×${nextBoard}`);
  }
  if(rewardAdjusted){
    const cfg=autoPilot?.getRewardConfig?.()||{...rewardConfig};
    applyRewardConfigToUI(cfg);
  }
  if(agent?.kind==='dqn'){
    ui.epsStart.value=agent.epsStart.toFixed(2);
    ui.epsEnd.value=agent.epsEnd.toFixed(2);
    ui.epsDecay.value=`${Math.round(agent.epsDecay)}`;
    ui.lr.value=agent.lr.toFixed(4);
  }
  updateReadouts();
  logAutoAdjustments(adjustments);
}
async function performVectorStep(mode){
  ensureContextPool();
  if(!contexts.length) return false;
  contexts.forEach(ctx=>{
    if(ctx.needsReset || !ctx.state){
      const state=vecEnv.resetEnv(ctx.envIndex);
      ctx.state=Float32Array.from(state);
      ctx.totalReward=0;
      ctx.fruits=0;
      ctx.steps=0;
      ctx.needsReset=false;
      if(ctx.envIndex===renderIndex){
        env=vecEnv.getEnv(renderIndex)||env;
        if(env) setImmediateState(env);
      }
    }
  });
  env=vecEnv.getEnv(renderIndex)||env;
  const displayEnv=env;
  const shouldRender=(renderTick%mode.renderEvery===0);
  let before=null;
  if(shouldRender && displayEnv){
    before=snapshotEnv(displayEnv);
  }
  const actions=contexts.map(ctx=>agent.act(ctx.state));
  const {nextStates,rewards,dones,ateFruit}=vecEnv.step(actions);
  renderTick++;
  if(shouldRender && displayEnv){
    const after=snapshotEnv(displayEnv);
    enqueueRenderFrame(before,after,mode.frameMs);
    await waitForRenderCapacity(mode.queueTarget);
  }
  const pendingAdjustments=[];
  for(let i=0;i<contexts.length;i++){
    const ctx=contexts[i];
    const reward=rewards[i];
    const nextState=nextStates[i];
    const done=dones[i];
    const ate=ateFruit[i];
    if(agent.kind==='dqn'){
      agent.recordTransition(i,ctx.state,actions[i],reward,nextState,done);
    }else{
      agent.recordTransition(ctx.state,actions[i],reward,nextState,done);
    }
    ctx.state=nextState;
    ctx.totalReward+=reward;
    if(ate||reward>1) ctx.fruits++;
    ctx.steps++;
    totalSteps++;
    if(done){
      const adjustments=await finalizeContextEpisode(ctx,i);
      pendingAdjustments.push(...adjustments);
    }
  }
  const repeats=agent.learnRepeats??1;
  for(let i=0;i<repeats;i++){
    const loss=await agent.learn();
    if(loss!==null && loss!==undefined){
      lossHist.push(loss);
      if(lossHist.length>1000) lossHist.shift();
    }
  }
  if(agent.kind==='dqn' && targetSyncSteps>0 && totalSteps%targetSyncSteps===0){
    agent.syncTarget();
  }
  if(agent.updateEpsilon){
    const eps=agent.updateEpsilon(totalSteps);
    if(agent.kind==='dqn' && eps!==undefined){
      ui.epsReadout.textContent=eps.toFixed(2);
    }
  }
  if(totalSteps%32===0) await tf.nextFrame();
  if(pendingAdjustments.length){
    await applyAutoAdjustments(pendingAdjustments);
  }
  return true;
}
async function trainingLoop(ts){
  if(!training||watching){
    trainingToken=0;
    return;
  }
  const mode=playbackModes[playbackMode]||playbackModes.cinematic;
  if(ts-lastFrame<mode.frameMs){
    trainingToken=requestAnimationFrame(trainingLoop);
    return;
  }
  lastFrame=ts;
  for(let i=0;i<mode.stepsPerFrame;i++){
    const cont=await performVectorStep(mode);
    if(!cont||!training||watching) break;
  }
  if(training&&!watching){
    trainingToken=requestAnimationFrame(trainingLoop);
  }else{
    trainingToken=0;
  }
}
function startTraining(){
  if(training||watching||!agent) return;
  ensureContextPool();
  autoPilot?.setAgent?.(agent);
  training=true;
  ui.trainState.textContent='training';
  scheduleAutoRunTarget();
  lastFrame=0;
  if(!trainingToken) trainingToken=requestAnimationFrame(trainingLoop);
}
function stopTraining(opts={}){
  const {reachedTarget=false}=opts||{};
  if(!training) return;
  training=false;
  if(trainingToken){
    cancelAnimationFrame(trainingToken);
    trainingToken=0;
  }
  ui.trainState.textContent='idle';
  autoRunStopEpisode=null;
  updateAiRunLimitHint(reachedTarget);
}
async function playSingleEpisode(){
  if(training||watching) return;
  if(envCount>1){
    flash('Step mode requires envCount = 1',true);
    return;
  }
  ensureContextPool();
  const target=episode+1;
  const mode=playbackModes.cinematic;
  while(episode<target){
    await performVectorStep(mode);
  }
}
function previewDeath(env,action){
  const d=env.dir;
  const L={x:-d.y,y:d.x};
  const R={x:d.y,y:-d.x};
  const F=d;
  const dir=action===1?L:action===2?R:F;
  const h=env.snake[0];
  const nx=h.x+dir.x;
  const ny=h.y+dir.y;
  const tail=env.snake[env.snake.length-1];
  const willGrow=(nx===env.fruit.x && ny===env.fruit.y);
  const hitsWall=nx<0||ny<0||nx>=env.cols||ny>=env.rows;
  const key=`${nx},${ny}`;
  const hitsBody=env.snakeSet.has(key) && !(tail && tail.x===nx && tail.y===ny && !willGrow);
  return hitsWall||hitsBody;
}
async function watchSmoothEpisode(){
  if(watching||!agent) return;
  const wasTraining=training;
  if(wasTraining) stopTraining();
  if(liveViewHidden) setLiveViewHidden(false);
  watching=true;
  ui.trainState.textContent='watching';
  ui.btnWatch.disabled=true;
  try{
    await waitForRenderIdle();
    if(window.showDirectoryPicker){
      try{
        const checkpoint=await readLatestCheckpoint();
        await applyCheckpointData(checkpoint);
      }catch(err){
        console.warn('Failed to read latest-checkpoint',err);
      }
    }
    const desired=+ui.gridSize.value;
    if(env.cols!==desired||env.rows!==desired){
      resetEnvironment(desired,true);
    }
    let state=env.reset();
    setImmediateState(env);
    const mode=playbackModes.watch;
    const maxSteps=COLS*ROWS*6;
    let steps=0;
    let done=false;
    while(!done && steps<maxSteps){
      const before=snapshotEnv(env);
      let action=agent.greedyAction(state);
      if(previewDeath(env,action)){
        for(const alt of [0,1,2]){
          if(!previewDeath(env,alt)){ action=alt; break; }
        }
      }
      const {state:nextState,done:finished}=env.step(action);
      const after=snapshotEnv(env);
      enqueueRenderFrame(before,after,mode.frameMs);
      await waitForRenderCapacity(mode.queueTarget);
      await tf.nextFrame();
      state=nextState;
      done=finished;
      steps++;
    }
    await waitForRenderIdle();
    bestLen=Math.max(bestLen,env.snake.length);
    ui.kBest.textContent=bestLen;
  }finally{
    watching=false;
    ui.btnWatch.disabled=false;
    ui.trainState.textContent=wasTraining?'training':'idle';
    if(wasTraining) startTraining();
  }
}

/* ---------------- Save / load ---------------- */
function ensureFileAccessSupport(){
  const secureOk=window.isSecureContext||['localhost','127.0.0.1','::1'].includes(window.location.hostname);
  if(!('showSaveFilePicker' in window)){
    if(!checkpointSupportWarned){
      console.warn('File System Access API is unavailable in this browser; checkpoint saving disabled.');
      checkpointSupportWarned=true;
    }
    return false;
  }
  if(!secureOk){
    if(!checkpointSupportWarned){
      console.warn('Checkpoint saving requires HTTPS or localhost to access the File System Access API.');
      checkpointSupportWarned=true;
    }
    return false;
  }
  return true;
}

function updateCheckpointToggleUI(){
  if(!ui.btnCheckpointToggle) return;
  ui.btnCheckpointToggle.classList.toggle('active',checkpointEnabled);
  ui.btnCheckpointToggle.textContent=checkpointEnabled?'Disable Checkpoint Save':'Enable Checkpoint Save';
  ui.btnCheckpointToggle.setAttribute('aria-pressed',checkpointEnabled?'true':'false');
}

async function handleCheckpointToggle(){
  if(checkpointEnabled){
    checkpointEnabled=false;
    updateCheckpointToggleUI();
    return;
  }
  if(!ensureFileAccessSupport()){
    flash('File access unsupported',true);
    return;
  }
  try{
    if(!checkpointFileHandle){
      checkpointFileHandle=await window.showSaveFilePicker({
        suggestedName:'snake-training-checkpoint.json',
        types:[{
          description:'JSON files',
          accept:{'application/json':['.json']},
        }],
      });
    }
    if(checkpointFileHandle?.queryPermission){
      const status=await checkpointFileHandle.queryPermission({mode:'readwrite'});
      if(status==='denied') throw new Error('Permission denied');
      if(status==='prompt'){
        const granted=await checkpointFileHandle.requestPermission({mode:'readwrite'});
        if(granted!=='granted') throw new Error('Permission denied');
      }
    }else if(checkpointFileHandle?.requestPermission){
      const granted=await checkpointFileHandle.requestPermission({mode:'readwrite'});
      if(granted!=='granted') throw new Error('Permission denied');
    }
    checkpointEnabled=true;
    updateCheckpointToggleUI();
  }catch(err){
    if(err?.name==='AbortError'){
      console.warn('Checkpoint save selection was cancelled by the user.');
    }else{
      console.error('Failed to enable checkpoint saving',err);
      flash('Failed to enable checkpoint save',true);
    }
    checkpointEnabled=false;
    updateCheckpointToggleUI();
  }
}

async function saveCheckpoint(data){
  if(!checkpointEnabled||!checkpointFileHandle) return false;
  if(!ensureFileAccessSupport()) return false;
  try{
    if(checkpointFileHandle?.queryPermission){
      const status=await checkpointFileHandle.queryPermission({mode:'readwrite'});
      if(status==='denied') throw new Error('Permission denied');
      if(status==='prompt'){
        const granted=await checkpointFileHandle.requestPermission({mode:'readwrite'});
        if(granted!=='granted') throw new Error('Permission denied');
      }
    }else if(checkpointFileHandle?.requestPermission){
      const granted=await checkpointFileHandle.requestPermission({mode:'readwrite'});
      if(granted!=='granted') throw new Error('Permission denied');
    }
    const writable=await checkpointFileHandle.createWritable();
    const payload=JSON.stringify(data,null,2);
    await writable.write(payload);
    await writable.close();
    return true;
  }catch(err){
    console.error('Failed to save checkpoint',err);
    return false;
  }
}

async function buildAppState(){
  const agentState=await agent.exportState();
  return {
    version:4,
    createdAt:new Date().toISOString(),
    algo:currentAlgoKey,
    playback:playbackMode,
    mode:trainingMode,
    envCount,
    gridSize:+ui.gridSize.value,
    rewardConfig:{...rewardConfig},
    agent:agentState,
    meta:{
      episode,totalSteps,bestLen,
      envCount,
      boardSize:COLS,
      rwHist:Array.from(rwHist),
      fruitHist:Array.from(fruitHist),
      lossHist:Array.from(lossHist),
      rewardTelemetry:rewardTelemetry.toJSON(),
    },
  };
}
function applyMeta(meta={}){
  episode=+meta.episode||0;
  totalSteps=+meta.totalSteps||0;
  bestLen=+meta.bestLen||0;
  assignArray(rwHist,meta.rwHist,v=>+v||0);
  assignArray(fruitHist,meta.fruitHist,v=>+v||0);
  assignArray(lossHist,meta.lossHist,v=>+v||0);
  if(meta.rewardTelemetry){
    rewardTelemetry.fromJSON(meta.rewardTelemetry);
  }else{
    rewardTelemetry.reset();
  }
  updateRewardTelemetryUI();
  const hasMetaCount=typeof meta.envCount==='number';
  let nextCount=hasMetaCount?meta.envCount:envCount;
  if(trainingMode!=='manual'){
    nextCount=Math.max(12,nextCount||12);
  }else{
    nextCount=Math.max(1,nextCount||1);
  }
  const nextSize=typeof meta.boardSize==='number'?meta.boardSize:+ui.gridSize.value;
  if(hasMetaCount){
    ui.envCount.value=`${nextCount}`;
  }
  if(typeof meta.boardSize==='number'){
    ui.gridSize.value=`${meta.boardSize}`;
    updateGridLabel();
  }
  reconfigureEnvironment({count:nextCount,size:nextSize,force:true});
  if(trainingMode!=='manual' && autoPilot){
    const stageIdx=autoPilot.boardStages.findIndex(stage=>stage.size===COLS);
    if(stageIdx>=0) autoPilot.stageIndex=stageIdx;
  }
  updateStatsUI();
  updateReadouts();
}
async function saveTrainingToFile(){
  if(!agent) return;
  const resume=training;
  if(resume) stopTraining();
  try{
    await waitForRenderIdle();
    const state=await buildAppState();
    const blob=new Blob([JSON.stringify(state,null,2)],{type:'application/json'});
    const stamp=new Date().toISOString().replace(/[:.]/g,'-');
    const url=URL.createObjectURL(blob);
    const a=document.createElement('a');
    a.href=url;
    a.download=`snake-training-${stamp}.json`;
    document.body.appendChild(a);
    a.click();
    document.body.removeChild(a);
    setTimeout(()=>URL.revokeObjectURL(url),1000);
    flash('Saved to file');
  }catch(err){
    console.error(err);
    flash('Failed to save',true);
  }finally{
    if(resume&&!watching) startTraining();
  }
}
async function ensureCheckpointDirectory(){
  if(!window.showDirectoryPicker) throw new Error('File access is not supported in this browser');
  if(!checkpointDirHandle){
    checkpointDirHandle=await window.showDirectoryPicker({mode:'read'});
  }
  return checkpointDirHandle;
}
async function readLatestCheckpoint(){
  const handle=await ensureCheckpointDirectory();
  const latest=await handle.getDirectoryHandle('latest');
  const fileHandle=await latest.getFileHandle('checkpoint.json');
  const file=await fileHandle.getFile();
  const text=await file.text();
  return JSON.parse(text);
}
async function applyCheckpointData(data){
  if(!data||!data.agent) throw new Error('Invalid checkpoint');
  const kind=(data.agent.kind==='dqn')?'dueling':(AGENT_PRESETS[data.agent.kind]?data.agent.kind:'dueling');
  const preset=AGENT_PRESETS[kind];
  if(preset){
    applyPresetToUI({...preset.defaults,...(data.agent.config||{})});
  }
  if(data.rewardConfig) applyRewardConfigToUI(data.rewardConfig);
  }


async function loadTrainingFromFile(file){
  if(!agent||!file) return;
  if(watching){
    flash('Stop watching first',true);
    return;
  }
  const resume=training;
  if(resume) stopTraining();
  try{
    const text=await file.text();
    const data=JSON.parse(text);
    if(!data||!data.agent) throw new Error('Invalid save file');
    const algo=data.algo&&AGENT_PRESETS[data.algo]?data.algo:'dueling';
    applyPresetToUI({...AGENT_PRESETS[algo].defaults,...data.agent.config});
    if(data.rewardConfig) applyRewardConfigToUI(data.rewardConfig);
    const loadedEnvCount=data.envCount??data.meta?.envCount??envCount;
    const boardSize=typeof data.gridSize==='number'?data.gridSize:typeof data.meta?.boardSize==='number'?data.meta.boardSize:+ui.gridSize.value;
    ui.envCount.value=`${loadedEnvCount}`;
    ui.gridSize.value=`${boardSize}`;
    updateGridLabel();
    reconfigureEnvironment({count:loadedEnvCount,size:boardSize,force:true});
    instantiateAgent(algo,{useCurrentUI:true});
    await agent.importState(data.agent);
    applyConfigToAgent();
    if(data.playback) setPlaybackMode(data.playback);
    if(data.mode) setTrainingMode(data.mode);
    applyMeta(data.meta||{});
    flash('Loaded from file');
  }catch(err){
    console.error(err);
    flash('Failed to load',true);
  }finally{
    if(resume&&!watching) startTraining();
  }
}

/* ---------------- Init ---------------- */
const presetSelect=document.getElementById('presetSelect');
if(presetSelect){
  presetSelectEl=presetSelect;
  for(const [key,preset] of Object.entries(AGENT_PRESETS)){
    const option=document.createElement('option');
    option.value=key;
    option.textContent=preset.label;
    if(key===currentAlgoKey) option.selected=true;
    presetSelect.appendChild(option);
  }
  presetSelect.addEventListener('change',e=>{
    const key=e.target.value;
    if(AGENT_PRESETS[key]){
      instantiateAgent(key);
    }

  });
}

const stageSelect=document.getElementById('stagePresetSelect');
if(stageSelect){

  stageSelectEl=stageSelect;
  stagePresetField=stageSelect.closest('.field');
  refreshStagePresetOptions(currentAlgoKey);
  stageSelect.addEventListener('change',e=>{
    const presetKey=e.target.value;
    if(!presetKey){
      currentStagePresetKey='';
      if(AGENT_PRESETS[currentAlgoKey]){
        const basePreset=AGENT_PRESETS[currentAlgoKey];
        ui.algoBadge.textContent=basePreset.badge||basePreset.label;
      }
      refreshStagePresetOptions(currentAlgoKey);
      return;
    }
    const preset=STAGE_PRESETS[presetKey];
    if(preset){
      applyPreset(preset,{preserveProgress:true});
      currentStagePresetKey=presetKey;
      refreshStagePresetOptions(currentAlgoKey);
      stageSelect.value=presetKey;

    }
  });
}

aiTuner=createAITuner({
  getVecEnv:()=>vecEnv,
  fetchTelemetry:({interval})=>buildAITelemetrySnapshot(interval),
  applyRewardConfig:applyAITunerRewardConfig,
  applyHyperparameters:applyAITunerHyperparameters,
  log:logAITunerEvent,
  isCheckpointEnabled:()=>checkpointEnabled,
  handleGroqResponse,
});
aiTuner.setInterval(aiAnalysisInterval);
aiTuner.setEnabled(tuneMode!==TUNE_MODES.CLASSIC);

window.addEventListener('load',()=>{
  bindUI();
  setPlaybackMode('cinematic');
  instantiateAgent('dueling');
  hyperParams=getHyperparameterSnapshot();
  setImmediateState(env);
});
</script>
</body>
</html><|MERGE_RESOLUTION|>--- conflicted
+++ resolved
@@ -1039,18 +1039,9 @@
         </div>
       </div>
 
-<<<<<<< HEAD
+
       <div id="tuneStatus" class="tune-status" role="status" aria-live="polite">⚪ Manuell – inga automatiska justeringar</div>
-=======
-      <div class="auto-tune-controls" role="group" aria-label="Auto-tune lägen">
-        <button id="autoButton" type="button" class="btn blue" aria-pressed="false">Auto</button>
-        <label class="toggle" for="aiAutoTuneToggle">
-          <input type="checkbox" id="aiAutoTuneToggle" aria-label="Aktivera AI Auto-Tune">
-          <span>AI Auto-Tune</span>
-        </label>
-      </div>
-      <div id="tuneStatus" class="tune-status">🔵 Analysläge – AI föreslår, inga ändringar</div>
->>>>>>> afeccf8d
+
 
       <div class="ai-auto-tune__controls" role="group" aria-label="AI Auto-Tune inställningar">
         <section class="ai-auto-tune__column" aria-labelledby="aiAutoTuneAiHeading">
@@ -3573,11 +3564,7 @@
   modeButtons:Array.from(document.querySelectorAll('#modeGroup .pill')),
   algoSelect:document.getElementById('algoSelect'),
   algoDescription:document.getElementById('algoDescription'),
-<<<<<<< HEAD
-=======
-  aiAutoTuneToggle:document.getElementById('aiAutoTuneToggle'),
-  autoButton:document.getElementById('autoButton'),
->>>>>>> afeccf8d
+
   tuneStatus:document.getElementById('tuneStatus'),
   aiIntervalSlider:document.getElementById('aiIntervalSlider'),
   aiIntervalReadout:document.getElementById('aiIntervalReadout'),
@@ -3722,22 +3709,14 @@
 let renderTick=0;
 let trainingMode='manual';
 const TUNE_MODES={
-<<<<<<< HEAD
+
   MANUAL:'manual',
   CLASSIC:'classic',
   AI:'ai',
 };
 let tuneMode=TUNE_MODES.MANUAL;
 let autoActive=false;
-=======
-  ANALYSIS:'analysis',
-  CLASSIC:'classic',
-  AI:'ai',
-};
-let autoActive=trainingMode==='auto';
-let tuneMode=autoActive?TUNE_MODES.CLASSIC:TUNE_MODES.ANALYSIS;
-let aiAnalysisOnly=tuneMode===TUNE_MODES.ANALYSIS;
->>>>>>> afeccf8d
+
 let autoPilot=null;
 const autoLogEntries=[];
 const MAX_AUTO_LOG_ENTRIES=24;
@@ -3854,7 +3833,7 @@
 }
 function updateAutoLogVisibility(){
   if(!ui.autoLogPanel) return;
-<<<<<<< HEAD
+
   ui.autoLogPanel.classList.toggle('hidden',!autoActive);
 }
 
@@ -3890,10 +3869,7 @@
   if(aiTuner) aiTuner.setEnabled(tuneMode===TUNE_MODES.AI);
   updateAutoLogVisibility();
   updateTuneModeUI();
-=======
-  const shouldShow=trainingMode==='auto'||aiAutoTuneEnabled||aiAnalysisOnly;
-  ui.autoLogPanel.classList.toggle('hidden',!shouldShow);
->>>>>>> afeccf8d
+
 }
 
 function updateTuneModeUI(){
@@ -4549,30 +4525,7 @@
       setAiAutoStyle(btn.dataset.style||DEFAULT_AUTO_STYLE);
     });
   });
-<<<<<<< HEAD
-=======
-  ui.aiAutoTuneToggle?.addEventListener('change',()=>{
-    if(ui.aiAutoTuneToggle.checked){
-      const code=prompt('Ange säkerhetskod för att aktivera AI Auto-Tune:');
-      if(code!=='1234554321'){
-        ui.aiAutoTuneToggle.checked=false;
-        flash('Fel kod. AI Auto-Tune förblir avstängd.',true);
-        applyTuneMode();
-        return;
-      }
-    }
-    applyTuneMode();
-    let detail;
-    if(tuneMode===TUNE_MODES.AI){
-      detail='AI Auto-Tune aktiverad – ändringar appliceras automatiskt.';
-    }else if(autoActive){
-      detail='AI Auto-Tune avstängd – kör klassisk auto-reglering.';
-    }else{
-      detail='Analysläge aktivt – AI föreslår utan att applicera.';
-    }
-    logAITunerEvent({title:'AI Auto-Tune',detail,tone:'ai',episodeNumber:episode});
-  });
->>>>>>> afeccf8d
+
   ui.fileLoader?.addEventListener('change',async ev=>{
     const [file]=ev.target.files||[];
     if(file) await loadTrainingFromFile(file);
@@ -4750,12 +4703,9 @@
     lastAutoSummaryEpisode=0;
     autoRunStopEpisode=null;
   }
-<<<<<<< HEAD
+
   if(trainingMode!=='manual') ui.envCount.disabled=true;
-=======
-  if(trainingMode==='auto') ui.envCount.disabled=true;
-  autoActive=trainingMode==='auto';
->>>>>>> afeccf8d
+
   applyTuneMode();
   updateControlAvailability();
   updateReadouts();
