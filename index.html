<!DOCTYPE html>
<html lang="en">
<head>
<meta charset="UTF-8" />
<meta name="viewport" content="width=device-width, initial-scale=1.0"/>
<title>Snake — RL studio with smooth rendering</title>
<script defer src="https://cdn.jsdelivr.net/npm/@tensorflow/tfjs@4.20.0/dist/tf.min.js"></script>
<style>
:root {
  --bg:#0f1220;
  --panel:#151936;
  --ink:#e7eaf6;
  --muted:#9aa3c7;
  --accent-a:#6c7bff;
  --accent-b:#9b5cff;
  --danger:#ff4b6e;
}
*{box-sizing:border-box}
body{
  margin:0;
  min-height:100vh;
  background:radial-gradient(1200px 600px at 20% -10%,#1a2050 0%,#101326 40%,#0b0e1c 100%);
  color:var(--ink);
  font:14px/1.5 "Inter","Segoe UI",Roboto,sans-serif;
}
header{
  padding:16px 24px;
  display:flex;
  align-items:center;
  gap:14px;
  position:sticky;
  top:0;
  z-index:10;
  background:rgba(10,13,24,.65);
  backdrop-filter:blur(10px);
  border-bottom:1px solid #1b1f3a;
}
.logo{
  font-weight:900;
  font-size:18px;
  background:linear-gradient(135deg,var(--accent-a),var(--accent-b));
  -webkit-background-clip:text;
  -webkit-text-fill-color:transparent;
}
.status-group{
  margin-left:auto;
  display:flex;
  gap:8px;
  align-items:center;
  flex-wrap:wrap;
}
.badge{
  padding:6px 12px;
  border-radius:999px;
  border:1px solid #2a2f61;
  background:#1a1f46;
  color:#cfd6ff;
  font-size:12px;
  font-weight:600;
}
.badge.soft{
  background:rgba(108,123,255,.15);
  color:#cfd6ff;
  border-color:rgba(108,123,255,.4);
}
main.layout{
  max-width:1200px;
  margin:24px auto;
  padding:0 16px 40px;
  display:grid;
  gap:16px;
  grid-template-columns:520px 1fr;
}
.card{
  background:var(--panel);
  border:1px solid #1b1f3a;
  border-radius:16px;
  padding:18px;
  box-shadow:0 10px 30px rgba(0,0,0,.25);
  display:flex;
  flex-direction:column;
  gap:12px;
}
.card-head{
  display:flex;
  justify-content:space-between;
  align-items:center;
  gap:12px;
}
.card-actions{
  display:flex;
  gap:8px;
  flex-wrap:wrap;
}
h2{
  margin:0;
  font-size:16px;
  color:#dfe3ff;
}
canvas#board{
  width:500px;
  height:500px;
  border-radius:18px;
  background:radial-gradient(120% 120% at 30% 20%,#151d4c 0%,#0f1328 60%);
  border:1px solid #1b1f3a;
  box-shadow:0 14px 40px rgba(15,20,60,.45);
  align-self:center;
}
.controls{
  display:flex;
  flex-wrap:wrap;
  gap:10px;
  align-items:center;
}
.controls.secondary{
  justify-content:space-between;
}
.controls.tertiary{
  justify-content:space-between;
  align-items:center;
  gap:12px;
  flex-wrap:wrap;
}
button{
  appearance:none;
  border:none;
  padding:10px 14px;
  border-radius:10px;
  color:#fff;
  background:linear-gradient(135deg,var(--accent-a),var(--accent-b));
  font-weight:700;
  cursor:pointer;
  transition:.2s transform,.2s box-shadow;
  box-shadow:0 6px 20px rgba(108,123,255,.35);
}
button:hover{transform:translateY(-1px)}
button.secondary{
  background:#23284f;
  box-shadow:none;
  color:#cfd6ff;
  border:1px solid #2a2f61;
}
button.danger{
  background:linear-gradient(135deg,#ff6b6b,#ff3d77);
  box-shadow:none;
}
button:disabled{
  opacity:0.6;
  cursor:not-allowed;
  transform:none;
  box-shadow:none;
}
.pill-group{
  display:inline-flex;
  gap:6px;
  background:#1a1f46;
  padding:4px;
  border-radius:999px;
  border:1px solid #2a2f61;
}
.pill-group .pill{
  appearance:none;
  border:none;
  padding:8px 14px;
  border-radius:999px;
  background:transparent;
  color:#cfd6ff;
  font-weight:600;
  cursor:pointer;
  transition:.2s background,.2s color;
}
.pill-group .pill.active{
  background:linear-gradient(135deg,var(--accent-a),var(--accent-b));
  color:#fff;
  box-shadow:0 4px 14px rgba(108,123,255,.35);
}
.field{
  display:flex;
  flex-direction:column;
  gap:4px;
  font-size:12px;
  color:var(--muted);
}
.field.compact{
  min-width:160px;
}
.field.block select{
  width:100%;
}
.field label{
  color:var(--muted);
  font-size:12px;
  font-weight:600;
}
input[type="range"]{
  width:200px;
}
select{
  background:#1a1f46;
  border:1px solid #2a2f61;
  border-radius:10px;
  color:#cfd6ff;
  padding:10px 12px;
  font-size:14px;
}
.kpi{
  display:grid;
  grid-template-columns:repeat(4,1fr);
  gap:10px;
}
.kpi .item{
  background:#111533;
  padding:12px;
  border-radius:12px;
  border:1px solid #1b1f3a;
}
.kpi .item b{
  display:block;
  font-size:12px;
  color:#9aa3c7;
  font-weight:600;
}
.kpi .item span{
  font-weight:900;
  font-size:18px;
}
.split{
  display:grid;
  gap:12px;
  grid-template-columns:repeat(auto-fit,minmax(240px,1fr));
}
canvas.chart{
  width:100%;
  height:140px;
  background:#0b1030;
  border-radius:10px;
  border:1px solid #1b1f3a;
}
.mono{
  font-family:ui-monospace,SFMono-Regular,Menlo,Consolas,monospace;
  color:#c7d2fe;
  font-size:12px;
}
.hint{
  color:#9aa3c7;
  font-size:12px;
}
.tabs{
  margin-left:16px;
  display:flex;
  gap:10px;
  align-items:center;
}
.tabs button{
  appearance:none;
  border:1px solid #2a2f61;
  padding:8px 14px;
  border-radius:999px;
  background:transparent;
  color:#b5bce0;
  font-weight:600;
  cursor:pointer;
  box-shadow:none;
  transition:.2s background,.2s color;
}
.tabs button.active{
  background:linear-gradient(135deg,var(--accent-a),var(--accent-b));
  color:#fff;
  border-color:transparent;
}
.tabs button:hover{
  transform:none;
  background:#1c2148;
  color:#fff;
}
.tabs button:focus-visible{
  outline:2px solid var(--accent-a);
  outline-offset:2px;
}
.auto-log{
  background:#111533;
  border:1px solid #1b1f3a;
  border-radius:12px;
  padding:12px 14px;
  display:flex;
  flex-direction:column;
  gap:10px;
  font-size:12px;
  color:#c7cdef;
}
.auto-log__header{
  display:flex;
  align-items:center;
  gap:10px;
}
.auto-log__header h3{
  margin:0;
  font-size:12px;
  color:#dfe3ff;
  letter-spacing:.08em;
  text-transform:uppercase;
}
.auto-log__stream{
  display:flex;
  flex-direction:column;
  gap:8px;
  max-height:160px;
  overflow-y:auto;
  padding-right:4px;
}
.auto-log__entry{
  background:rgba(17,21,60,.9);
  border:1px solid #202652;
  border-left:3px solid var(--accent-a);
  border-radius:10px;
  padding:8px 10px;
  display:flex;
  flex-direction:column;
  gap:3px;
  line-height:1.4;
}
.auto-log__entry--board{border-left-color:var(--accent-b);}
.auto-log__entry--epsilon{border-left-color:#5ad1a7;}
.auto-log__entry--lr{border-left-color:#f9c74f;}
.auto-log__entry--reward{border-left-color:#ff8da4;}
.auto-log__entry--summary{border-left-color:#8d99ff;}
.auto-log__entry--info{border-left-color:var(--accent-a);}
.auto-log__title{
  font-weight:600;
  color:#e5e9ff;
}
.auto-log__detail{color:#c3caef;}
.auto-log__metrics{
  font-family:ui-monospace,SFMono-Regular,Menlo,Consolas,monospace;
  font-size:11px;
  color:#9aa3c7;
}
.auto-log__tag{
  align-self:flex-end;
  font-size:10px;
  color:#a0a8dc;
  background:#1e2450;
  border-radius:999px;
  padding:2px 8px;
  margin-top:4px;
}
button.micro{
  padding:4px 8px;
  font-size:11px;
  border-radius:6px;
  box-shadow:none;
}
details{
  background:#111533;
  border-radius:12px;
  border:1px solid #1b1f3a;
  padding:12px 14px;
}
details[open]{
  padding-bottom:16px;
}
details summary{
  cursor:pointer;
  font-weight:700;
  color:#dfe3ff;
  margin:-12px -14px 12px;
  padding:12px 14px;
  border-radius:12px;
}
details summary::-webkit-details-marker{display:none}
.stack{
  display:flex;
  flex-direction:column;
  gap:10px;
  margin-bottom:14px;
}
.stack h3{
  margin:0;
  font-size:13px;
  color:#dfe3ff;
  letter-spacing:.01em;
  text-transform:uppercase;
}
.row{
  display:flex;
  flex-wrap:wrap;
  gap:16px;
  align-items:flex-end;
}
.row label{
  display:flex;
  flex-direction:column;
  gap:4px;
}
.hidden{display:none!important}
#guideView{
  max-width:900px;
  margin:24px auto 60px;
  padding:0 16px;
  display:flex;
  flex-direction:column;
  gap:16px;
}
#guideView .card{
  padding:24px;
}
#guideView h2{
  font-size:20px;
  margin-bottom:12px;
}
#guideView h3{
  margin-top:20px;
  margin-bottom:8px;
  color:#dfe3ff;
}
#guideView p,#guideView li{
  color:#c7cdef;
}
#guideView ul{
  padding-left:20px;
  margin:8px 0;
}
footer{
  opacity:.7;
  text-align:center;
  padding:18px;
  font-size:12px;
}
@media(max-width:1050px){
  main.layout{
    grid-template-columns:1fr;
  }
  canvas#board{
    width:100%;
    height:auto;
  }
  .controls.secondary{
    flex-direction:column;
    align-items:flex-start;
    gap:12px;
  }
  .status-group{
    justify-content:flex-end;
  }
}
@media(max-width:640px){
  header{
    flex-wrap:wrap;
    gap:12px;
  }
  .status-group{
    width:100%;
    justify-content:flex-start;
  }
  .tabs{
    margin-left:0;
    width:100%;
    justify-content:flex-start;
  }
  input[type="range"]{
    width:160px;
  }
}
</style>
</head>
<body>
<header>
  <div class="logo">Snake • RL Studio</div>
  <div class="status-group">
    <span class="badge" id="trainState">idle</span>
    <span class="badge" id="algoBadge">Dueling DQN</span>
    <span class="badge">ε <span id="epsReadout">1.00</span></span>
    <span class="badge">γ <span id="gammaBadge">0.98</span></span>
    <span class="badge">LR <span id="lrBadge">0.0005</span></span>
  </div>
  <nav class="tabs">
    <button type="button" id="tabTraining" class="active">Training</button>
    <button type="button" id="tabGuide">Guide</button>
  </nav>
</header>

<main id="trainingView" class="layout">
  <section class="card game-card">
    <div class="card-head">
      <h2>Live-board</h2>
      <span class="badge soft" id="playbackLabel">Smooth realtime</span>
    </div>
    <canvas id="board" width="500" height="500"></canvas>
    <div class="controls primary">
      <button id="btnTrain">▶ Start training</button>
      <button id="btnPause" class="secondary">⏸ Pause</button>
      <button id="btnStep" class="secondary">Step one episode</button>
      <button id="btnWatch" class="secondary">Watch</button>
      <button id="btnReset" class="secondary">Reset</button>
    </div>
    <div class="controls secondary">
      <div class="pill-group" id="playbackGroup" role="group" aria-label="Playback mode">
        <button type="button" class="pill active" data-speed="cinematic">Smooth</button>
        <button type="button" class="pill" data-speed="fast">Fast</button>
        <button type="button" class="pill" data-speed="turbo">Turbo</button>
      </div>
      <div class="field compact">
        <label for="gridSize">Board size</label>
        <input type="range" id="gridSize" min="10" max="30" step="2" value="20">
        <span class="mono" id="gridLabel">20×20</span>
      </div>
    </div>
    <p class="hint">Each episode renders smoothly without extra tweaks. Turbo skips some frames but keeps learning.</p>
  </section>

  <section class="card control-card">
    <div class="card-head">
      <h2>Learning</h2>
      <div class="card-actions">
        <button id="btnSave" class="secondary">Save</button>
        <button id="btnLoad" class="secondary">Load</button>
        <button id="btnLoadModel" class="secondary">Load model</button>
        <button id="btnClear" class="danger">Clear cache</button>
      </div>
    </div>
    <div class="controls tertiary">
      <div class="pill-group" id="modeGroup" role="group" aria-label="Training mode">
        <button type="button" class="pill active" data-mode="manual">Manual</button>
        <button type="button" class="pill" data-mode="auto">Auto</button>
      </div>
      <span class="hint">Auto handles the curriculum, save logic, and hyperparameters for you.</span>
    </div>
    <div class="field block">
      <label for="algoSelect">Algorithm</label>
      <select id="algoSelect">
        <option value="dueling">Dueling Double DQN</option>
        <option value="vanilla">Classic DQN</option>
        <option value="policy">Policy Gradient (REINFORCE)</option>
        <option value="a2c">Advantage Actor-Critic</option>
        <option value="ppo">Proximal Policy Optimization</option>
      </select>
    </div>
    <p class="hint" id="algoDescription">Prioritized replay, n-step returns, and dueling heads make DQN stable and sample efficient.</p>

    <div id="autoLogPanel" class="auto-log hidden">
      <div class="auto-log__header">
        <h3>Auto adjustments</h3>
        <button type="button" id="autoLogClear" class="secondary micro">Clear</button>
      </div>
      <div id="autoLogStream" class="auto-log__stream" role="log" aria-live="polite"></div>
    </div>

    <div class="kpi">
      <div class="item"><b>Episodes</b><span id="kEpisodes">0</span></div>
      <div class="item"><b>Avg reward (100)</b><span id="kAvgRw">0.0</span></div>
      <div class="item"><b>Best length</b><span id="kBest">0</span></div>
      <div class="item"><b>Fruit / ep</b><span id="kFruitRate">0.0</span></div>
    </div>

    <div class="split charts">
      <div>
        <h2>Reward / episode</h2>
        <canvas id="chartReward" class="chart" width="400" height="140"></canvas>
      </div>
    </div>

    <details id="rewardPanel" open>
      <summary>Reward model</summary>
      <div class="stack">
        <h3>Tempo &amp; direction</h3>
        <div class="row">
          <label>Step penalty
            <input type="range" id="rewardStep" min="0" max="0.05" step="0.001" value="0.010">
            <span class="mono" id="rewardStepReadout">0.010</span>
          </label>
          <label>Turn penalty
            <input type="range" id="rewardTurn" min="0" max="0.02" step="0.001" value="0.001">
            <span class="mono" id="rewardTurnReadout">0.001</span>
          </label>
          <label>Toward fruit bonus
            <input type="range" id="rewardApproach" min="0" max="0.1" step="0.005" value="0.030">
            <span class="mono" id="rewardApproachReadout">0.030</span>
          </label>
        </div>
        <div class="row">
          <label>Away from fruit penalty
            <input type="range" id="rewardRetreat" min="0" max="0.1" step="0.005" value="0.030">
            <span class="mono" id="rewardRetreatReadout">0.030</span>
          </label>
        </div>
      </div>
      <div class="stack">
        <h3>Loops &amp; revisits</h3>
        <div class="row">
          <label>Loop penalty
            <input type="range" id="rewardLoop" min="0" max="1" step="0.01" value="0.50">
            <span class="mono" id="rewardLoopReadout">0.50</span>
          </label>
          <label>Revisit penalty
            <input type="range" id="rewardRevisit" min="0" max="0.1" step="0.001" value="0.050">
            <span class="mono" id="rewardRevisitReadout">0.050</span>
          </label>
        </div>
      </div>
      <div class="stack">
        <h3>Crashes &amp; stalling</h3>
        <div class="row">
          <label>Wall crash
            <input type="range" id="rewardWall" min="0" max="30" step="0.5" value="10">
            <span class="mono" id="rewardWallReadout">10.0</span>
          </label>
          <label>Self crash
            <input type="range" id="rewardSelf" min="0" max="30" step="0.5" value="25.5">
            <span class="mono" id="rewardSelfReadout">25.5</span>
          </label>
          <label>Timeout penalty
            <input type="range" id="rewardTimeout" min="0" max="20" step="0.5" value="5">
            <span class="mono" id="rewardTimeoutReadout">5.0</span>
          </label>
        </div>
        <div class="row">
          <label>Trap penalty
            <input type="range" id="rewardTrap" min="0" max="2" step="0.05" value="0.50">
            <span class="mono" id="rewardTrapReadout">0.50</span>
          </label>
          <label>Open space bonus
            <input type="range" id="rewardSpace" min="0" max="0.2" step="0.01" value="0.05">
            <span class="mono" id="rewardSpaceReadout">0.05</span>
          </label>
        </div>
      </div>
      <div class="stack">
        <h3>High-impact rewards</h3>
        <div class="row">
          <label>Fruit reward
            <input type="range" id="rewardFruit" min="0" max="30" step="0.5" value="10">
            <span class="mono" id="rewardFruitReadout">10.0</span>
          </label>
          <label>Compactness bonus
            <input type="range" id="rewardCompact" min="0" max="0.1" step="0.001" value="0.000">
            <span class="mono" id="rewardCompactReadout">0.000</span>
          </label>
        </div>
      </div>
    </details>

    <details id="advancedPanel" open>
      <summary>Advanced settings</summary>
      <div class="stack" data-config="shared">
        <h3>Shared</h3>
      <div class="row">
        <label>Parallel environments
          <input type="range" id="envCount" min="1" max="24" step="1" value="1">
          <span class="mono" id="envCountReadout">1</span>
        </label>
        <label>γ (discount)
          <input type="range" id="gamma" min="0.90" max="0.999" step="0.001" value="0.98">
          <span class="mono" id="gammaReadout">0.98</span>
        </label>
        <label>LR
            <input type="range" id="lr" min="0.0001" max="0.005" step="0.0001" value="0.0005">
            <span class="mono" id="lrReadout">0.0005</span>
          </label>
        </div>
      </div>
      <div class="stack" data-config="dqn">
        <h3>DQN family</h3>
        <div class="row">
          <label>ε start
            <input type="range" id="epsStart" min="0.2" max="1.0" step="0.05" value="1.0">
            <span class="mono" id="epsStartReadout">1.00</span>
          </label>
          <label>ε end
            <input type="range" id="epsEnd" min="0.01" max="0.3" step="0.01" value="0.12">
            <span class="mono" id="epsEndReadout">0.12</span>
          </label>
          <label>ε decay (steps)
            <input type="range" id="epsDecay" min="5000" max="200000" step="5000" value="80000">
            <span class="mono" id="epsDecayReadout">80000</span>
          </label>
        </div>
        <div class="row">
          <label>Batch
            <input type="range" id="batchSize" min="32" max="512" step="32" value="128">
            <span class="mono" id="batchReadout">128</span>
          </label>
          <label>Replay size
            <input type="range" id="bufferSize" min="5000" max="200000" step="5000" value="50000">
            <span class="mono" id="bufferReadout">50000</span>
          </label>
          <label>Target sync (steps)
            <input type="range" id="targetSync" min="500" max="10000" step="500" value="2000">
            <span class="mono" id="targetSyncReadout">2000</span>
          </label>
        </div>
        <div class="row">
          <label>n-step
            <input type="range" id="nStep" min="1" max="5" step="1" value="3">
            <span class="mono" id="nStepReadout">3</span>
          </label>
          <label>PER α
            <input type="range" id="priorityAlpha" min="0.1" max="1" step="0.05" value="0.6">
            <span class="mono" id="alphaReadout">0.60</span>
          </label>
          <label>PER β
            <input type="range" id="priorityBeta" min="0.1" max="1" step="0.05" value="0.4">
            <span class="mono" id="betaReadout">0.40</span>
          </label>
        </div>
      </div>
      <div class="stack hidden" data-config="policy">
        <h3>Policy Gradient</h3>
        <div class="row">
          <label>Entropy weight
            <input type="range" id="pgEntropy" min="0" max="0.05" step="0.001" value="0.01">
            <span class="mono" id="pgEntropyReadout">0.010</span>
          </label>
        </div>
      </div>
      <div class="stack hidden" data-config="a2c">
        <h3>Actor-Critic</h3>
        <div class="row">
          <label>Entropy weight
            <input type="range" id="acEntropy" min="0" max="0.05" step="0.001" value="0.005">
            <span class="mono" id="acEntropyReadout">0.005</span>
          </label>
          <label>Value weight
            <input type="range" id="acValueCoef" min="0.1" max="1.0" step="0.05" value="0.5">
            <span class="mono" id="acValueCoefReadout">0.50</span>
          </label>
        </div>
      </div>
      <div class="stack hidden" data-config="ppo">
        <h3>PPO</h3>
        <div class="row">
          <label>Entropy weight
            <input type="range" id="ppoEntropy" min="0" max="0.05" step="0.001" value="0.003">
            <span class="mono" id="ppoEntropyReadout">0.003</span>
          </label>
          <label>Clip factor
            <input type="range" id="ppoClip" min="0.05" max="0.4" step="0.01" value="0.2">
            <span class="mono" id="ppoClipReadout">0.20</span>
          </label>
          <label>GAE λ
            <input type="range" id="ppoLambda" min="0.5" max="1.0" step="0.01" value="0.95">
            <span class="mono" id="ppoLambdaReadout">0.95</span>
          </label>
        </div>
        <div class="row">
          <label>Batch
            <input type="range" id="ppoBatch" min="32" max="512" step="32" value="256">
            <span class="mono" id="ppoBatchReadout">256</span>
          </label>
          <label>Epochs
            <input type="range" id="ppoEpochs" min="1" max="10" step="1" value="4">
            <span class="mono" id="ppoEpochsReadout">4</span>
          </label>
          <label>Value weight
            <input type="range" id="ppoValueCoef" min="0.1" max="1.0" step="0.05" value="0.5">
            <span class="mono" id="ppoValueCoefReadout">0.50</span>
          </label>
        </div>
      </div>
    </details>
  </section>
</main>

<section id="guideView" class="hidden">
  <div class="card">
    <h2>Training primer – overview</h2>
    <p>This primer explains how the training environment works and why the different reinforcement learning strategies in Snake-ML behave the way they do. Keep it alongside the controls so you can make confident tweaks while you experiment.</p>
    <ul>
      <li><strong>Background:</strong> what happens on the board and how rewards are generated.</li>
      <li><strong>Algorithms:</strong> theoretical explanations of DQN, policy gradient, A2C, and PPO.</li>
      <li><strong>Sliders:</strong> practical guidance for every control and how to adjust it.</li>
    </ul>
  </div>

  <div class="card">
    <h2>Quickstart</h2>
    <ol>
      <li>Select a playback mode in the <em>Smooth/Fast/Turbo</em> pill group. Smooth shows every move and is perfect for studying behaviours, while Turbo skips rendering for maximum training speed.</li>
      <li>Press <strong>Start training</strong>. The KPI tiles show how reward and length evolve.</li>
      <li>Adjust one slider at a time. Switch to <strong>Step one episode</strong> to see the effect of a choice without letting the model keep learning.</li>
      <li>Save your parameters with <strong>Save</strong>. The downloaded file can be imported again with <strong>Load</strong>.</li>
    </ol>
    <p>Board size controls how many tiles the snake can work with. Larger boards mean longer distances between fruit and more complex strategies, but they also require more training steps.</p>
  </div>

  <div class="card">
    <h2>Algorithms and why they work</h2>
    <details open>
      <summary>Dueling Double DQN</summary>
      <p>Dueling Double DQN is the default. The network splits the state value V(s) and the advantage A(s,a) and combines them into <code>Q(s,a) = V(s) + A(s,a) - ar{A}(s)</code>. Double updates use the online network to pick the action but the target network to evaluate it, reducing overestimation.</p>
      <ul>
        <li><strong>Dueling architecture:</strong> helpful when some actions barely change the outcome, such as continuing straight in empty corridors.</li>
        <li><strong>Double networks:</strong> the <code>targetSync</code> slider controls how often the target network is copied, keeping learning stable.</li>
        <li><strong>Prioritized replay:</strong> the buffer samples experiences with high TD error more often. The <strong>PER α</strong> and <strong>PER β</strong> sliders tune how strong that priority is.</li>
        <li><strong>n-step returns:</strong> summarise rewards across several moves to deliver faster feedback when the snake is heading toward fruit.</li>
      </ul>
      <p>Recommended starting point: LR 5e-4, γ = 0.98, batch 128, and replay 50&nbsp;000. Increase <strong>ε decay</strong> if you need more exploration in larger worlds.</p>
    </details>
    <details>
      <summary>Classic DQN</summary>
      <p>The classic DQN uses a simpler Q-network without the dueling head. Its update follows Bellman's equation <code>Q(s,a) \leftarrow r + γ · \max_{a'} Q_{target}(s',a')</code>. It is easy to reason about and works well on smaller boards.</p>
      <ul>
        <li><strong>Epsilon-greedy:</strong> uses the same ε start/end/decay sliders. A high start produces more random moves in the beginning.</li>
        <li><strong>Replay buffer:</strong> keep the buffer large enough (≥ 20&nbsp;000) to avoid correlated experiences.</li>
        <li><strong>n-step:</strong> can be reduced to 1 if you want to compare with the original DQN paper.</li>
      </ul>
      <p>If the loss curve oscillates heavily, lower the learning rate or increase the target sync interval.</p>
    </details>
    <details>
      <summary>Policy Gradient (REINFORCE)</summary>
      <p>Policy gradient learns a direct policy π(a|s) and maximises the expected return's log probability: <code>∇θ J(θ) = E[ G_t ∇θ log π_θ(a_t|s_t) ]</code>. The variance is high, so a baseline equal to the average return is subtracted.</p>
      <ul>
        <li><strong>Entropy weight:</strong> higher values encourage more random policies and prevent the model from locking in too early.</li>
        <li>No replay buffer is used; each episode updates the weights directly. Run Turbo mode to gather more episodes.</li>
        <li>Keep the learning rate around 1e-3. If reward swings, lower LR or increase the entropy weight slightly.</li>
      </ul>
    </details>
    <details>
      <summary>Advantage Actor-Critic</summary>
      <p>A2C trains two networks simultaneously: the actor learns π(a|s) while the critic estimates V(s). Updates use the advantage A(s,a) = Q(s,a) − V(s) to reduce variance.</p>
      <ul>
        <li><strong>Entropy weight:</strong> similar effect as in policy gradient but typically lower (0.003–0.01).</li>
        <li><strong>Value weight:</strong> controls how strongly the critic's MSE loss influences the total loss. High weight stabilises learning but can slow the policy.</li>
        <li>The shared γ and LR sliders apply here as well. γ around 0.99 helps the model plan several steps ahead.</li>
      </ul>
      <p>A2C is quick when episodes are short. If the critic loss diverges, reduce the value weight or learning rate.</p>
    </details>
    <details>
      <summary>Proximal Policy Optimization</summary>
      <p>PPO uses a clipped objective: <code>L_{clip}(θ) = E[\min(r_t(θ)A_t, \operatorname{clip}(r_t(θ), 1-ε, 1+ε) A_t)]</code>. This prevents updates from pushing the policy too far in a single step.</p>
      <ul>
        <li><strong>Clip factor:</strong> corresponds to ε in the formula. Lower values (~0.1) yield cautious updates; higher values (~0.3) allow more change.</li>
        <li><strong>GAE λ:</strong> balances bias and variance in generalised advantage estimation. 0.95 is a solid default; lower it for more responsiveness.</li>
        <li><strong>Batch</strong> and <strong>Epochs:</strong> PPO performs several gradient steps per collected batch. Smaller batches with more epochs adapt quickly but risk overfitting the data.</li>
        <li><strong>Value weight</strong> and <strong>Entropy weight:</strong> influence the same components as in A2C but inside PPO's combined loss.</li>
      </ul>
      <p>If the policy becomes unstable, reduce the clip factor or the number of epochs per batch.</p>
    </details>
  </div>

  <div class="card">
    <h2>Reward guide</h2>
    <p>The reward model determines how the snake values every step. Adjust the sliders in the <em>Reward model</em> panel to fine-tune the strategy without retraining from scratch.</p>
    <h3>Tempo &amp; direction</h3>
    <ul>
      <li><strong>Step penalty:</strong> base cost per move (default 0.01). Raise it for shorter, more purposeful routes.</li>
      <li><strong>Turn penalty:</strong> extra cost when the snake turns. Lower it if you want the model to try more small corrections.</li>
      <li><strong>Toward/Away from fruit:</strong> the bonus for closing the distance to the fruit and the penalty for increasing it. Keep the values similar for symmetric feedback.</li>
    </ul>
    <h3>Loops &amp; revisits</h3>
    <ul>
      <li><strong>Loop penalty:</strong> triggers when the history shows left/right loops (pattern 1,2,1,2). Increase it if the snake often gets stuck in figure-eights.</li>
      <li><strong>Revisit penalty:</strong> multiplied by how recently a tile was visited. Higher values push the snake to explore fresh space.</li>
    </ul>
    <h3>Crashes &amp; stalling</h3>
    <ul>
      <li><strong>Wall crash:</strong> penalty when the head leaves the board.</li>
      <li><strong>Self crash:</strong> penalty when the snake bites itself.</li>
      <li><strong>Timeout penalty:</strong> applied if no fruit is collected for two full board areas worth of moves. Prevents endless loops.</li>
    </ul>
    <h3>High-impact rewards</h3>
    <ul>
      <li><strong>Fruit reward:</strong> the main reward when a fruit is eaten. Raise it for more aggressive fruit chasing.</li>
      <li><strong>Compactness bonus:</strong> gives a small bonus when the occupied area becomes denser (lower difference between the bounding box and snake length). Increase it late in training if you want the body packed tightly.</li>
    </ul>
  </div>

  <div class="card">
    <h2>Sliders &amp; how they affect training</h2>
    <h3>Environment &amp; playback</h3>
    <ul>
      <li><strong>Playback mode:</strong> <em>Smooth</em> shows every move, <em>Fast</em> skips every other frame, and <em>Turbo</em> disables rendering. All modes continue updating the network.</li>
      <li><strong>Board size:</strong> 10×10 yields short episodes and quick feedback. 30×30 requires longer episodes but rewards planning.</li>
    </ul>
    <h3>Shared hyperparameters</h3>
    <ul>
      <li><strong>γ (discount):</strong> high values (0.97–0.995) prioritise long-term fruit. Lower to 0.94–0.96 if the snake often crashes before reaching reward.</li>
      <li><strong>LR:</strong> sets the gradient step size. 0.0005 works for DQN; drop toward 0.0003 for PPO/A2C if the loss oscillates.</li>
    </ul>
    <h3>DQN family</h3>
    <ul>
      <li><strong>ε start/end/decay:</strong> control exploration. Longer decay (≥ 80&nbsp;000) yields a slow transition to exploitation. Raise the end value (e.g. 0.10) if the snake loops in repetitive patterns.</li>
      <li><strong>Batch:</strong> larger batches reduce variance but need bigger buffers. 256 requires at least 100&nbsp;000 replay entries.</li>
      <li><strong>Replay size:</strong> 50&nbsp;000 by default. Increase it for large boards, but remember old experiences may become irrelevant.</li>
      <li><strong>Target sync:</strong> how often the policy network is copied to the target network. Lower values (1000) adapt quickly but can become unstable.</li>
      <li><strong>n-step:</strong> more steps give stronger signals but mixed rewards can add noise. Try 2–3 for small boards and 4–5 for large ones.</li>
      <li><strong>PER α:</strong> how strongly TD error affects prioritisation. Higher (0.8–1.0) focuses on hard experiences; drop to 0.5 for more variety.</li>
      <li><strong>PER β:</strong> corrects the bias introduced by prioritisation. Increase it gradually toward 1.0 during long training runs.</li>
    </ul>
    <h3>Policy-based methods</h3>
    <ul>
      <li><strong>Entropy weight (Policy/A2C/PPO):</strong> lower values give decisive policies, higher values prevent premature convergence. Reduce it once the model finds a stable strategy.</li>
      <li><strong>Value weight (A2C/PPO):</strong> controls how much the value loss matters. High weight helps the critic track long-term rewards.</li>
      <li><strong>Clip factor (PPO):</strong> keep between 0.1–0.25 for stability. Pair it with a lower LR if you increase it.</li>
      <li><strong>GAE λ (PPO):</strong> lower (0.90) reacts faster to new signals; higher (0.97) yields smoother estimates.</li>
      <li><strong>PPO Batch/Epochs:</strong> more epochs on the same data risk overfitting. If the policy swings, lower the epochs or increase the batch size.</li>
    </ul>
    <p>Always change one slider at a time and monitor the reward and loss charts. When the 100-episode reward average levels out, try an adjustment, run a few hundred episodes, and compare.</p>
  </div>

  <div class="card">
    <h2>Diagnostics and common patterns</h2>
    <ul>
      <li><strong>Reward drops after rising:</strong> raise ε end or the entropy weight to reintroduce exploration.</li>
      <li><strong>Loss explodes:</strong> lower the learning rate, increase the target sync interval, or reduce the batch size.</li>
      <li><strong>The snake loops in circles:</strong> try higher entropy (policy/A2C/PPO) or a longer ε decay in DQN so the model dares to break the pattern.</li>
      <li><strong>No improvement on large boards:</strong> increase n-step and replay size, and run Turbo mode to gather more experience.</li>
      <li><strong>Big differences between episodes:</strong> inspect the KPI tiles. If average reward is low but best length high it signals an unstable policy — adjust exploration or lower LR.</li>
    </ul>
    <p>Use <strong>Pause</strong> and <strong>Step one episode</strong> to analyse individual sequences. <strong>Reset</strong> restarts the episode, while <strong>Clear cache</strong> removes stored weights from the browser if you want a fresh start.</p>
  </div>
</section>

<input type="file" id="fileLoader" accept="application/json" hidden>
<input type="file" id="modelLoader" accept="application/json" hidden>

<footer class="hint">© Marcus — Snake learns with multiple RL strategies and cinematic movement.</footer>

<script>
'use strict';

const REWARD_DEFAULTS={
  stepPenalty:0.01,
  turnPenalty:0.001,
  approachBonus:0.03,
  retreatPenalty:0.03,
  loopPenalty:0.50,
  revisitPenalty:0.05,
  wallPenalty:10,
  selfPenalty:25.5,
  timeoutPenalty:5,
  fruitReward:10,
  compactWeight:0,
  trapPenalty:0.5,
  spaceGainBonus:0.05,
};
let rewardConfig={...REWARD_DEFAULTS};
const LOOP_PATTERNS=new Set(['1,2,1,2','2,1,2,1']);

/* ---------------- Serialization helpers ---------------- */
const DTYPE_ARRAYS={float32:Float32Array,int32:Int32Array,bool:Uint8Array};
function typedArrayToBase64(arr){
  if(!(arr instanceof Float32Array||arr instanceof Int32Array||arr instanceof Uint8Array)){
    arr=Float32Array.from(arr);
  }
  const view=new Uint8Array(arr.buffer,arr.byteOffset||0,arr.byteLength);
  let binary='';
  const chunk=0x8000;
  for(let i=0;i<view.length;i+=chunk){
    binary+=String.fromCharCode.apply(null,view.subarray(i,i+chunk));
  }
  return btoa(binary);
}
function base64ToTypedArray(str,dtype='float32'){
  const binary=atob(str);
  const len=binary.length;
  const bytes=new Uint8Array(len);
  for(let i=0;i<len;i++) bytes[i]=binary.charCodeAt(i);
  const C=DTYPE_ARRAYS[dtype]||Float32Array;
  return new C(bytes.buffer);
}
function assignArray(target,source,mapper=v=>v){
  target.length=0;
  if(!Array.isArray(source)) return;
  source.forEach(v=>target.push(mapper(v)));
}

/* ---------------- Snake environment ---------------- */
class SnakeEnv{
  constructor(cols=20,rows=20,rewardOverrides={}){
    this.cols=cols;
    this.rows=rows;
    this.setRewardConfig(rewardOverrides);
    this.reset();
  }
  setRewardConfig(cfg={}){
    this.reward={...REWARD_DEFAULTS,...cfg};
  }
  neighbors(x,y){
    return [
      {x:x+1,y},
      {x:x-1,y},
      {x,y:y+1},
      {x,y:y-1},
    ].filter(p=>p.x>=0&&p.y>=0&&p.x<this.cols&&p.y<this.rows);
  }
  freeSpaceFrom(sx,sy,tailWillMove){
    const seen=new Set();
    const q=[{x:sx,y:sy}];
    const blocked=new Set(this.snakeSet);
    blocked.delete(`${sx},${sy}`);
    if(tailWillMove&&this.snake.length){
      const t=this.snake[this.snake.length-1];
      blocked.delete(`${t.x},${t.y}`);
    }
    while(q.length){
      const p=q.pop();
      const key=`${p.x},${p.y}`;
      if(seen.has(key)) continue;
      if(blocked.has(key)) continue;
      seen.add(key);
      for(const n of this.neighbors(p.x,p.y)) q.push(n);
      if(seen.size>this.cols*this.rows) break;
    }
    return seen.size;
  }
  computeSlack(){
    if(!this.snake?.length) return 0;
    let minX=this.snake[0].x, maxX=this.snake[0].x;
    let minY=this.snake[0].y, maxY=this.snake[0].y;
    for(const seg of this.snake){
      if(seg.x<minX) minX=seg.x;
      if(seg.x>maxX) maxX=seg.x;
      if(seg.y<minY) minY=seg.y;
      if(seg.y>maxY) maxY=seg.y;
    }
    const width=(maxX-minX+1);
    const height=(maxY-minY+1);
    const area=width*height;
    return Math.max(0,area-this.snake.length);
  }
  reset(){
    this.dir={x:1,y:0};
    const cx=(this.cols/2|0), cy=(this.rows/2|0);
    this.snake=[{x:cx-1,y:cy},{x:cx,y:cy}];
    this.snakeSet=new Set(this.snake.map(p=>`${p.x},${p.y}`));
    this.visit=new Float32Array(this.cols*this.rows).fill(0);
    this.actionHist=[];
    this.spawnFruit();
    this.steps=0;
    this.stepsSinceFruit=0;
    this.alive=true;
    this.prevSlack=this.computeSlack();
    this.loopHits=0;
    this.revisitAccum=0;
    this.timeToFruitAccum=0;
    this.timeToFruitCount=0;
    this.episodeFruit=0;
    this.lastCrash=null;
    return this.getState();
  }
  idx(x,y){return y*this.cols+x;}
  spawnFruit(){
    const free=[];
    for(let y=0;y<this.rows;y++){
      for(let x=0;x<this.cols;x++){
        if(!this.snakeSet.has(`${x},${y}`)) free.push({x,y});
      }
    }
    this.fruit=free.length?free[(Math.random()*free.length)|0]:{x:-1,y:-1};
  }
  turn(a){
    const d=this.dir;
    if(a===1)this.dir={x:-d.y,y:d.x};
    else if(a===2)this.dir={x:d.y,y:-d.x};
  }
  step(a){
    if(!this.alive) return {state:this.getState(),reward:0,done:true,ateFruit:false};
    const R=this.reward;
    this.lastCrash=null;
    this.turn(a);
    const h=this.snake[0];
    const nx=h.x+this.dir.x;
    const ny=h.y+this.dir.y;
    this.steps++;
    this.stepsSinceFruit++;
    const key=`${nx},${ny}`;
    const tail=this.snake[this.snake.length-1];
    const willGrow=(nx===this.fruit.x && ny===this.fruit.y);
    const hitsWall=nx<0||ny<0||nx>=this.cols||ny>=this.rows;
    const hitsBody=this.snakeSet.has(key) && !(tail && tail.x===nx && tail.y===ny && !willGrow);
    if(hitsWall||hitsBody){
      this.alive=false;
      const crashReward=hitsWall?-R.wallPenalty:-R.selfPenalty;
      this.lastCrash=hitsWall?'wall':'self';
      return {state:this.getState(),reward:crashReward,done:true,ateFruit:false};
    }
    let spaceReward=0;
    if((R.trapPenalty??0)!==0 || (R.spaceGainBonus??0)!==0){
      const space=this.freeSpaceFrom(nx,ny,!willGrow);
      const need=this.snake.length+2;
      const denom=Math.max(1,need);
      if(space<need){
        spaceReward-=R.trapPenalty*(1+(need-space)/denom);
      }else if(R.spaceGainBonus){
        const curSpace=this.freeSpaceFrom(this.snake[0].x,this.snake[0].y,true);
        if(space>curSpace){
          spaceReward+=R.spaceGainBonus*Math.min(1,(space-curSpace)/denom);
        }
      }
    }
    for(let i=0;i<this.visit.length;i++) this.visit[i]*=0.995;
    this.snake.unshift({x:nx,y:ny});
    let r=-R.stepPenalty;
    r+=spaceReward;
    if(a!==0) r-=R.turnPenalty;
    this.actionHist.push(a);
    if(this.actionHist.length>6) this.actionHist.shift();
    if(this.actionHist.length>=4){
      const last4=this.actionHist.slice(-4).join(',');
      if(LOOP_PATTERNS.has(last4)){
        r-=R.loopPenalty;
        this.loopHits++;
      }
    }
    const vidx=this.idx(nx,ny);
    const revisitPenalty=this.visit[vidx]*R.revisitPenalty;
    r-=revisitPenalty;
    this.revisitAccum+=revisitPenalty;
    let ateFruit=false;
    if(nx===this.fruit.x && ny===this.fruit.y){
      ateFruit=true;
      r+=R.fruitReward;
      this.snakeSet.add(`${nx},${ny}`);
      this.spawnFruit();
      this.timeToFruitAccum+=this.stepsSinceFruit;
      this.timeToFruitCount++;
      this.stepsSinceFruit=0;
      this.episodeFruit++;
    }else{
      const tail=this.snake.pop();
      this.snakeSet.delete(`${tail.x},${tail.y}`);
      this.snakeSet.add(`${nx},${ny}`);
      this.visit[vidx]=Math.min(1,this.visit[vidx]+0.3);
      const pd=Math.abs(h.x-this.fruit.x)+Math.abs(h.y-this.fruit.y);
      const nd=Math.abs(nx-this.fruit.x)+Math.abs(ny-this.fruit.y);
      if(nd<pd) r+=R.approachBonus;
      else if(nd>pd) r-=R.retreatPenalty;
    }
    const slack=this.computeSlack();
    const slackDelta=this.prevSlack-slack;
    if(R.compactWeight!==0){
      r+=slackDelta*R.compactWeight;
    }
    this.prevSlack=slack;
    if(this.stepsSinceFruit>this.cols*this.rows*2){
      this.alive=false;
      r-=R.timeoutPenalty;
      this.lastCrash='timeout';
      return {state:this.getState(),reward:r,done:true,ateFruit:false};
    }
    return {state:this.getState(),reward:r,done:false,ateFruit};
  }
  getVisit(x,y){
    if(x<0||y<0||x>=this.cols||y>=this.rows) return 1;
    return this.visit[this.idx(x,y)]||0;
  }
  getState(){
    const h=this.snake[0];
    const L={x:-this.dir.y,y:this.dir.x}, R={x:this.dir.y,y:-this.dir.x};
    const block=(dx,dy)=>{
      const x=h.x+dx,y=h.y+dy;
      return (x<0||y<0||x>=this.cols||y>=this.rows||this.snakeSet.has(`${x},${y}`))?1:0;
    };
    const danger=[block(this.dir.x,this.dir.y),block(L.x,L.y),block(R.x,R.y)];
    const dir=[this.dir.y===-1?1:0,this.dir.y===1?1:0,this.dir.x===-1?1:0,this.dir.x===1?1:0];
    const fruit=[this.fruit.y<h.y?1:0,this.fruit.y>h.y?1:0,this.fruit.x<h.x?1:0,this.fruit.x>h.x?1:0];
    const dists=[h.y/(this.rows-1),(this.rows-1-h.y)/(this.rows-1),h.x/(this.cols-1),(this.cols-1-h.x)/(this.cols-1)];
    const dx=this.fruit.x-h.x, dy=this.fruit.y-h.y, len=Math.hypot(dx,dy)||1;
    const crowd=[
      this.getVisit(h.x, h.y-1),
      this.getVisit(h.x, h.y+1),
      this.getVisit(h.x-1, h.y),
      this.getVisit(h.x+1, h.y),
    ];
    return Float32Array.from([...danger,...dir,...fruit,...dists,dy/len,dx/len,...crowd]);
  }
}

class VecSnakeEnv{
  constructor(count=1,{cols=20,rows=20,rewardConfig={}}={}){
    this.cols=cols;
    this.rows=rows;
    this.rewardConfig={...REWARD_DEFAULTS,...rewardConfig};
    this.envCount=Math.max(1,count|0);
    this.envs=Array.from({length:this.envCount},()=>new SnakeEnv(this.cols,this.rows,this.rewardConfig));
  }
  getEnv(index=0){
    if(!this.envs.length) return null;
    const idx=((index%this.envCount)+this.envCount)%this.envCount;
    return this.envs[idx];
  }
  configure({count=this.envCount,cols=this.cols,rows=this.rows,rewardConfig=this.rewardConfig}={}){
    this.envCount=Math.max(1,count|0);
    this.cols=cols;
    this.rows=rows;
    this.rewardConfig={...REWARD_DEFAULTS,...rewardConfig};
    this.envs=Array.from({length:this.envCount},()=>new SnakeEnv(this.cols,this.rows,this.rewardConfig));
    return this.resetAll();
  }
  setCount(count){
    return this.configure({count});
  }
  setSize(cols,rows){
    return this.configure({cols,rows});
  }
  setRewardConfig(cfg={}){
    this.rewardConfig={...this.rewardConfig,...cfg};
    this.envs.forEach(env=>env.setRewardConfig(this.rewardConfig));
  }
  resetEnv(index){
    const env=this.getEnv(index);
    if(!env) return null;
    env.setRewardConfig(this.rewardConfig);
    return env.reset();
  }
  resetAll(){
    return this.envs.map(env=>{
      env.setRewardConfig(this.rewardConfig);
      return env.reset();
    });
  }
  step(actions){
    if(!Array.isArray(actions)||actions.length!==this.envCount){
      throw new Error(`Expected ${this.envCount} actions but received ${actions?.length}`);
    }
    const nextStates=new Array(this.envCount);
    const rewards=new Array(this.envCount);
    const dones=new Array(this.envCount);
    const ateFruit=new Array(this.envCount);
    for(let i=0;i<this.envCount;i++){
      const res=this.envs[i].step(actions[i]);
      nextStates[i]=res.state;
      rewards[i]=res.reward;
      dones[i]=!!res.done;
      ateFruit[i]=!!res.ateFruit;
    }
    return {nextStates,rewards,dones,ateFruit};
  }
}

/* ---------------- Replay buffer helpers ---------------- */
class NStepAccumulator{
  constructor(n=1,gamma=0.99){ this.setConfig(n,gamma); }
  setConfig(n,gamma){
    this.n=Math.max(1,n|0);
    this.gamma=gamma;
    this.queue=[];
  }
  push(step){
    const item={
      s:Float32Array.from(step.s),
      a:step.a|0,
      r:+step.r,
      ns:Float32Array.from(step.ns),
      d:!!step.d,
    };
    this.queue.push(item);
    const ready=[];
    while(this.queue.length>=this.n){
      ready.push(this.build());
      this.queue.shift();
      if(ready[ready.length-1].d){
        this.queue.length=0;
        return ready;
      }
    }
    if(item.d){
      ready.push(...this.flush());
    }
    return ready;
  }
  build(){
    let reward=0;
    let discount=1;
    let done=false;
    let nextState=this.queue[0].ns;
    const limit=Math.min(this.n,this.queue.length);
    for(let i=0;i<limit;i++){
      const step=this.queue[i];
      reward+=discount*step.r;
      discount*=this.gamma;
      nextState=step.ns;
      if(step.d){
        done=true;
        break;
      }
    }
    const first=this.queue[0];
    return {s:first.s,a:first.a,r:reward,ns:nextState,d:done};
  }
  flush(){
    const out=[];
    while(this.queue.length){
      out.push(this.build());
      this.queue.shift();
    }
    return out;
  }
}
class ReplayBuffer{
  constructor(cap=50000,opts={}){
    this.cap=Math.max(1,cap|0);
    this.buf=[];
    this.pos=0;
    this.alpha=opts.alpha??0.6;
    this.beta=opts.beta??0.4;
    this.betaIncrement=opts.betaIncrement??0.000002;
    this.priorityEps=opts.priorityEps??0.001;
    this.priorities=new Float32Array(this.cap);
    this.maxPriority=this.priorityEps;
  }
  size(){return this.buf.length;}
  setCapacity(cap){
    const newCap=Math.max(1,cap|0);
    if(newCap===this.cap) return;
    this.cap=newCap;
    this.buf=this.buf.slice(-this.cap);
    this.pos=Math.min(this.pos,this.cap-1);
    this.priorities=new Float32Array(this.cap);
    this.maxPriority=this.priorityEps;
  }
  setAlpha(val){ this.alpha=Math.max(0.01,+val||0.01); }
  setBeta(val){ this.beta=Math.min(1,Math.max(0,+val||0)); }
  setPriorityEps(val){
    this.priorityEps=Math.max(1e-6,+val||1e-6);
    for(let i=0;i<this.buf.length;i++){
      if(this.priorities[i]<this.priorityEps) this.priorities[i]=this.priorityEps;
    }
  }
  setBetaIncrement(val){ this.betaIncrement=Math.max(0,+val||0); }
  push(sample){
    const entry={...sample};
    if(this.buf.length<this.cap){
      this.buf.push(entry);
      const lastIdx=this.buf.length-1;
      this.priorities[lastIdx]=this.maxPriority;
    }else{
      const idx=this.pos%this.cap;
      this.buf[idx]=entry;
      this.priorities[idx]=this.maxPriority;
    }
    this.pos=(this.pos+1)%this.cap;
  }
  sample(batchSize){
    if(!this.buf.length) return null;
    const size=Math.min(batchSize,this.buf.length);
    const priorities=this.priorities.slice(0,this.buf.length);
    const probs=priorities.map(p=>Math.pow(p,this.alpha));
    const sum=probs.reduce((a,b)=>a+b,0)||1;
    const normalized=probs.map(p=>p/sum);
    const batch=[];
    const idxs=[];
    const weights=[];
    let beta=this.beta;
    this.beta=Math.min(1,this.beta+this.betaIncrement);
    const maxWeight=Math.pow(this.buf.length, -beta);
    for(let i=0;i<size;i++){
      const r=Math.random();
      let acc=0;
      let index=0;
      for(let j=0;j<normalized.length;j++){
        acc+=normalized[j];
        if(r<=acc){ index=j; break; }
      }
      batch.push(this.buf[index]);
      idxs.push(index);
      const w=Math.pow(this.buf.length*normalized[index], -beta);
      weights.push(w/maxWeight);
    }
    return {batch,idxs,weights};
  }
  updatePriorities(idxs,priorities){
    idxs.forEach((idx,i)=>{
      const p=Math.max(this.priorityEps,priorities[i]);
      this.priorities[idx]=p;
      this.maxPriority=Math.max(this.maxPriority,p);
    });
  }
  toJSON(){
    return {
      cap:this.cap,
      buf:this.buf.map(item=>({
        s:Array.from(item.s),
        a:item.a,
        r:item.r,
        ns:Array.from(item.ns),
        d:item.d,
      })),
      pos:this.pos,
      alpha:this.alpha,
      beta:this.beta,
      betaIncrement:this.betaIncrement,
      priorityEps:this.priorityEps,
      priorities:Array.from(this.priorities),
      maxPriority:this.maxPriority,
    };
  }
  static fromJSON(json={},cap,opts={}){
    const buffer=new ReplayBuffer(cap??json.cap,opts);
    if(Array.isArray(json.buf)){
      buffer.buf=json.buf.map(item=>({
        s:Float32Array.from(item.s),
        a:item.a,
        r:item.r,
        ns:Float32Array.from(item.ns),
        d:item.d,
      }));
      buffer.priorities=new Float32Array(buffer.cap);
      json.priorities?.forEach((p,i)=>{
        if(i<buffer.priorities.length) buffer.priorities[i]=p;
      });
      buffer.pos=json.pos??0;
      buffer.maxPriority=json.maxPriority??buffer.priorityEps;
    }
    return buffer;
  }
}

/* ---------------- Agents ---------------- */
class DQNAgent{
  constructor(sDim,aDim,cfg={}){
    this.kind='dqn';
    this.sDim=sDim;
    this.aDim=aDim;
    this.envCount=Math.max(1,cfg.envCount??1);
    this.gamma=cfg.gamma??0.98;
    this.lr=cfg.lr??0.0005;
    this.batch=cfg.batch??128;
    this.priorityEps=cfg.priorityEps??0.001;
    this.layers=Array.isArray(cfg.layers)?cfg.layers.slice():[256,256,128];
    this.dueling=cfg.dueling!==undefined?!!cfg.dueling:true;
    this.double=cfg.double!==undefined?!!cfg.double:true;
    this.learnRepeats=cfg.learnRepeats??2;
    this.buffer=new ReplayBuffer(cfg.bufferSize??50000,{
      alpha:cfg.priorityAlpha??0.6,
      beta:cfg.priorityBeta??0.4,
      betaIncrement:cfg.priorityBetaIncrement??0.000002,
      priorityEps:this.priorityEps,
    });
    this.priorityEps=this.buffer.priorityEps;
    this.epsStart=cfg.epsStart??1.0;
    this.epsEnd=cfg.epsEnd??0.12;
    this.epsDecay=cfg.epsDecay??80000;
    this.nStep=cfg.nStep??3;
    this.nStepBuffers=Array.from({length:this.envCount},()=>new NStepAccumulator(this.nStep,this.gamma));
    this.trainStep=cfg.trainStep??0;
    this.optimizer=tf.train.adam(this.lr);
    this.online=this.build();
    this.target=this.build();
    this.syncTarget();
    this.updateEpsilon(this.trainStep);
  }
  build(){
    const input=tf.input({shape:[this.sDim]});
    let x=input;
    this.layers.forEach(units=>{
      x=tf.layers.dense({units,activation:'relu',kernelInitializer:'heNormal'}).apply(x);
    });
    let q;
    if(this.dueling){
      const adv=tf.layers.dense({units:128,activation:'relu',kernelInitializer:'heNormal'}).apply(x);
      const advOut=tf.layers.dense({units:this.aDim,activation:'linear'}).apply(adv);
      const val=tf.layers.dense({units:128,activation:'relu',kernelInitializer:'heNormal'}).apply(x);
      const valOut=tf.layers.dense({units:1,activation:'linear'}).apply(val);
      q=tf.layers.add().apply([advOut,valOut]);
    }else{
      q=tf.layers.dense({units:this.aDim,activation:'linear'}).apply(x);
    }
    return tf.model({inputs:input,outputs:q});
  }
  setGamma(val){
    this.gamma=val;
    this.nStepBuffers.forEach(buf=>buf.setConfig(this.nStep,this.gamma));
  }
  setLearningRate(val){
    this.lr=val;
    this.optimizer=tf.train.adam(this.lr);
  }
  setEpsilonSchedule({start,end,decay}={}){
    if(start!==undefined) this.epsStart=start;
    if(end!==undefined) this.epsEnd=end;
    if(decay!==undefined) this.epsDecay=decay;
    this.updateEpsilon(this.trainStep);
  }
  setNStep(val){
    const n=Math.max(1,val|0);
    if(n===this.nStep)return;
    this.nStep=n;
    this.nStepBuffers.forEach(buf=>buf.setConfig(this.nStep,this.gamma));
  }
  recordTransition(...args){
    if(typeof args[0]==='number' && args.length>=6){
      const [envIndex,s,a,r,ns,d]=args;
      this._recordForEnv(envIndex,s,a,r,ns,d);
      return;
    }
    const [s,a,r,ns,d]=args;
    this._recordForEnv(0,s,a,r,ns,d);
  }
  _recordForEnv(envIndex,s,a,r,ns,d){
    const idx=((envIndex|0)%this.envCount+this.envCount)%this.envCount;
    const buf=this.nStepBuffers[idx];
    if(!buf) return;
    const ready=buf.push({s,a,r,ns,d});
    if(ready.length) ready.forEach(t=>this.buffer.push(t));
    if(d){
      const tail=buf.flush();
      if(tail.length) tail.forEach(t=>this.buffer.push(t));
    }
  }
  setEnvCount(count){
    const next=Math.max(1,count|0);
    if(next===this.envCount) return;
    this.envCount=next;
    this.nStepBuffers=Array.from({length:this.envCount},()=>new NStepAccumulator(this.nStep,this.gamma));
  }
  drainPending(envIndex){
    if(envIndex===undefined){
      this.nStepBuffers.forEach(buf=>{
        const tail=buf.flush();
        if(tail.length) tail.forEach(t=>this.buffer.push(t));
      });
      return;
    }
    const idx=((envIndex|0)%this.envCount+this.envCount)%this.envCount;
    const buf=this.nStepBuffers[idx];
    if(!buf) return;
    const tail=buf.flush();
    if(tail.length) tail.forEach(t=>this.buffer.push(t));
  }
  syncTarget(){
    this.target.setWeights(this.online.getWeights());
  }
  updateEpsilon(step){
    const t=Math.min(1,step/this.epsDecay);
    this.epsilon=this.epsStart*(1-t)+this.epsEnd*t;
    return this.epsilon;
  }
  act(s){
    if(Math.random()<this.epsilon) return (Math.random()*this.aDim)|0;
    return tf.tidy(()=>{
      return this.online.predict(tf.tensor2d([s],[1,this.sDim])).argMax(1).dataSync()[0];
    });
  }
  greedyAction(s){
    return tf.tidy(()=>{
      return this.online.predict(tf.tensor2d([s],[1,this.sDim])).argMax(1).dataSync()[0];
    });
  }
  async learn(){
    if(this.buffer.size()<this.batch) return null;
    const sample=this.buffer.sample(this.batch);
    if(!sample||!sample.batch.length) return null;
    const {batch,idxs,weights}=sample;
    const S=tf.tensor2d(batch.map(x=>x.s),[batch.length,this.sDim]);
    const NS=tf.tensor2d(batch.map(x=>x.ns),[batch.length,this.sDim]);
    const A=tf.tensor1d(batch.map(x=>x.a),'int32');
    const R=tf.tensor1d(batch.map(x=>x.r));
    const D=tf.tensor1d(batch.map(x=>x.d?1:0));
    const W=tf.tensor1d(weights);
    let tdErrors;
    const lossTensor=await this.optimizer.minimize(()=>{
      const q=this.online.apply(S);
      const oneHot=tf.oneHot(A,this.aDim);
      const qPred=tf.sum(q.mul(oneHot),1);
      const qNextTarget=this.target.apply(NS);
      let qNext;
      if(this.double){
        const qNextOnline=this.online.apply(NS);
        const aPrime=tf.argMax(qNextOnline,1);
        const mask=tf.oneHot(aPrime,this.aDim);
        qNext=tf.sum(qNextTarget.mul(mask),1);
      }else{
        qNext=tf.max(qNextTarget,1);
      }
      const target=R.add(qNext.mul(tf.scalar(this.gamma)).mul(tf.scalar(1).sub(D)));
      tdErrors=tf.keep(target.sub(qPred));
      const absErr=tdErrors.abs();
      const quadratic=tf.minimum(absErr,tf.scalar(1));
      const linear=absErr.sub(quadratic);
      const losses=quadratic.square().mul(0.5).add(linear);
      return losses.mul(W).mean();
    },true);
    const loss=lossTensor.dataSync()[0];
    lossTensor.dispose();
    const absTd=tdErrors.abs();
    const tdArray=absTd.dataSync();
    absTd.dispose();
    tdErrors.dispose();
    S.dispose(); NS.dispose(); A.dispose(); R.dispose(); D.dispose(); W.dispose();
    this.buffer.updatePriorities(idxs,tdArray);
    this.trainStep++;
    return loss;
  }
  async finishEpisode(){
    return null;
  }
  async exportState(){
    const weights=await Promise.all(this.online.getWeights().map(async w=>({
      shape:w.shape,
      dtype:w.dtype,
      data:typedArrayToBase64(await w.data()),
    })));
    return {
      version:4,
      kind:'dqn',
      sDim:this.sDim,
      aDim:this.aDim,
      config:{
        gamma:this.gamma,
        lr:this.lr,
        batch:this.batch,
        bufferSize:this.buffer.cap,
        epsStart:this.epsStart,
        epsEnd:this.epsEnd,
        epsDecay:this.epsDecay,
        nStep:this.nStep,
        priorityAlpha:this.buffer.alpha,
        priorityBeta:this.buffer.beta,
        priorityBetaIncrement:this.buffer.betaIncrement,
        priorityEps:this.buffer.priorityEps,
        dueling:this.dueling,
        double:this.double,
        layers:this.layers,
        envCount:this.envCount,
        learnRepeats:this.learnRepeats,
      },
      trainStep:this.trainStep,
      epsilon:this.epsilon,
      buffer:this.buffer.toJSON(),
      weights,
    };
  }
  async importState(state){
    if(!state) throw new Error('Invalid state');
    if(state.sDim && state.sDim!==this.sDim) throw new Error('State-dimension matchar inte');
    if(state.aDim && state.aDim!==this.aDim) throw new Error('Action-dimension matchar inte');
    const cfg=state.config??{};
    this.layers=Array.isArray(cfg.layers)?cfg.layers.slice():this.layers;
    this.dueling=cfg.dueling!==undefined?!!cfg.dueling:this.dueling;
    this.double=cfg.double!==undefined?!!cfg.double:this.double;
    this.learnRepeats=cfg.learnRepeats??this.learnRepeats;
    this.setGamma(cfg.gamma??this.gamma);
    this.setLearningRate(cfg.lr??this.lr);
    this.batch=cfg.batch??this.batch;
    this.buffer=ReplayBuffer.fromJSON(state.buffer,cfg.bufferSize,{
      alpha:cfg.priorityAlpha,
      beta:cfg.priorityBeta,
      betaIncrement:cfg.priorityBetaIncrement,
      priorityEps:cfg.priorityEps,
    });
    this.priorityEps=this.buffer.priorityEps;
    this.setEnvCount(cfg.envCount??this.envCount);
    this.epsStart=cfg.epsStart??this.epsStart;
    this.epsEnd=cfg.epsEnd??this.epsEnd;
    this.epsDecay=cfg.epsDecay??this.epsDecay;
    this.nStep=cfg.nStep??this.nStep;
    this.nStepBuffers=Array.from({length:this.envCount},()=>new NStepAccumulator(this.nStep,this.gamma));
    this.trainStep=state.trainStep??0;
    this.online.dispose();
    this.target.dispose();
    this.online=this.build();
    this.target=this.build();
    if(Array.isArray(state.weights)){
      const tensors=state.weights.map(w=>tf.tensor(base64ToTypedArray(w.data,w.dtype),w.shape,w.dtype));
      this.online.setWeights(tensors);
      tensors.forEach(t=>t.dispose());
    }
    this.syncTarget();
    this.updateEpsilon(this.trainStep);
  }
  setEntropy(){}
}
class PolicyGradientAgent{
  constructor(sDim,aDim,cfg={}){
    this.kind='policy';
    this.sDim=sDim;
    this.aDim=aDim;
    this.gamma=cfg.gamma??0.99;
    this.lr=cfg.lr??0.0008;
    this.entropy=cfg.entropy??0.01;
    this.optimizer=tf.train.adam(this.lr);
    this.model=this.build();
    this.trajectory=[];
    this.learnRepeats=0;
  }
  build(){
    const input=tf.input({shape:[this.sDim]});
    let x=tf.layers.dense({units:256,activation:'relu',kernelInitializer:'heNormal'}).apply(input);
    x=tf.layers.dense({units:256,activation:'relu',kernelInitializer:'heNormal'}).apply(x);
    const out=tf.layers.dense({units:this.aDim,activation:'softmax'}).apply(x);
    return tf.model({inputs:input,outputs:out});
  }
  setGamma(val){ this.gamma=val; }
  setLearningRate(val){ this.lr=val; this.optimizer=tf.train.adam(this.lr); }
  setEntropy(val){ this.entropy=val; }
  act(s){
    return tf.tidy(()=>{
      const probs=this.model.predict(tf.tensor2d([s],[1,this.sDim])).dataSync();
      const r=Math.random();
      let acc=0;
      for(let i=0;i<probs.length;i++){
        acc+=probs[i];
        if(r<=acc) return i;
      }
      return probs.length-1;
    });
  }
  greedyAction(s){
    return tf.tidy(()=>{
      const probs=this.model.predict(tf.tensor2d([s],[1,this.sDim])).dataSync();
      let best=0,max=-Infinity;
      probs.forEach((p,i)=>{ if(p>max){max=p;best=i;} });
      return best;
    });
  }
  recordTransition(s,a,r,ns,d){
    this.trajectory.push({s:Float32Array.from(s),a,r});
  }
  drainPending(){ this.trajectory.length=0; }
  async learn(){ return null; }
  async finishEpisode(){
    if(!this.trajectory.length) return null;
    const returns=[];
    let g=0;
    for(let i=this.trajectory.length-1;i>=0;i--){
      g=this.trajectory[i].r+this.gamma*g;
      returns[i]=g;
    }
    const states=tf.tensor2d(this.trajectory.map(t=>t.s),[this.trajectory.length,this.sDim]);
    const actions=tf.tensor1d(this.trajectory.map(t=>t.a),'int32');
    const returnsTensor=tf.tensor1d(returns);
    const entropyCoeff=this.entropy;
    const normalized=standardize1D(returnsTensor);
    const lossTensor=await this.optimizer.minimize(()=>tf.tidy(()=>{
      const probs=this.model.apply(states);
      const mask=tf.oneHot(actions,this.aDim);
      const selected=probs.mul(mask).sum(1).add(1e-8);
      const logProbs=tf.log(selected);
      const policyLoss=tf.neg(logProbs.mul(normalized));
      const entropy=probs.mul(tf.log(probs.add(1e-8))).sum(1).neg();
      return policyLoss.sub(entropy.mul(entropyCoeff)).mean();
    }),true);
    const loss=lossTensor.dataSync()[0];
    lossTensor.dispose();
    states.dispose();
    actions.dispose();
    returnsTensor.dispose();
    normalized.dispose();
    this.trajectory.length=0;
    return loss;
  }
  async exportState(){
    const weights=await Promise.all(this.model.getWeights().map(async w=>({
      shape:w.shape,
      dtype:w.dtype,
      data:typedArrayToBase64(await w.data()),
    })));
    return {
      version:4,
      kind:'policy',
      sDim:this.sDim,
      aDim:this.aDim,
      config:{
        gamma:this.gamma,
        lr:this.lr,
        entropy:this.entropy,
      },
      weights,
    };
  }
  async importState(state){
    if(!state) throw new Error('Invalid state');
    if(state.sDim && state.sDim!==this.sDim) throw new Error('State-dimension matchar inte');
    if(state.aDim && state.aDim!==this.aDim) throw new Error('Action-dimension matchar inte');
    const cfg=state.config??{};
    this.setGamma(cfg.gamma??this.gamma);
    this.setLearningRate(cfg.lr??this.lr);
    this.setEntropy(cfg.entropy??this.entropy);
    this.model.dispose();
    this.model=this.build();
    if(Array.isArray(state.weights)){
      const tensors=state.weights.map(w=>tf.tensor(base64ToTypedArray(w.data,w.dtype),w.shape,w.dtype));
      this.model.setWeights(tensors);
      tensors.forEach(t=>t.dispose());
    }
  }
}
class A2CAgent{
  constructor(sDim,aDim,cfg={}){
    this.kind='a2c';
    this.sDim=sDim;
    this.aDim=aDim;
    this.gamma=cfg.gamma??0.99;
    this.lr=cfg.lr??0.0006;
    this.entropyCoef=cfg.entropy??0.005;
    this.valueCoef=cfg.valueCoef??0.5;
    this.optimizer=tf.train.adam(this.lr);
    this.model=this.build();
    this.trajectory=[];
    this.learnRepeats=0;
  }
  build(){
    const input=tf.input({shape:[this.sDim]});
    let x=tf.layers.dense({units:256,activation:'relu',kernelInitializer:'heNormal'}).apply(input);
    x=tf.layers.dense({units:256,activation:'relu',kernelInitializer:'heNormal'}).apply(x);
    const policy=tf.layers.dense({units:this.aDim,activation:'softmax'}).apply(x);
    const value=tf.layers.dense({units:1,activation:'linear'}).apply(x);
    return tf.model({inputs:input,outputs:[policy,value]});
  }
  setGamma(val){ this.gamma=val; }
  setLearningRate(val){ this.lr=val; this.optimizer=tf.train.adam(this.lr); }
  setEntropy(val){ this.entropyCoef=val; }
  setValueCoef(val){ this.valueCoef=val; }
  act(s){
    return tf.tidy(()=>{
      const [policy,value]=this.model.predict(tf.tensor2d([s],[1,this.sDim]));
      value.dispose();
      const probs=policy.dataSync();
      const r=Math.random();
      let acc=0;
      let chosen=probs.length-1;
      for(let i=0;i<probs.length;i++){
        acc+=probs[i];
        if(r<=acc){ chosen=i; break; }
      }
      policy.dispose();
      return chosen;
    });
  }
  greedyAction(s){
    return tf.tidy(()=>{
      const [policy,value]=this.model.predict(tf.tensor2d([s],[1,this.sDim]));
      value.dispose();
      const probs=policy.dataSync();
      let best=0,max=-Infinity;
      probs.forEach((p,i)=>{ if(p>max){max=p;best=i;} });
      policy.dispose();
      return best;
    });
  }
  recordTransition(s,a,r,ns,d){
    this.trajectory.push({s:Float32Array.from(s),a,r,ns:Float32Array.from(ns),d});
  }
  drainPending(){ this.trajectory.length=0; }
  async learn(){ return null; }
  predictValue(state){
    const input=tf.tensor2d([state],[1,this.sDim]);
    const [policy,value]=this.model.predict(input);
    policy.dispose();
    const val=value.dataSync()[0];
    value.dispose();
    input.dispose();
    return val;
  }
  async finishEpisode(){
    const len=this.trajectory.length;
    if(!len) return null;
    const returns=new Array(len);
    let nextValue=0;
    if(!this.trajectory[len-1].d){
      nextValue=this.predictValue(this.trajectory[len-1].ns);
    }
    for(let i=len-1;i>=0;i--){
      const step=this.trajectory[i];
      nextValue=step.r+this.gamma*nextValue*(step.d?0:1);
      returns[i]=nextValue;
      if(step.d) nextValue=0;
    }
    const states=tf.tensor2d(this.trajectory.map(t=>t.s),[len,this.sDim]);
    const actions=tf.tensor1d(this.trajectory.map(t=>t.a),'int32');
    const returnsTensor=tf.tensor1d(returns);
    const entropyCoef=this.entropyCoef;
    const valueCoef=this.valueCoef;
    const lossTensor=await this.optimizer.minimize(()=>tf.tidy(()=>{
      const [policy,value]=this.model.apply(states);
      const mask=tf.oneHot(actions,this.aDim);
      const probs=policy.mul(mask).sum(1).add(1e-8);
      const logProbs=tf.log(probs);
      const values=value.reshape([len]);
      const rawAdv=returnsTensor.sub(values);
      const advMean=rawAdv.mean();
      const advStd=rawAdv.sub(advMean).square().mean().sqrt().add(1e-6);
      const advantages=rawAdv.sub(advMean).div(advStd);
      const actorLoss=tf.neg(logProbs.mul(advantages));
      const criticLoss=rawAdv.square().mul(0.5);
      const entropy=policy.mul(tf.log(policy.add(1e-8))).sum(1).neg();
      const total=actorLoss.add(criticLoss.mul(valueCoef)).sub(entropy.mul(entropyCoef));
      return total.mean();
    }),true);
    const loss=lossTensor.dataSync()[0];
    lossTensor.dispose();
    states.dispose();
    actions.dispose();
    returnsTensor.dispose();
    this.trajectory.length=0;
    return loss;
  }
  async exportState(){
    const weights=await Promise.all(this.model.getWeights().map(async w=>({
      shape:w.shape,
      dtype:w.dtype,
      data:typedArrayToBase64(await w.data()),
    })));
    return {
      version:4,
      kind:'a2c',
      sDim:this.sDim,
      aDim:this.aDim,
      config:{
        gamma:this.gamma,
        lr:this.lr,
        entropy:this.entropyCoef,
        valueCoef:this.valueCoef,
      },
      weights,
    };
  }
  async importState(state){
    if(!state) throw new Error('Invalid state');
    if(state.sDim && state.sDim!==this.sDim) throw new Error('State-dimension matchar inte');
    if(state.aDim && state.aDim!==this.aDim) throw new Error('Action-dimension matchar inte');
    const cfg=state.config??{};
    this.setGamma(cfg.gamma??this.gamma);
    this.setLearningRate(cfg.lr??this.lr);
    this.setEntropy(cfg.entropy??this.entropyCoef);
    this.setValueCoef(cfg.valueCoef??this.valueCoef);
    this.model.dispose();
    this.model=this.build();
    if(Array.isArray(state.weights)){
      const tensors=state.weights.map(w=>tf.tensor(base64ToTypedArray(w.data,w.dtype),w.shape,w.dtype));
      this.model.setWeights(tensors);
      tensors.forEach(t=>t.dispose());
    }
  }
}
class PPOAgent{
  constructor(sDim,aDim,cfg={}){
    this.kind='ppo';
    this.sDim=sDim;
    this.aDim=aDim;
    this.gamma=cfg.gamma??0.99;
    this.lam=cfg.lambda??0.95;
    this.lr=cfg.lr??0.0003;
    this.entropyCoef=cfg.entropy??0.003;
    this.valueCoef=cfg.valueCoef??0.5;
    this.clip=cfg.clip??0.2;
    this.batchSize=cfg.batch??256;
    this.epochs=cfg.epochs??4;
    this.optimizer=tf.train.adam(this.lr);
    this.model=this.build();
    this.trajectory=[];
    this.learnRepeats=0;
    this.lastActInfo=null;
  }
  build(){
    const input=tf.input({shape:[this.sDim]});
    let x=tf.layers.dense({units:256,activation:'relu',kernelInitializer:'heNormal'}).apply(input);
    x=tf.layers.dense({units:256,activation:'relu',kernelInitializer:'heNormal'}).apply(x);
    const policy=tf.layers.dense({units:this.aDim,activation:'softmax'}).apply(x);
    const value=tf.layers.dense({units:1,activation:'linear'}).apply(x);
    return tf.model({inputs:input,outputs:[policy,value]});
  }
  setGamma(val){ this.gamma=val; }
  setLearningRate(val){ this.lr=val; this.optimizer=tf.train.adam(this.lr); }
  setEntropy(val){ this.entropyCoef=val; }
  setValueCoef(val){ this.valueCoef=val; }
  setClip(val){ this.clip=val; }
  setLambda(val){ this.lam=val; }
  setBatch(val){ this.batchSize=Math.max(16,val|0); }
  setEpochs(val){ this.epochs=Math.max(1,val|0); }
  act(s){
    const input=tf.tensor2d([s],[1,this.sDim]);
    const [policy,value]=this.model.predict(input);
    const probs=policy.dataSync();
    const val=value.dataSync()[0];
    let r=Math.random();
    let action=probs.length-1;
    for(let i=0;i<probs.length;i++){
      r-=probs[i];
      if(r<=0){ action=i; break; }
    }
    const prob=Math.max(probs[action]??0,1e-8);
    this.lastActInfo={
      logProb:Math.log(prob),
      value:val,
    };
    policy.dispose();
    value.dispose();
    input.dispose();
    return action;
  }
  greedyAction(s){
    const input=tf.tensor2d([s],[1,this.sDim]);
    const [policy,value]=this.model.predict(input);
    value.dispose();
    const probs=policy.dataSync();
    let best=0,max=-Infinity;
    probs.forEach((p,i)=>{ if(p>max){max=p;best=i;} });
    policy.dispose();
    input.dispose();
    return best;
  }
  recordTransition(s,a,r,ns,d){
    const info=this.lastActInfo||this.evaluateAction(s,a);
    this.trajectory.push({
      s:Float32Array.from(s),
      a,
      r,
      ns:Float32Array.from(ns),
      d,
      value:info.value,
      logProb:info.logProb,
    });
    this.lastActInfo=null;
  }
  drainPending(){
    this.trajectory.length=0;
    this.lastActInfo=null;
  }
  async learn(){ return null; }
  evaluateAction(state,action){
    const input=tf.tensor2d([state],[1,this.sDim]);
    const [policy,value]=this.model.predict(input);
    const probs=policy.dataSync();
    const val=value.dataSync()[0];
    policy.dispose();
    value.dispose();
    input.dispose();
    const prob=Math.max(probs[action]??0,1e-8);
    return {logProb:Math.log(prob),value:val};
  }
  predictValue(state){
    const input=tf.tensor2d([state],[1,this.sDim]);
    const [,value]=this.model.predict(input);
    const val=value.dataSync()[0];
    value.dispose();
    input.dispose();
    return val;
  }
  async finishEpisode(){
    const len=this.trajectory.length;
    if(!len) return null;
    const values=this.trajectory.map(t=>t.value);
    let nextValue=0;
    if(!this.trajectory[len-1].d){
      nextValue=this.predictValue(this.trajectory[len-1].ns);
    }
    const advantages=new Array(len);
    const returns=new Array(len);
    let gae=0;
    for(let i=len-1;i>=0;i--){
      const step=this.trajectory[i];
      const value=values[i];
      const nextVal=(i===len-1)?nextValue:values[i+1];
      const nonTerminal=step.d?0:1;
      const delta=step.r+this.gamma*nextVal*nonTerminal-value;
      gae=delta+this.gamma*this.lam*nonTerminal*gae;
      advantages[i]=gae;
      returns[i]=gae+value;
    }
    const states=tf.tensor2d(this.trajectory.map(t=>t.s),[len,this.sDim]);
    const actions=tf.tensor1d(this.trajectory.map(t=>t.a),'int32');
    const oldLog=tf.tensor1d(this.trajectory.map(t=>t.logProb));
    const returnsTensor=tf.tensor1d(returns);
    const advRaw=tf.tensor1d(advantages);
    const advantagesTensor=standardize1D(advRaw);
    advRaw.dispose();
    const idxs=[...Array(len).keys()];
    let lastLoss=null;
    for(let epoch=0;epoch<this.epochs;epoch++){
      shuffleInPlace(idxs);
      for(let start=0;start<len;start+=this.batchSize){
        const slice=idxs.slice(start,Math.min(len,start+this.batchSize));
        if(!slice.length) continue;
        const batchIdx=tf.tensor1d(slice,'int32');
        const lossTensor=await this.optimizer.minimize(()=>tf.tidy(()=>{
          const batchStates=tf.gather(states,batchIdx);
          const batchActions=tf.gather(actions,batchIdx);
          const batchReturns=tf.gather(returnsTensor,batchIdx);
          const batchOldLog=tf.gather(oldLog,batchIdx);
          const batchAdv=tf.gather(advantagesTensor,batchIdx);
          const [policy,value]=this.model.apply(batchStates);
          const probs=policy.mul(tf.oneHot(batchActions,this.aDim)).sum(1).add(1e-8);
          const logProbs=tf.log(probs);
          const ratio=tf.exp(logProbs.sub(batchOldLog));
          const clipped=ratio.clipByValue(1-this.clip,1+this.clip);
          const actor=tf.minimum(ratio.mul(batchAdv),clipped.mul(batchAdv)).neg();
          const values=value.reshape([slice.length]);
          const critic=batchReturns.sub(values).square().mul(0.5*this.valueCoef);
          const entropy=policy.mul(tf.log(policy.add(1e-8))).sum(1).neg();
          return actor.add(critic).sub(entropy.mul(this.entropyCoef)).mean();
        }),true);
        lastLoss=lossTensor.dataSync()[0];
        lossTensor.dispose();
        batchIdx.dispose();
        await tf.nextFrame();
      }
    }
    states.dispose();
    actions.dispose();
    oldLog.dispose();
    returnsTensor.dispose();
    advantagesTensor.dispose();
    this.trajectory.length=0;
    return lastLoss;
  }
  async exportState(){
    const weights=await Promise.all(this.model.getWeights().map(async w=>({
      shape:w.shape,
      dtype:w.dtype,
      data:typedArrayToBase64(await w.data()),
    })));
    return {
      version:4,
      kind:'ppo',
      sDim:this.sDim,
      aDim:this.aDim,
      config:{
        gamma:this.gamma,
        lr:this.lr,
        entropy:this.entropyCoef,
        valueCoef:this.valueCoef,
        clip:this.clip,
        lambda:this.lam,
        batch:this.batchSize,
        epochs:this.epochs,
      },
      weights,
    };
  }
  async importState(state){
    if(!state) throw new Error('Invalid state');
    if(state.sDim && state.sDim!==this.sDim) throw new Error('State-dimension matchar inte');
    if(state.aDim && state.aDim!==this.aDim) throw new Error('Action-dimension matchar inte');
    const cfg=state.config??{};
    this.setGamma(cfg.gamma??this.gamma);
    this.setLearningRate(cfg.lr??this.lr);
    this.setEntropy(cfg.entropy??this.entropyCoef);
    this.setValueCoef(cfg.valueCoef??this.valueCoef);
    this.setClip(cfg.clip??this.clip);
    this.setLambda(cfg.lambda??this.lam);
    this.setBatch(cfg.batch??this.batchSize);
    this.setEpochs(cfg.epochs??this.epochs);
    this.model.dispose();
    this.model=this.build();
    if(Array.isArray(state.weights)){
      const tensors=state.weights.map(w=>tf.tensor(base64ToTypedArray(w.data,w.dtype),w.shape,w.dtype));
      this.model.setWeights(tensors);
      tensors.forEach(t=>t.dispose());
    }
  }
}
function shuffleInPlace(arr){
  for(let i=arr.length-1;i>0;i--){
    const j=(Math.random()*(i+1))|0;
    [arr[i],arr[j]]=[arr[j],arr[i]];
  }
}
function standardize1D(t){
  return tf.tidy(()=>{
    const mean=t.mean();
    const variance=t.sub(mean).square().mean();
    const std=variance.sqrt().add(1e-6);
    return t.sub(mean).div(std);
  });
}

/* ---------------- Mini chart ---------------- */
class MiniLine{
  constructor(cv,max=400){
    this.cv=cv;
    this.ctx=cv.getContext('2d');
    this.max=max;
    this.data=[];
  }
  push(v){
    this.data.push(v);
    if(this.data.length>this.max) this.data.shift();
    this.draw();
  }
  draw(){
    const c=this.ctx,w=this.cv.width,h=this.cv.height;
    c.clearRect(0,0,w,h);
    c.fillStyle='#0b1030';
    c.fillRect(0,0,w,h);
    c.strokeStyle='#1b1f3a';
    for(let i=0;i<=4;i++){
      c.beginPath();
      c.moveTo(0,i*h/4);
      c.lineTo(w,i*h/4);
      c.stroke();
    }
    if(!this.data.length) return;
    const min=Math.min(...this.data);
    const max=Math.max(...this.data);
    const span=max-min||1;
    c.beginPath();
    c.strokeStyle='#6c7bff';
    c.lineWidth=2;
    this.data.forEach((v,i)=>{
      const x=(i/(this.data.length-1))*w;
      const y=h-((v-min)/span)*h;
      if(i===0) c.moveTo(x,y); else c.lineTo(x,y);
    });
    c.stroke();
  }
}

/* ---------------- Rendering helpers ---------------- */
const board=document.getElementById('board');
const bctx=board.getContext('2d');
let COLS=20,ROWS=20,CELL=board.width/COLS;
let envCount=1;
let vecEnv=new VecSnakeEnv(envCount,{cols:COLS,rows:ROWS,rewardConfig});
let renderIndex=0;
let env=vecEnv.getEnv(renderIndex);

function snapshotEnv(environment){
  return {
    snake:environment.snake.map(p=>({x:p.x,y:p.y})),
    fruit:environment.fruit?{x:environment.fruit.x,y:environment.fruit.y}:{x:-1,y:-1},
  };
}
const cloneState=state=>({
  snake:state.snake.map(p=>({x:p.x,y:p.y})),
  fruit:{x:state.fruit.x,y:state.fruit.y},
});
const BG_COLOR='#0f1328';
const GRID_COLOR='#17204a';
const HEAD_COLOR='#23d18b';
const BODY_COLOR='#6c7bff';
const HEAD_GLOW='rgba(35,209,139,0.55)';
const BODY_GLOW='rgba(108,123,255,0.45)';
let lastDrawnState=snapshotEnv(env);
let renderQueue=[];
let currentAnim=null;
let renderActive=false;
let renderToken=0;
let watching=false;
const MAX_RENDER_QUEUE=240;

function queueLimit(){ return watching?MAX_RENDER_QUEUE*2:MAX_RENDER_QUEUE; }
function setImmediateState(environment){
  const state=snapshotEnv(environment);
  if(renderToken){
    cancelAnimationFrame(renderToken);
    renderToken=0;
  }
  renderActive=false;
  renderQueue.length=0;
  currentAnim=null;
  lastDrawnState=cloneState(state);
  drawFrame(state,state,1);
}
function enqueueRenderFrame(from,to,duration){
  const entry={from:cloneState(from),to:cloneState(to),start:null,duration:Math.max(16,duration||80)};
  renderQueue.push(entry);
  const limit=queueLimit();
  if(renderQueue.length>limit){
    const latest=renderQueue[renderQueue.length-1];
    renderQueue=[{from:cloneState(lastDrawnState),to:cloneState(latest.to),start:null,duration:Math.max(40,duration)}];
    currentAnim=null;
  }
  if(!renderActive){
    renderActive=true;
    renderToken=requestAnimationFrame(stepRender);
  }
}
const easeProgress=t=>{
  if(t<=0) return 0;
  if(t>=1) return 1;
  return t<0.5?4*t*t*t:1-Math.pow(-2*t+2,3)/2;
};
function stepRender(ts){
  if(!currentAnim){
    currentAnim=renderQueue.shift();
    if(!currentAnim){
      renderActive=false;
      renderToken=0;
      drawFrame(lastDrawnState,lastDrawnState,1);
      return;
    }
  }
  if(currentAnim.start===null) currentAnim.start=ts;
  const duration=currentAnim.duration||80;
  const progress=duration<=0?1:Math.min(1,(ts-currentAnim.start)/duration);
  drawFrame(currentAnim.from,currentAnim.to,easeProgress(progress));
  if(progress>=1){
    lastDrawnState=cloneState(currentAnim.to);
    currentAnim=null;
  }
  renderToken=requestAnimationFrame(stepRender);
}
const waitAnimationFrame=()=>new Promise(res=>requestAnimationFrame(res));
async function waitForRenderCapacity(limit=Math.max(10,Math.floor(queueLimit()*0.6))){
  while(renderQueue.length>limit){
    await waitAnimationFrame();
  }
}
async function waitForRenderIdle(){
  while(renderQueue.length>0||currentAnim){
    await waitAnimationFrame();
  }
}
function drawFrame(from,to,t){
  bctx.fillStyle=BG_COLOR;
  bctx.fillRect(0,0,board.width,board.height);
  drawGrid();
  const sameFruit=from.fruit.x===to.fruit.x&&from.fruit.y===to.fruit.y;
  if(from.fruit.x>=0&&!sameFruit) drawFruit(from.fruit,1-t);
  if(to.fruit.x>=0) drawFruit(to.fruit,sameFruit?1:t);
  const fromSnake=from.snake;
  const toSnake=to.snake;
  const grew=toSnake.length>fromSnake.length;
  const shrank=toSnake.length<fromSnake.length;
  const offset=shrank?fromSnake.length-toSnake.length:0;
  const segments=toSnake.map((seg,i)=>{
    let start;
    if(grew){
      start=i===0?fromSnake[0]:fromSnake[i-1]??fromSnake[fromSnake.length-1];
    }else if(shrank){
      start=fromSnake[i+offset]??fromSnake[fromSnake.length-1];
    }else{
      start=fromSnake[i]??fromSnake[fromSnake.length-1];
    }
    const sx=(start?.x??seg.x);
    const sy=(start?.y??seg.y);
    return {x:sx+(seg.x-sx)*t,y:sy+(seg.y-sy)*t};
  });
  drawSnakeSegments(segments);
}
function drawGrid(){
  bctx.save();
  bctx.strokeStyle=GRID_COLOR;
  bctx.lineWidth=1;
  bctx.shadowBlur=0;
  for(let x=0;x<=COLS;x++){
    const px=x*CELL;
    bctx.beginPath();
    bctx.moveTo(px,0);
    bctx.lineTo(px,board.height);
    bctx.stroke();
  }
  for(let y=0;y<=ROWS;y++){
    const py=y*CELL;
    bctx.beginPath();
    bctx.moveTo(0,py);
    bctx.lineTo(board.width,py);
    bctx.stroke();
  }
  bctx.restore();
}
function drawFruit(fruit,alpha=1){
  if(fruit.x<0||fruit.y<0) return;
  const cx=(fruit.x+0.5)*CELL;
  const cy=(fruit.y+0.5)*CELL;
  const radius=CELL*0.35;
  const gradient=bctx.createRadialGradient(cx,cy,radius*0.2,cx,cy,radius);
  gradient.addColorStop(0,`rgba(255,200,120,${alpha})`);
  gradient.addColorStop(1,`rgba(255,70,150,${alpha})`);
  bctx.save();
  bctx.fillStyle=gradient;
  bctx.shadowBlur=12;
  bctx.shadowColor='rgba(255,90,160,0.5)';
  bctx.beginPath();
  bctx.arc(cx,cy,radius,0,Math.PI*2);
  bctx.fill();
  bctx.restore();
}
function drawSnakeSegments(segments){
  if(!segments.length) return;
  bctx.save();
  segments.forEach((seg,i)=>{
    const color=i===0?HEAD_COLOR:BODY_COLOR;
    const glow=i===0?HEAD_GLOW:BODY_GLOW;
    const size=CELL*0.72;
    const offset=(CELL-size)/2;
    const radius=Math.min(size*0.45,10);
    bctx.shadowBlur=i===0?14:8;
    bctx.shadowColor=glow;
    bctx.fillStyle=color;
    drawRoundedRect(seg.x*CELL+offset,seg.y*CELL+offset,size,size,radius);
  });
  bctx.restore();
}
function drawRoundedRect(x,y,w,h,r){
  const radius=Math.max(2,Math.min(r,Math.min(w,h)/2));
  bctx.beginPath();
  bctx.moveTo(x+radius,y);
  bctx.arcTo(x+w,y,x+w,y+h,radius);
  bctx.arcTo(x+w,y+h,x,y+h,radius);
  bctx.arcTo(x,y+h,x,y,radius);
  bctx.arcTo(x,y,x+w,y,radius);
  bctx.closePath();
  bctx.fill();
}

/* ---------------- App state ---------------- */
const playbackModes={
  cinematic:{label:'Smooth realtime',frameMs:110,stepsPerFrame:1,renderEvery:1,queueTarget:60},
  fast:{label:'Fast',frameMs:60,stepsPerFrame:3,renderEvery:1,queueTarget:90},
  turbo:{label:'Turbo',frameMs:30,stepsPerFrame:6,renderEvery:2,queueTarget:120},
  watch:{label:'Watch',frameMs:120,stepsPerFrame:1,renderEvery:1,queueTarget:60},
};
const AGENT_PRESETS={
  dueling:{
    label:'Dueling Double DQN',
    badge:'Dueling DQN',
    type:'dqn',
    defaults:{
      gamma:0.98,lr:0.0005,
      epsStart:1.0,epsEnd:0.12,epsDecay:80000,
      batch:128,bufferSize:50000,targetSync:2000,
      nStep:3,priorityAlpha:0.6,priorityBeta:0.4,
      layers:[256,256,128],dueling:true,double:true,learnRepeats:2,
    },
    description:'Prioritized replay, n-step returns, and dueling heads provide stable, sample-efficient DQN training.',
    create:(sDim,aDim,cfg)=>new DQNAgent(sDim,aDim,{
      ...cfg,
      dueling:true,
      double:true,
      layers:cfg.layers??[256,256,128],
      learnRepeats:cfg.learnRepeats??2,
    }),
  },
  vanilla:{
    label:'Classic DQN',
    badge:'Vanilla DQN',
    type:'dqn',
    defaults:{
      gamma:0.97,lr:0.00025,
      epsStart:1.0,epsEnd:0.12,epsDecay:80000,
      batch:64,bufferSize:40000,targetSync:1500,
      nStep:1,priorityAlpha:0.4,priorityBeta:0.4,
      layers:[128,128],dueling:false,double:false,learnRepeats:1,
    },
    description:'A simpler DQN without dueling/double — perfect for understanding the base behaviour.',
    create:(sDim,aDim,cfg)=>new DQNAgent(sDim,aDim,{
      ...cfg,
      dueling:false,
      double:false,
      layers:cfg.layers??[128,128],
      learnRepeats:cfg.learnRepeats??1,
    }),
  },
  policy:{
    label:'Policy Gradient (REINFORCE)',
    badge:'Policy Grad',
    type:'policy',
    defaults:{
      gamma:0.99,lr:0.0008,entropy:0.01,
    },
    description:'Monte Carlo policy gradient with entropy regularisation for steady exploration.',
    create:(sDim,aDim,cfg)=>new PolicyGradientAgent(sDim,aDim,cfg),
  },
  a2c:{
    label:'Advantage Actor-Critic',
    badge:'A2C',
    type:'a2c',
    defaults:{
      gamma:0.99,lr:0.0006,entropy:0.005,valueCoef:0.5,
    },
    description:'Shared network that trains both policy and value function for faster convergence.',
    create:(sDim,aDim,cfg)=>new A2CAgent(sDim,aDim,cfg),
  },
  ppo:{
    label:'Proximal Policy Optimization',
    badge:'PPO',
    type:'ppo',
    defaults:{
      gamma:0.99,lr:0.0003,entropy:0.003,valueCoef:0.5,clip:0.2,lambda:0.95,batch:256,epochs:4,
    },
    description:'Clipped policy gradient with GAE for stable updates even in long episodes.',
    create:(sDim,aDim,cfg)=>new PPOAgent(sDim,aDim,cfg),
  },
};

const ui={
  trainState:document.getElementById('trainState'),
  algoBadge:document.getElementById('algoBadge'),
  epsReadout:document.getElementById('epsReadout'),
  gammaBadge:document.getElementById('gammaBadge'),
  lrBadge:document.getElementById('lrBadge'),
  playbackLabel:document.getElementById('playbackLabel'),
  playbackButtons:Array.from(document.querySelectorAll('#playbackGroup .pill')),
  gridSize:document.getElementById('gridSize'),
  gridLabel:document.getElementById('gridLabel'),
  btnTrain:document.getElementById('btnTrain'),
  btnPause:document.getElementById('btnPause'),
  btnStep:document.getElementById('btnStep'),
  btnWatch:document.getElementById('btnWatch'),
  btnReset:document.getElementById('btnReset'),
  btnSave:document.getElementById('btnSave'),
  btnLoad:document.getElementById('btnLoad'),
  btnLoadModel:document.getElementById('btnLoadModel'),
  btnClear:document.getElementById('btnClear'),
  modeButtons:Array.from(document.querySelectorAll('#modeGroup .pill')),
  algoSelect:document.getElementById('algoSelect'),
  algoDescription:document.getElementById('algoDescription'),
  gamma:document.getElementById('gamma'),
  gammaReadout:document.getElementById('gammaReadout'),
  lr:document.getElementById('lr'),
  lrReadout:document.getElementById('lrReadout'),
  envCount:document.getElementById('envCount'),
  envCountReadout:document.getElementById('envCountReadout'),
  epsStart:document.getElementById('epsStart'),
  epsStartReadout:document.getElementById('epsStartReadout'),
  epsEnd:document.getElementById('epsEnd'),
  epsEndReadout:document.getElementById('epsEndReadout'),
  epsDecay:document.getElementById('epsDecay'),
  epsDecayReadout:document.getElementById('epsDecayReadout'),
  batchSize:document.getElementById('batchSize'),
  batchReadout:document.getElementById('batchReadout'),
  bufferSize:document.getElementById('bufferSize'),
  bufferReadout:document.getElementById('bufferReadout'),
  targetSync:document.getElementById('targetSync'),
  targetSyncReadout:document.getElementById('targetSyncReadout'),
  nStep:document.getElementById('nStep'),
  nStepReadout:document.getElementById('nStepReadout'),
  priorityAlpha:document.getElementById('priorityAlpha'),
  alphaReadout:document.getElementById('alphaReadout'),
  priorityBeta:document.getElementById('priorityBeta'),
  betaReadout:document.getElementById('betaReadout'),
  pgEntropy:document.getElementById('pgEntropy'),
  pgEntropyReadout:document.getElementById('pgEntropyReadout'),
  acEntropy:document.getElementById('acEntropy'),
  acEntropyReadout:document.getElementById('acEntropyReadout'),
  acValueCoef:document.getElementById('acValueCoef'),
  acValueCoefReadout:document.getElementById('acValueCoefReadout'),
  ppoEntropy:document.getElementById('ppoEntropy'),
  ppoEntropyReadout:document.getElementById('ppoEntropyReadout'),
  ppoClip:document.getElementById('ppoClip'),
  ppoClipReadout:document.getElementById('ppoClipReadout'),
  ppoLambda:document.getElementById('ppoLambda'),
  ppoLambdaReadout:document.getElementById('ppoLambdaReadout'),
  ppoBatch:document.getElementById('ppoBatch'),
  ppoBatchReadout:document.getElementById('ppoBatchReadout'),
  ppoEpochs:document.getElementById('ppoEpochs'),
  ppoEpochsReadout:document.getElementById('ppoEpochsReadout'),
  ppoValueCoef:document.getElementById('ppoValueCoef'),
  ppoValueCoefReadout:document.getElementById('ppoValueCoefReadout'),
  rewardStep:document.getElementById('rewardStep'),
  rewardStepReadout:document.getElementById('rewardStepReadout'),
  rewardTurn:document.getElementById('rewardTurn'),
  rewardTurnReadout:document.getElementById('rewardTurnReadout'),
  rewardApproach:document.getElementById('rewardApproach'),
  rewardApproachReadout:document.getElementById('rewardApproachReadout'),
  rewardRetreat:document.getElementById('rewardRetreat'),
  rewardRetreatReadout:document.getElementById('rewardRetreatReadout'),
  rewardLoop:document.getElementById('rewardLoop'),
  rewardLoopReadout:document.getElementById('rewardLoopReadout'),
  rewardRevisit:document.getElementById('rewardRevisit'),
  rewardRevisitReadout:document.getElementById('rewardRevisitReadout'),
  rewardWall:document.getElementById('rewardWall'),
  rewardWallReadout:document.getElementById('rewardWallReadout'),
  rewardSelf:document.getElementById('rewardSelf'),
  rewardSelfReadout:document.getElementById('rewardSelfReadout'),
  rewardTimeout:document.getElementById('rewardTimeout'),
  rewardTimeoutReadout:document.getElementById('rewardTimeoutReadout'),
  rewardTrap:document.getElementById('rewardTrap'),
  rewardTrapReadout:document.getElementById('rewardTrapReadout'),
  rewardSpace:document.getElementById('rewardSpace'),
  rewardSpaceReadout:document.getElementById('rewardSpaceReadout'),
  rewardFruit:document.getElementById('rewardFruit'),
  rewardFruitReadout:document.getElementById('rewardFruitReadout'),
  rewardCompact:document.getElementById('rewardCompact'),
  rewardCompactReadout:document.getElementById('rewardCompactReadout'),
  kEpisodes:document.getElementById('kEpisodes'),
  kAvgRw:document.getElementById('kAvgRw'),
  kBest:document.getElementById('kBest'),
  kFruitRate:document.getElementById('kFruitRate'),
  chartReward:new MiniLine(document.getElementById('chartReward')),
  tabTraining:document.getElementById('tabTraining'),
  tabGuide:document.getElementById('tabGuide'),
  trainingView:document.getElementById('trainingView'),
  guideView:document.getElementById('guideView'),
  autoLogPanel:document.getElementById('autoLogPanel'),
  autoLogStream:document.getElementById('autoLogStream'),
  autoLogClear:document.getElementById('autoLogClear'),
  fileLoader:document.getElementById('fileLoader'),
  modelLoader:document.getElementById('modelLoader'),
  advancedPanel:document.getElementById('advancedPanel'),
  advancedSections:{
    dqn:document.querySelector('[data-config="dqn"]'),
    policy:document.querySelector('[data-config="policy"]'),
    a2c:document.querySelector('[data-config="a2c"]'),
    ppo:document.querySelector('[data-config="ppo"]'),
  },
};

let agent=null;
let stateDim=env?.getState()?.length||0;
let actionDim=3;
let currentAlgoKey='dueling';
let playbackMode='cinematic';
let training=false;
let trainingToken=0;
let checkpointDirHandle=null;
let lastFrame=0;
let targetSyncSteps=2000;
let episode=0,totalSteps=0,bestLen=0;
const rwHist=[],fruitHist=[],lossHist=[];
let contexts=[];
let renderTick=0;
let trainingMode='manual';
let autoPilot=null;
const autoLogEntries=[];
const MAX_AUTO_LOG_ENTRIES=24;
let lastAutoMetrics=null;
let lastAutoSummaryEpisode=0;
function avg(arr,n){
  if(!arr.length) return 0;
  const slice=arr.slice(-n);
  return slice.reduce((a,b)=>a+b,0)/slice.length;
}
function clamp(value,min,max){
  return Math.min(max,Math.max(min,value));
}
function movingAverage(arr=[],window,offset=0){
  if(!Array.isArray(arr)||!arr.length||window<=0) return 0;
  const end=Math.max(0,arr.length-offset);
  if(end<=0) return 0;
  const start=Math.max(0,end-window);
  const slice=arr.slice(start,end);
  if(!slice.length) return 0;
  return slice.reduce((a,b)=>a+b,0)/slice.length;
}
function stddev(arr=[]){
  if(!Array.isArray(arr)||!arr.length) return 0;
  const mean=arr.reduce((a,b)=>a+b,0)/arr.length;
  const variance=arr.reduce((a,b)=>a+(b-mean)**2,0)/arr.length;
  return Math.sqrt(variance);
}
function formatMetric(value,decimals=2){
  if(value===null||value===undefined||Number.isNaN(value)) return '—';
  const num=+value;
  return num.toFixed(decimals);
}
function formatSigned(value,decimals=2){
  if(value===null||value===undefined||Number.isNaN(value)) return '—';
  const num=+value;
  const out=num.toFixed(decimals);
  return num>0?`+${out}`:out;
}
const AUTO_REASON_LABELS={
  stagnation:'stagnation',
  recovery:'recovery',
  regression:'regression',
<<<<<<< HEAD
  loss_ratio:'high variance',
  recover:'recovery',
  loop_penalty:'loops',
  revisit_penalty:'revisits',
  self_penalty:'self-collisions',
  slow_fruit:'slow fruit',
};
const REWARD_LABELS={
  loopPenalty:'Loop penalty',
  revisitPenalty:'Revisit penalty',
  selfPenalty:'Self crash penalty',
  approachBonus:'Approach bonus',
  retreatPenalty:'Retreat penalty',
=======
  loss_ratio:'hög varians',
  recover:'återhämtning',
  loop_penalty:'loopar',
  revisit_penalty:'återbesök',
  self_penalty:'självkrockar',
  slow_fruit:'långsamma frukter',
};
const REWARD_LABELS={
  loopPenalty:'Loopstraff',
  revisitPenalty:'Återbesöksstraff',
  selfPenalty:'Självkrockstraff',
  approachBonus:'Närmande-bonus',
  retreatPenalty:'Retreat-straff',
>>>>>>> a18f2599
};
const REWARD_DECIMALS={
  loopPenalty:2,
  revisitPenalty:3,
  selfPenalty:1,
  approachBonus:3,
  retreatPenalty:3,
};
function humanizeAutoReason(reason){
  if(!reason) return '';
  const text=AUTO_REASON_LABELS[reason]||reason;
  return text.charAt(0).toUpperCase()+text.slice(1);
}
function buildMetricsLine(metrics){
  if(!metrics) return '';
  const parts=[];
  if(metrics.maFruit100!==undefined) parts.push(`ma100 ${formatMetric(metrics.maFruit100,1)}`);
  if(metrics.maFruit500!==undefined) parts.push(`ma500 ${formatMetric(metrics.maFruit500,1)}`);
  if(metrics.fruitSlope!==undefined) parts.push(`trend ${formatSigned(metrics.fruitSlope,2)}`);
  if(metrics.lossRatio!==undefined) parts.push(`lossσ/μ ${formatMetric(metrics.lossRatio,2)}`);
  return parts.join(' • ');
}
function resetAutoLog(){
  autoLogEntries.length=0;
  if(ui.autoLogStream) ui.autoLogStream.innerHTML='';
  lastAutoMetrics=null;
  lastAutoSummaryEpisode=autoPilot?.episode||0;
}
function updateAutoLogVisibility(){
  if(!ui.autoLogPanel) return;
  ui.autoLogPanel.classList.toggle('hidden',trainingMode!=='auto');
}
function logAutoEvent({title='',detail='',metrics=null,tone='info',episode=null}={}){
  if(!ui.autoLogStream) return;
  const entry=document.createElement('div');
  entry.className=`auto-log__entry auto-log__entry--${tone}`;
  if(episode!==null&&episode!==undefined){
    const tag=document.createElement('div');
    tag.className='auto-log__tag';
    tag.textContent=`Episod ${episode}`;
    entry.appendChild(tag);
  }
  if(title){
    const titleEl=document.createElement('div');
    titleEl.className='auto-log__title';
    titleEl.textContent=title;
    entry.appendChild(titleEl);
  }
  if(detail){
    const detailEl=document.createElement('div');
    detailEl.className='auto-log__detail';
    detailEl.textContent=detail;
    entry.appendChild(detailEl);
  }
  const metricsLine=buildMetricsLine(metrics);
  if(metricsLine){
    const metricsEl=document.createElement('div');
    metricsEl.className='auto-log__metrics';
    metricsEl.textContent=metricsLine;
    entry.appendChild(metricsEl);
  }
  ui.autoLogStream.prepend(entry);
  autoLogEntries.unshift(entry);
  while(autoLogEntries.length>MAX_AUTO_LOG_ENTRIES){
    const old=autoLogEntries.pop();
    old?.remove();
  }
}
function describeAutoAdjustment(adj={}){
  const res={title:'Auto adjustment',detail:'',tone:'info'};
  if(!adj||typeof adj!=='object') return res;
  switch(adj.type){
    case 'board':
      res.title='Curriculum';
      res.detail=`Board → ${adj.size}×${adj.size}`;
      res.tone='board';
      break;
    case 'epsilon':{
      res.title='Exploration';
      const parts=[];
      if(adj.end!==undefined) parts.push(`ε end → ${formatMetric(adj.end,2)}`);
      if(adj.decay!==undefined) parts.push(`decay → ${Math.round(+adj.decay)}`);
      res.detail=parts.join(' • ');
      res.tone='epsilon';
      break;
    }
    case 'lr':
      res.title='Learning rate';
      res.detail=`LR → ${formatMetric(adj.value,4)}`;
      res.tone='lr';
      break;
    case 'reward':{
<<<<<<< HEAD
      res.title='Reward';
      const keyLabel=REWARD_LABELS[adj.key]||adj.key||'Reward';
=======
      res.title='Belöning';
      const keyLabel=REWARD_LABELS[adj.key]||adj.key||'Belöning';
>>>>>>> a18f2599
      if(adj.value!==undefined){
        const decimals=REWARD_DECIMALS[adj.key]??3;
        res.detail=`${keyLabel} → ${formatMetric(adj.value,decimals)}`;
      }else{
        res.detail=`${keyLabel}`;
      }
      res.tone='reward';
      break;
    }
    default:
      res.title='Auto adjustment';
      res.detail=adj.type?`${adj.type}`:'';
      res.tone='info';
  }
  const reason=humanizeAutoReason(adj.reason);
  if(reason){
    res.detail=res.detail?`${res.detail} — ${reason}`:reason;
  }
  return res;
}
function logAutoAdjustments(adjustments=[]){
  if(trainingMode!=='auto') return;
  if(!Array.isArray(adjustments)||!adjustments.length) return;
  adjustments.forEach(adj=>{
    const metrics=adj.metrics||lastAutoMetrics;
    const episodeNumber=adj.episode??autoPilot?.episode??0;
    const {title,detail,tone}=describeAutoAdjustment(adj);
    logAutoEvent({title,detail,metrics,tone,episode:episodeNumber});
    if(metrics) lastAutoMetrics=metrics;
    lastAutoSummaryEpisode=episodeNumber;
  });
}
function logAutoSummary(metrics,episodeNumber){
  if(trainingMode!=='auto') return;
  if(!metrics) return;
  logAutoEvent({title:'Auto check-in',detail:'No new adjustments',metrics,tone:'summary',episode:episodeNumber});
}

function bindUI(){
  ui.playbackButtons.forEach(btn=>{
    btn.addEventListener('click',()=>{
      setPlaybackMode(btn.dataset.speed);
    });
  });
  ui.modeButtons.forEach(btn=>{
    btn.addEventListener('click',()=>{
      setTrainingMode(btn.dataset.mode);
    });
  });
  ui.gridSize.addEventListener('input',()=>{
    updateGridLabel();
    if(!training) reconfigureEnvironment({ size:+ui.gridSize.value, force:true });
  });
  ui.btnReset.addEventListener('click',()=>resetEnvironment(+ui.gridSize.value,true));
  ui.btnTrain.addEventListener('click',startTraining);
  ui.btnPause.addEventListener('click',stopTraining);
  ui.btnStep.addEventListener('click',async()=>{ await playSingleEpisode(); });
  ui.btnWatch.addEventListener('click',watchSmoothEpisode);
  ui.btnSave.addEventListener('click',saveTrainingToFile);
  ui.btnLoad.addEventListener('click',()=>ui.fileLoader?.click());
  ui.btnLoadModel.addEventListener('click',()=>ui.modelLoader?.click());
  ui.btnClear.addEventListener('click',()=>{
    for(const k in localStorage){
      if(k.includes('tensorflowjs')) localStorage.removeItem(k);
    }
    flash('Cleared local storage');
  });
  ui.autoLogClear?.addEventListener('click',()=>{
    resetAutoLog();
  });
  ui.fileLoader?.addEventListener('change',async ev=>{
    const [file]=ev.target.files||[];
    if(file) await loadTrainingFromFile(file);
    ev.target.value='';
  });
  ui.modelLoader?.addEventListener('change',async ev=>{
    const [file]=ev.target.files||[];
    if(!file){ ev.target.value=''; return; }
    const resume=training;
    if(resume) stopTraining();
    try{
      const text=await file.text();
      const data=JSON.parse(text);
      await applyCheckpointData(data);
      flash('Model loaded');
    }catch(err){
      console.error(err);
      flash('Failed to load model',true);
    }finally{
      ev.target.value='';
      if(resume&&!watching) startTraining();
    }
  });
  ui.algoSelect.addEventListener('change',()=>{
    if(watching) return;
    const wasTraining=training;
    if(wasTraining) stopTraining();
    instantiateAgent(ui.algoSelect.value);
  });
  const updateAndApply=()=>{ updateReadouts(); applyConfigToAgent(); };
  ['gamma','lr','epsStart','epsEnd','epsDecay','batchSize','bufferSize','targetSync','nStep','priorityAlpha','priorityBeta','pgEntropy','acEntropy','acValueCoef','ppoEntropy','ppoClip','ppoLambda','ppoBatch','ppoEpochs','ppoValueCoef']
    .forEach(id=>ui[id]?.addEventListener('input',updateAndApply));
  ui.envCount?.addEventListener('input',()=>{
    updateReadouts();
    applyEnvCountFromUI();
  });
  const rewardIds=['rewardStep','rewardTurn','rewardApproach','rewardRetreat','rewardLoop','rewardRevisit','rewardWall','rewardSelf','rewardTimeout','rewardTrap','rewardSpace','rewardFruit','rewardCompact'];
  const updateRewards=()=>{ updateRewardReadouts(); applyRewardsToEnv(); };
  rewardIds.forEach(id=>ui[id]?.addEventListener('input',updateRewards));
  ui.tabTraining.addEventListener('click',()=>setActiveTab('training'));
  ui.tabGuide.addEventListener('click',()=>setActiveTab('guide'));
  updateReadouts();
  updateGridLabel();
  applyRewardsToEnv();
  updateControlAvailability();
  setTrainingMode(trainingMode);
  updateAutoLogVisibility();
}
function setActiveTab(tab){
  const showGuide=tab==='guide';
  ui.tabTraining.classList.toggle('active',!showGuide);
  ui.tabGuide.classList.toggle('active',showGuide);
  ui.trainingView.classList.toggle('hidden',showGuide);
  ui.guideView.classList.toggle('hidden',!showGuide);
}
function updateGridLabel(){
  const val=+ui.gridSize.value;
  ui.gridLabel.textContent=`${val}×${val}`;
}
function updateControlAvailability(){
  if(ui.btnStep){
    ui.btnStep.disabled=trainingMode==='auto'||envCount>1;
  }
}
function createContextSlot(index,state){
  return {
    envIndex:index,
    state:Float32Array.from(state),
    totalReward:0,
    fruits:0,
    steps:0,
    needsReset:false,
  };
}
function seedContexts(forceReset=true){
  if(!vecEnv) return;
  const states=forceReset?vecEnv.resetAll():vecEnv.envs.map(env=>Float32Array.from(env.getState()));
  contexts=states.map((state,idx)=>createContextSlot(idx,state));
  env=vecEnv.getEnv(renderIndex)||vecEnv.getEnv(0);
  if(env) setImmediateState(env);
}
function ensureContextPool(){
  if(!vecEnv) return;
  if(contexts.length!==envCount){
    seedContexts(true);
  }
}
function reconfigureEnvironment({count=envCount,size=COLS,force=false}={}){
  let desiredCount=Math.max(1,count|0);
  if(trainingMode==='auto'){
    desiredCount=Math.max(12,desiredCount);
  }
  const desiredSize=Math.max(8,(+size)|0);
  const needInit=!vecEnv;
  const changedCount=desiredCount!==envCount;
  const changedSize=force||desiredSize!==COLS||needInit;
  envCount=desiredCount;
  if(!vecEnv){
    vecEnv=new VecSnakeEnv(envCount,{cols:desiredSize,rows:desiredSize,rewardConfig});
  }else if(changedCount||changedSize){
    vecEnv.configure({count:envCount,cols:desiredSize,rows:desiredSize,rewardConfig});
  }else{
    vecEnv.setRewardConfig(rewardConfig);
  }
  renderIndex=Math.min(renderIndex,envCount-1);
  env=vecEnv.getEnv(renderIndex)||vecEnv.getEnv(0);
  COLS=desiredSize;
  ROWS=desiredSize;
  CELL=board.width/COLS;
  stateDim=env?.getState()?.length||stateDim;
  seedContexts(true);
  agent?.setEnvCount?.(envCount);
  renderTick=0;
  updateControlAvailability();
  if(ui.envCount && ui.envCount.value!==`${envCount}`){
    ui.envCount.value=`${envCount}`;
  }
  updateBadgeMetrics();
}
function resetEnvironment(size=COLS,force=false){
  const wasTraining=training;
  if(wasTraining) stopTraining();
  reconfigureEnvironment({size,force:true});
  if(wasTraining&&!watching) startTraining();
}
function applyEnvCountFromUI(){
  const desired=Math.max(1,+ui.envCount.value||1);
  if(desired===envCount) return;
  const wasTraining=training;
  if(wasTraining) stopTraining();
  reconfigureEnvironment({count:desired,size:+ui.gridSize.value,force:true});
  if(wasTraining&&!watching) startTraining();
}
function setTrainingMode(mode){
  let next=mode==='auto'?'auto':'manual';
  const wasTraining=training;
  const prevMode=trainingMode;
  if(next==='auto' && agent?.kind!=='dqn'){
    flash('Auto mode requires a DQN agent',true);
    next='manual';
  }
  if(wasTraining) stopTraining();
  trainingMode=next;
  ui.modeButtons.forEach(btn=>btn.classList.toggle('active',btn.dataset.mode===trainingMode));
  if(trainingMode==='auto'){
    const firstActivation=prevMode!=='auto';
    autoPilot=new BrowserAutoPilot({rewardConfig:{...rewardConfig}});
    autoPilot.setAgent(agent);
    const desiredCount=Math.max(12,envCount);
    ui.envCount.value=`${desiredCount}`;
    if(firstActivation){
      ui.gridSize.value='10';
      updateGridLabel();
      reconfigureEnvironment({count:desiredCount,size:10,force:true});
    }else{
      reconfigureEnvironment({count:desiredCount,size:+ui.gridSize.value,force:true});
    }
    updateReadouts();
    const stageIdx=autoPilot.boardStages.findIndex(stage=>stage.size===COLS);
    if(stageIdx>=0) autoPilot.stageIndex=stageIdx;
    lastAutoMetrics=null;
    lastAutoSummaryEpisode=autoPilot?.episode||0;
    if(firstActivation){
      resetAutoLog();
      updateAutoLogVisibility();
      logAutoEvent({
        title:'Auto mode activated',
        detail:`${envCount} environments • ${COLS}×${ROWS}`,
        tone:'info',
        episode:autoPilot?.episode||0,
      });
    }else{
      updateAutoLogVisibility();
    }
    ui.envCount.disabled=true;
  }else{
    autoPilot=null;
    ui.envCount.disabled=agent?.kind!=='dqn';
    lastAutoMetrics=null;
    lastAutoSummaryEpisode=0;
    updateAutoLogVisibility();
  }
  if(trainingMode==='auto') ui.envCount.disabled=true;
  updateControlAvailability();
  updateReadouts();
  if(wasTraining&&!watching) startTraining();
}
function setPlaybackMode(mode){
  if(!playbackModes[mode]) mode='cinematic';
  playbackMode=mode;
  ui.playbackButtons.forEach(btn=>{
    btn.classList.toggle('active',btn.dataset.speed===mode);
  });
  ui.playbackLabel.textContent=playbackModes[mode].label;
}
function applyConfigToAgent(){
  if(!agent) return;
  const shared={
    gamma:+ui.gamma.value,
    lr:+ui.lr.value,
  };
  agent.setEnvCount?.(envCount);
  agent.setGamma(shared.gamma);
  agent.setLearningRate(shared.lr);
  if(agent.kind==='dqn'){
    agent.setEpsilonSchedule?.({
      start:+ui.epsStart.value,
      end:+ui.epsEnd.value,
      decay:+ui.epsDecay.value,
    });
    agent.batch=+ui.batchSize.value;
    agent.buffer.setCapacity(+ui.bufferSize.value);
    agent.buffer.setAlpha(+ui.priorityAlpha.value);
    agent.buffer.setBeta(+ui.priorityBeta.value);
    agent.setNStep(+ui.nStep.value);
    targetSyncSteps=+ui.targetSync.value||2000;
  }else if(agent.kind==='policy'){
    agent.setEntropy(+ui.pgEntropy.value);
    targetSyncSteps=Infinity;
  }else if(agent.kind==='a2c'){
    agent.setEntropy(+ui.acEntropy.value);
    agent.setValueCoef(+ui.acValueCoef.value);
    targetSyncSteps=Infinity;
  }else if(agent.kind==='ppo'){
    agent.setEntropy(+ui.ppoEntropy.value);
    agent.setValueCoef(+ui.ppoValueCoef.value);
    agent.setClip(+ui.ppoClip.value);
    agent.setLambda(+ui.ppoLambda.value);
    agent.setBatch(+ui.ppoBatch.value);
    agent.setEpochs(+ui.ppoEpochs.value);
    targetSyncSteps=Infinity;
  }
  updateBadgeMetrics();
}
function updateReadouts(){
  updateBadgeMetrics();
  updateRewardReadouts();
}
function updateBadgeMetrics(){
  ui.gammaReadout.textContent=(+ui.gamma.value).toFixed(3);
  ui.gammaBadge.textContent=(+ui.gamma.value).toFixed(3);
  ui.lrReadout.textContent=(+ui.lr.value).toFixed(4);
  ui.lrBadge.textContent=(+ui.lr.value).toFixed(4);
  if(ui.envCountReadout){
    ui.envCountReadout.textContent=`${(+ui.envCount.value)|0}`;
  }
  if(agent?.kind==='dqn'){
    ui.epsReadout.textContent=(agent.epsilon??1).toFixed(2);
  }else{
    ui.epsReadout.textContent='—';
  }
  ui.epsStartReadout.textContent=(+ui.epsStart.value).toFixed(2);
  ui.epsEndReadout.textContent=(+ui.epsEnd.value).toFixed(2);
  ui.epsDecayReadout.textContent=`${(+ui.epsDecay.value)|0}`;
  ui.batchReadout.textContent=`${(+ui.batchSize.value)|0}`;
  ui.bufferReadout.textContent=`${(+ui.bufferSize.value)|0}`;
  ui.targetSyncReadout.textContent=`${(+ui.targetSync.value)|0}`;
  ui.nStepReadout.textContent=`${(+ui.nStep.value)|0}`;
  ui.alphaReadout.textContent=(+ui.priorityAlpha.value).toFixed(2);
  ui.betaReadout.textContent=(+ui.priorityBeta.value).toFixed(2);
  ui.pgEntropyReadout.textContent=(+ui.pgEntropy.value).toFixed(3);
  ui.acEntropyReadout.textContent=(+ui.acEntropy.value).toFixed(3);
  ui.acValueCoefReadout.textContent=(+ui.acValueCoef.value).toFixed(2);
  ui.ppoEntropyReadout.textContent=(+ui.ppoEntropy.value).toFixed(3);
  ui.ppoClipReadout.textContent=(+ui.ppoClip.value).toFixed(2);
  ui.ppoLambdaReadout.textContent=(+ui.ppoLambda.value).toFixed(2);
  ui.ppoBatchReadout.textContent=`${(+ui.ppoBatch.value)|0}`;
  ui.ppoEpochsReadout.textContent=`${(+ui.ppoEpochs.value)|0}`;
  ui.ppoValueCoefReadout.textContent=(+ui.ppoValueCoef.value).toFixed(2);
}
function updateRewardReadouts(){
  if(!ui.rewardStep) return;
  ui.rewardStepReadout.textContent=(+ui.rewardStep.value).toFixed(3);
  ui.rewardTurnReadout.textContent=(+ui.rewardTurn.value).toFixed(3);
  ui.rewardApproachReadout.textContent=(+ui.rewardApproach.value).toFixed(3);
  ui.rewardRetreatReadout.textContent=(+ui.rewardRetreat.value).toFixed(3);
  ui.rewardLoopReadout.textContent=(+ui.rewardLoop.value).toFixed(2);
  ui.rewardRevisitReadout.textContent=(+ui.rewardRevisit.value).toFixed(3);
  ui.rewardWallReadout.textContent=(+ui.rewardWall.value).toFixed(1);
  ui.rewardSelfReadout.textContent=(+ui.rewardSelf.value).toFixed(1);
  ui.rewardTimeoutReadout.textContent=(+ui.rewardTimeout.value).toFixed(1);
  ui.rewardTrapReadout.textContent=(+ui.rewardTrap.value).toFixed(2);
  ui.rewardSpaceReadout.textContent=(+ui.rewardSpace.value).toFixed(2);
  ui.rewardFruitReadout.textContent=(+ui.rewardFruit.value).toFixed(1);
  ui.rewardCompactReadout.textContent=(+ui.rewardCompact.value).toFixed(3);
}
function getRewardConfigFromUI(){
  return {
    stepPenalty:+ui.rewardStep.value,
    turnPenalty:+ui.rewardTurn.value,
    approachBonus:+ui.rewardApproach.value,
    retreatPenalty:+ui.rewardRetreat.value,
    loopPenalty:+ui.rewardLoop.value,
    revisitPenalty:+ui.rewardRevisit.value,
    wallPenalty:+ui.rewardWall.value,
    selfPenalty:+ui.rewardSelf.value,
    timeoutPenalty:+ui.rewardTimeout.value,
    trapPenalty:+ui.rewardTrap.value,
    spaceGainBonus:+ui.rewardSpace.value,
    fruitReward:+ui.rewardFruit.value,
    compactWeight:+ui.rewardCompact.value,
  };
}
function applyRewardsToEnv(){
  rewardConfig=getRewardConfigFromUI();
  vecEnv?.setRewardConfig(rewardConfig);
  env=vecEnv?.getEnv(renderIndex)||env;
  autoPilot?.setRewardConfig?.({...rewardConfig});
}
function applyRewardConfigToUI(config={}){
  if(config.stepPenalty!==undefined) ui.rewardStep.value=config.stepPenalty;
  if(config.turnPenalty!==undefined) ui.rewardTurn.value=config.turnPenalty;
  if(config.approachBonus!==undefined) ui.rewardApproach.value=config.approachBonus;
  if(config.retreatPenalty!==undefined) ui.rewardRetreat.value=config.retreatPenalty;
  if(config.loopPenalty!==undefined) ui.rewardLoop.value=config.loopPenalty;
  if(config.revisitPenalty!==undefined) ui.rewardRevisit.value=config.revisitPenalty;
  if(config.wallPenalty!==undefined) ui.rewardWall.value=config.wallPenalty;
  if(config.selfPenalty!==undefined) ui.rewardSelf.value=config.selfPenalty;
  if(config.timeoutPenalty!==undefined) ui.rewardTimeout.value=config.timeoutPenalty;
  if(config.trapPenalty!==undefined) ui.rewardTrap.value=config.trapPenalty;
  if(config.spaceGainBonus!==undefined) ui.rewardSpace.value=config.spaceGainBonus;
  if(config.fruitReward!==undefined) ui.rewardFruit.value=config.fruitReward;
  if(config.compactWeight!==undefined) ui.rewardCompact.value=config.compactWeight;
  updateRewardReadouts();
  applyRewardsToEnv();
}
class BrowserAutoPilot{
  constructor({rewardConfig={}}={}){
    this.history=[];
    this.lossHistory=[];
    this.episode=0;
    this.rewardConfig={...rewardConfig};
    this.boardStages=[
      {size:10,threshold:0},
      {size:14,threshold:60},
      {size:18,threshold:120},
      {size:20,threshold:200},
    ];
    this.stageIndex=0;
    this.lastAdjust={};
    this.bestFruit=0;
    this.agent=null;
  }
  setAgent(agent){
    this.agent=agent;
  }
  setRewardConfig(cfg={}){
    this.rewardConfig={...cfg};
  }
  getRewardConfig(){
    return {...this.rewardConfig};
  }
  recordEpisode({
    fruits=0,
    reward=0,
    steps=0,
    loss=null,
    loopHits=0,
    revisitPenalty=0,
    crash=null,
    timeToFruitTotal=0,
    timeToFruitCount=0,
  }={}){
    this.history.push({fruits,reward,steps,loopHits,revisitPenalty,crash,timeToFruitTotal,timeToFruitCount});
    if(this.history.length>6000) this.history.shift();
    if(loss!==null && loss!==undefined){
      this.lossHistory.push(loss);
      if(this.lossHistory.length>6000) this.lossHistory.shift();
    }
    this.episode++;
  }
  _canAdjust(key,cooldown=500){
    const last=this.lastAdjust[key]??-Infinity;
    if(this.episode-last<cooldown) return false;
    this.lastAdjust[key]=this.episode;
    return true;
  }
  getMetrics(){
    const fruits=this.history.map(item=>item.fruits);
    const ma100=movingAverage(fruits,100);
    const ma500=movingAverage(fruits,500);
    const prev100=movingAverage(fruits,100,100);
    const fruitSlope=ma100-prev100;
    const improvement2000=movingAverage(fruits,2000)-movingAverage(fruits,2000,2000);
    const stepsHist=this.history.map(item=>item.steps||0);
    const avgEpisodeLen100=movingAverage(stepsHist,100);
    this.bestFruit=Math.max(this.bestFruit,ma100||0);
    const regression=this.bestFruit>0 && ma100<this.bestFruit*0.75;
    const window500=this.history.slice(-500);
    const totalSteps500=window500.reduce((sum,item)=>sum+(item.steps||0),0);
    const loopHits500=window500.reduce((sum,item)=>sum+(item.loopHits||0),0);
    const revisitPenalty500=window500.reduce((sum,item)=>sum+(item.revisitPenalty||0),0);
    const crashSelfEpisodes=window500.filter(item=>item.crash==='self').length;
    const timeToFruitTotal=window500.reduce((sum,item)=>sum+(item.timeToFruitTotal||0),0);
    const timeToFruitCount=window500.reduce((sum,item)=>sum+(item.timeToFruitCount||0),0);
    const loopHitRate=totalSteps500>0?loopHits500/totalSteps500:0;
    const revisitRate=totalSteps500>0?revisitPenalty500/Math.max(1,totalSteps500):0;
    const crashRateSelf=window500.length?crashSelfEpisodes/window500.length:0;
    const timeToFruitAvg=timeToFruitCount>0?timeToFruitTotal/timeToFruitCount:0;
    const lossValues=this.lossHistory.slice(-200);
    const lossMean=lossValues.length?lossValues.reduce((a,b)=>a+b,0)/lossValues.length:0;
    const lossStd=stddev(lossValues);
    const lossRatio=lossMean>0?lossStd/lossMean:0;
    return {
      maFruit100:ma100,
      maFruit500:ma500,
      fruitSlope,
      improvement2000,
      regression,
      lossMean,
      lossStd,
      lossRatio,
      avgEpisodeLen100,
      loopHitRate,
      revisitRate,
      crashRateSelf,
      timeToFruitAvg,
    };
  }
  maybeAdjust({agent}={}){
    const actor=agent||this.agent;
    const metrics=this.getMetrics();
    const adjustments=[];
    const nextStage=this.boardStages[this.stageIndex+1];
    if(nextStage && metrics.maFruit500>nextStage.threshold && this._canAdjust('board',200)){
      this.stageIndex++;
      adjustments.push({type:'board',size:this.boardStages[this.stageIndex].size});
    }
    if(!actor||actor.kind!=='dqn'){
      return {adjustments,metrics};
    }
    if(metrics.fruitSlope<=0 && metrics.improvement2000<2 && this._canAdjust('epsilon-up',500)){
      const newEnd=clamp(actor.epsEnd+0.03,0.01,0.3);
      const newDecay=clamp(actor.epsDecay*1.2,5000,200000);
      actor.setEpsilonSchedule?.({end:newEnd,decay:newDecay});
      adjustments.push({type:'epsilon',end:newEnd,decay:newDecay,reason:'stagnation'});
    }
    if(metrics.regression && this._canAdjust('regression',800)){
      const newEnd=clamp(actor.epsEnd+0.02,0.01,0.3);
      actor.setEpsilonSchedule?.({end:newEnd});
      const newLr=Math.max(0.0002,actor.lr*0.8);
      actor.setLearningRate(newLr);
      adjustments.push({type:'lr',value:newLr,reason:'regression'});
    }else if(metrics.fruitSlope>0 && actor.epsEnd>0.12 && this._canAdjust('epsilon-down',800)){
      const newEnd=clamp(actor.epsEnd-0.02,0.01,0.3);
      const newDecay=clamp(actor.epsDecay*0.9,5000,200000);
      actor.setEpsilonSchedule?.({end:newEnd,decay:newDecay});
      adjustments.push({type:'epsilon',end:newEnd,decay:newDecay,reason:'recovery'});
    }
    if(metrics.lossRatio>0.85 && this._canAdjust('lr-down',1000)){
      const newLr=Math.max(0.0002,actor.lr*0.85);
      actor.setLearningRate(newLr);
      adjustments.push({type:'lr',value:newLr,reason:'loss_ratio'});
    }else if(metrics.lossRatio<0.3 && this._canAdjust('lr-up',1200)){
      const newLr=Math.min(0.0005,actor.lr*1.05);
      actor.setLearningRate(newLr);
      adjustments.push({type:'lr',value:newLr,reason:'recover'});
    }
    this._adjustRewards(actor,metrics,adjustments);
    return {adjustments,metrics};
  }
  _adjustRewards(actor,metrics,adjustments){
    if(!metrics) return;
    const rewardConfig=this.rewardConfig||{};
    if(metrics.loopHitRate>0.01 && metrics.fruitSlope<=0 && this._canAdjust('reward-loop',500)){
      rewardConfig.loopPenalty=clamp((rewardConfig.loopPenalty??0.5)+0.05,0,1);
      rewardConfig.compactWeight=0;
      adjustments.push({type:'reward',key:'loopPenalty',value:rewardConfig.loopPenalty,reason:'loop_penalty'});
    }
    if(metrics.revisitRate>0.01 && this._canAdjust('reward-revisit',500)){
      rewardConfig.revisitPenalty=clamp((rewardConfig.revisitPenalty??0.05)+0.005,0,0.1);
      const newEnd=clamp((actor?.epsEnd??0.12)+0.02,0.01,0.3);
      actor?.setEpsilonSchedule?.({end:newEnd});
      adjustments.push({type:'reward',key:'revisitPenalty',value:rewardConfig.revisitPenalty,reason:'revisit_penalty'});
      adjustments.push({type:'epsilon',end:newEnd,reason:'revisit_penalty'});
    }
    if(metrics.crashRateSelf>0.4 && this._canAdjust('reward-self',500)){
      rewardConfig.selfPenalty=clamp((rewardConfig.selfPenalty??25.5)+1,0,30);
      rewardConfig.turnPenalty=clamp((rewardConfig.turnPenalty??0.001)-0.0002,0,0.02);
      adjustments.push({type:'reward',key:'selfPenalty',value:rewardConfig.selfPenalty,reason:'self_penalty'});
    }
    if(metrics.timeToFruitAvg>200 && metrics.loopHitRate<0.005 && metrics.revisitRate<0.005 && this._canAdjust('reward-fruit',500)){
      rewardConfig.approachBonus=clamp((rewardConfig.approachBonus??0.03)+0.005,0,0.1);
      rewardConfig.retreatPenalty=clamp((rewardConfig.retreatPenalty??0.03)+0.005,0,0.1);
      adjustments.push({type:'reward',key:'approachBonus',value:rewardConfig.approachBonus,reason:'slow_fruit'});
      adjustments.push({type:'reward',key:'retreatPenalty',value:rewardConfig.retreatPenalty,reason:'slow_fruit'});
    }
    this.rewardConfig={...rewardConfig};
  }
}
function updateAdvancedVisibility(){
  const type=AGENT_PRESETS[currentAlgoKey]?.type||'dqn';
  Object.entries(ui.advancedSections).forEach(([key,el])=>{
    if(!el) return;
    el.classList.toggle('hidden',key!==type);
  });
}
function instantiateAgent(key,opts={}){
  currentAlgoKey=AGENT_PRESETS[key]?key:'dueling';
  ui.algoSelect.value=currentAlgoKey;
  const preset=AGENT_PRESETS[currentAlgoKey];
  if(!opts.useCurrentUI){
    applyPresetToUI(preset.defaults);
  }
  agent=preset.create(stateDim,actionDim,{
    gamma:+ui.gamma.value,
    lr:+ui.lr.value,
    epsStart:+ui.epsStart.value,
    epsEnd:+ui.epsEnd.value,
    epsDecay:+ui.epsDecay.value,
    batch:+ui.batchSize.value,
    bufferSize:+ui.bufferSize.value,
    priorityAlpha:+ui.priorityAlpha.value,
    priorityBeta:+ui.priorityBeta.value,
    nStep:+ui.nStep.value,
    targetSync:+ui.targetSync.value,
    entropy:+ui.pgEntropy.value,
    valueCoef:+ui.acValueCoef.value,
    clip:+ui.ppoClip.value,
    lambda:+ui.ppoLambda.value,
    batch:+ui.ppoBatch.value,
    epochs:+ui.ppoEpochs.value,
    learnRepeats:preset.defaults.learnRepeats,
    layers:preset.defaults.layers,
    dueling:preset.defaults.dueling,
    double:preset.defaults.double,
  });
  agent.learnRepeats=preset.defaults.learnRepeats??agent.learnRepeats??1;
  targetSyncSteps=agent.kind==='dqn'? (+ui.targetSync.value||2000):Infinity;
  updateAdvancedVisibility();
  ui.algoBadge.textContent=preset.badge||preset.label;
  ui.algoDescription.textContent=preset.description;
  updateBadgeMetrics();
  resetTrainingStats();
  if(agent.kind!=='dqn' && trainingMode==='auto'){
    setTrainingMode('manual');
  }
  if(agent.kind!=='dqn'){
    ui.envCount.value='1';
    ui.envCount.disabled=true;
    reconfigureEnvironment({count:1,size:+ui.gridSize.value,force:true});
  }else{
    ui.envCount.disabled=false;
    const desiredCount=Math.max(1,+ui.envCount.value||envCount);
    reconfigureEnvironment({count:desiredCount,size:+ui.gridSize.value,force:true});
  }
  autoPilot?.setAgent?.(agent);
  updateControlAvailability();
  updateReadouts();
}
function applyPresetToUI(config){
  if(config.gamma!==undefined) ui.gamma.value=config.gamma;
  if(config.lr!==undefined) ui.lr.value=config.lr;
  if(config.epsStart!==undefined) ui.epsStart.value=config.epsStart;
  if(config.epsEnd!==undefined) ui.epsEnd.value=config.epsEnd;
  if(config.epsDecay!==undefined) ui.epsDecay.value=config.epsDecay;
  if(config.batch!==undefined) ui.batchSize.value=config.batch;
  if(config.bufferSize!==undefined) ui.bufferSize.value=config.bufferSize;
  if(config.targetSync!==undefined) ui.targetSync.value=config.targetSync;
  if(config.nStep!==undefined) ui.nStep.value=config.nStep;
  if(config.priorityAlpha!==undefined) ui.priorityAlpha.value=config.priorityAlpha;
  if(config.priorityBeta!==undefined) ui.priorityBeta.value=config.priorityBeta;
  if(config.entropy!==undefined){
    ui.pgEntropy.value=config.entropy;
    ui.acEntropy.value=config.entropy;
    ui.ppoEntropy.value=config.entropy;
  }
  if(config.valueCoef!==undefined){
    ui.acValueCoef.value=config.valueCoef;
    ui.ppoValueCoef.value=config.valueCoef;
  }
  if(config.clip!==undefined) ui.ppoClip.value=config.clip;
  if(config.lambda!==undefined) ui.ppoLambda.value=config.lambda;
  if(config.batch!==undefined) ui.ppoBatch.value=config.batch;
  if(config.epochs!==undefined) ui.ppoEpochs.value=config.epochs;
  updateReadouts();
}
function resetTrainingStats(){
  episode=0;
  totalSteps=0;
  bestLen=0;
  rwHist.length=0;
  fruitHist.length=0;
  lossHist.length=0;
  ui.chartReward.data=[];
  ui.chartReward.draw();
  updateStatsUI();
  renderTick=0;
  contexts.forEach(ctx=>ctx.needsReset=true);
}
function updateStatsUI(){
  ui.kEpisodes.textContent=episode;
  ui.kAvgRw.textContent=avg(rwHist,100).toFixed(2);
  ui.kBest.textContent=bestLen;
  ui.kFruitRate.textContent=avg(fruitHist,100).toFixed(2);
}
function flash(message,danger=false){
  ui.trainState.textContent=message;
  ui.trainState.style.background=danger?'var(--danger)':'#1a1f46';
  ui.trainState.style.borderColor=danger?'#ff8da4':'#2a2f61';
  setTimeout(()=>{
    ui.trainState.textContent=watching?'watching':(training?'training':'idle');
    ui.trainState.style.background='#1a1f46';
    ui.trainState.style.borderColor='#2a2f61';
  },1200);
}

/* ---------------- Training loop ---------------- */
async function finalizeContextEpisode(ctx,envIndex){
  agent.drainPending?.(envIndex);
  const loss=await agent.finishEpisode?.(ctx);
  if(loss!==null && loss!==undefined){
    lossHist.push(loss);
    if(lossHist.length>1000) lossHist.shift();
  }
  episode++;
  rwHist.push(ctx.totalReward);
  if(rwHist.length>1000) rwHist.shift();
  fruitHist.push(ctx.fruits);
  if(fruitHist.length>1000) fruitHist.shift();
  const envRef=vecEnv.getEnv(envIndex);
  if(envRef) bestLen=Math.max(bestLen,envRef.snake.length);
  const loopHits=envRef?.loopHits??0;
  const revisitPenalty=envRef?.revisitAccum??0;
  const crashType=envRef?.lastCrash??null;
  const timeToFruitTotal=envRef?.timeToFruitAccum??0;
  const timeToFruitCount=envRef?.timeToFruitCount??0;
  ui.chartReward.push(ctx.totalReward);
  updateStatsUI();
  const latestLoss=lossHist.length?lossHist[lossHist.length-1]:null;
  let adjustments=[];
  if(trainingMode==='auto' && autoPilot){
    autoPilot.setAgent(agent);
    autoPilot.recordEpisode({
      fruits:ctx.fruits,
      reward:ctx.totalReward,
      steps:ctx.steps,
      loss:latestLoss,
      loopHits,
      revisitPenalty,
      crash:crashType,
      timeToFruitTotal,
      timeToFruitCount,
    });
    const res=autoPilot.maybeAdjust({agent});
    const metrics=res?.metrics||null;
    const autoEpisode=autoPilot?.episode||0;
    if(metrics) lastAutoMetrics=metrics;
    if(res?.adjustments?.length){
      adjustments=res.adjustments.map(adj=>({
        ...adj,
        metrics,
        episode:autoEpisode,
      }));
      lastAutoSummaryEpisode=autoEpisode;
    }else if(metrics && autoEpisode-lastAutoSummaryEpisode>=200){
      logAutoSummary(metrics,autoEpisode);
      lastAutoSummaryEpisode=autoEpisode;
    }
  }
  ctx.totalReward=0;
  ctx.fruits=0;
  ctx.steps=0;
  ctx.needsReset=true;
  ctx.state=null;
  return adjustments;
}
async function applyAutoAdjustments(adjustments){
  if(!Array.isArray(adjustments)||!adjustments.length) return;
  let nextBoard=null;
  let rewardAdjusted=false;
  adjustments.forEach(adj=>{
    if(adj.type==='board'){
      nextBoard=adj.size;
    }else if(adj.type==='reward'){
      rewardAdjusted=true;
    }
  });
  if(nextBoard){
    ui.gridSize.value=`${nextBoard}`;
    updateGridLabel();
    reconfigureEnvironment({size:nextBoard,force:true});
    flash(`Curriculum: ${nextBoard}×${nextBoard}`);
  }
  if(rewardAdjusted){
    const cfg=autoPilot?.getRewardConfig?.()||{...rewardConfig};
    applyRewardConfigToUI(cfg);
  }
  if(agent?.kind==='dqn'){
    ui.epsStart.value=agent.epsStart.toFixed(2);
    ui.epsEnd.value=agent.epsEnd.toFixed(2);
    ui.epsDecay.value=`${Math.round(agent.epsDecay)}`;
    ui.lr.value=agent.lr.toFixed(4);
  }
  updateReadouts();
  logAutoAdjustments(adjustments);
}
async function performVectorStep(mode){
  ensureContextPool();
  if(!contexts.length) return false;
  contexts.forEach(ctx=>{
    if(ctx.needsReset || !ctx.state){
      const state=vecEnv.resetEnv(ctx.envIndex);
      ctx.state=Float32Array.from(state);
      ctx.totalReward=0;
      ctx.fruits=0;
      ctx.steps=0;
      ctx.needsReset=false;
      if(ctx.envIndex===renderIndex){
        env=vecEnv.getEnv(renderIndex)||env;
        if(env) setImmediateState(env);
      }
    }
  });
  env=vecEnv.getEnv(renderIndex)||env;
  const displayEnv=env;
  const shouldRender=(renderTick%mode.renderEvery===0);
  let before=null;
  if(shouldRender && displayEnv){
    before=snapshotEnv(displayEnv);
  }
  const actions=contexts.map(ctx=>agent.act(ctx.state));
  const {nextStates,rewards,dones,ateFruit}=vecEnv.step(actions);
  renderTick++;
  if(shouldRender && displayEnv){
    const after=snapshotEnv(displayEnv);
    enqueueRenderFrame(before,after,mode.frameMs);
    await waitForRenderCapacity(mode.queueTarget);
  }
  const pendingAdjustments=[];
  for(let i=0;i<contexts.length;i++){
    const ctx=contexts[i];
    const reward=rewards[i];
    const nextState=nextStates[i];
    const done=dones[i];
    const ate=ateFruit[i];
    if(agent.kind==='dqn'){
      agent.recordTransition(i,ctx.state,actions[i],reward,nextState,done);
    }else{
      agent.recordTransition(ctx.state,actions[i],reward,nextState,done);
    }
    ctx.state=nextState;
    ctx.totalReward+=reward;
    if(ate||reward>1) ctx.fruits++;
    ctx.steps++;
    totalSteps++;
    if(done){
      const adjustments=await finalizeContextEpisode(ctx,i);
      pendingAdjustments.push(...adjustments);
    }
  }
  const repeats=agent.learnRepeats??1;
  for(let i=0;i<repeats;i++){
    const loss=await agent.learn();
    if(loss!==null && loss!==undefined){
      lossHist.push(loss);
      if(lossHist.length>1000) lossHist.shift();
    }
  }
  if(agent.kind==='dqn' && targetSyncSteps>0 && totalSteps%targetSyncSteps===0){
    agent.syncTarget();
  }
  if(agent.updateEpsilon){
    const eps=agent.updateEpsilon(totalSteps);
    if(agent.kind==='dqn' && eps!==undefined){
      ui.epsReadout.textContent=eps.toFixed(2);
    }
  }
  if(totalSteps%32===0) await tf.nextFrame();
  if(pendingAdjustments.length){
    await applyAutoAdjustments(pendingAdjustments);
  }
  return true;
}
async function trainingLoop(ts){
  if(!training||watching){
    trainingToken=0;
    return;
  }
  const mode=playbackModes[playbackMode]||playbackModes.cinematic;
  if(ts-lastFrame<mode.frameMs){
    trainingToken=requestAnimationFrame(trainingLoop);
    return;
  }
  lastFrame=ts;
  for(let i=0;i<mode.stepsPerFrame;i++){
    const cont=await performVectorStep(mode);
    if(!cont||!training||watching) break;
  }
  if(training&&!watching){
    trainingToken=requestAnimationFrame(trainingLoop);
  }else{
    trainingToken=0;
  }
}
function startTraining(){
  if(training||watching||!agent) return;
  ensureContextPool();
  autoPilot?.setAgent?.(agent);
  training=true;
  ui.trainState.textContent='training';
  lastFrame=0;
  if(!trainingToken) trainingToken=requestAnimationFrame(trainingLoop);
}
function stopTraining(){
  if(!training) return;
  training=false;
  if(trainingToken){
    cancelAnimationFrame(trainingToken);
    trainingToken=0;
  }
  ui.trainState.textContent='idle';
}
async function playSingleEpisode(){
  if(training||watching) return;
  if(envCount>1){
    flash('Step mode requires envCount = 1',true);
    return;
  }
  ensureContextPool();
  const target=episode+1;
  const mode=playbackModes.cinematic;
  while(episode<target){
    await performVectorStep(mode);
  }
}
function previewDeath(env,action){
  const d=env.dir;
  const L={x:-d.y,y:d.x};
  const R={x:d.y,y:-d.x};
  const F=d;
  const dir=action===1?L:action===2?R:F;
  const h=env.snake[0];
  const nx=h.x+dir.x;
  const ny=h.y+dir.y;
  const tail=env.snake[env.snake.length-1];
  const willGrow=(nx===env.fruit.x && ny===env.fruit.y);
  const hitsWall=nx<0||ny<0||nx>=env.cols||ny>=env.rows;
  const key=`${nx},${ny}`;
  const hitsBody=env.snakeSet.has(key) && !(tail && tail.x===nx && tail.y===ny && !willGrow);
  return hitsWall||hitsBody;
}
async function watchSmoothEpisode(){
  if(watching||!agent) return;
  const wasTraining=training;
  if(wasTraining) stopTraining();
  watching=true;
  ui.trainState.textContent='watching';
  ui.btnWatch.disabled=true;
  try{
    await waitForRenderIdle();
    if(window.showDirectoryPicker){
      try{
        const checkpoint=await readLatestCheckpoint();
        await applyCheckpointData(checkpoint);
      }catch(err){
        console.warn('Failed to read latest-checkpoint',err);
      }
    }
    const desired=+ui.gridSize.value;
    if(env.cols!==desired||env.rows!==desired){
      resetEnvironment(desired,true);
    }
    let state=env.reset();
    setImmediateState(env);
    const mode=playbackModes.watch;
    const maxSteps=COLS*ROWS*6;
    let steps=0;
    let done=false;
    while(!done && steps<maxSteps){
      const before=snapshotEnv(env);
      let action=agent.greedyAction(state);
      if(previewDeath(env,action)){
        for(const alt of [0,1,2]){
          if(!previewDeath(env,alt)){ action=alt; break; }
        }
      }
      const {state:nextState,done:finished}=env.step(action);
      const after=snapshotEnv(env);
      enqueueRenderFrame(before,after,mode.frameMs);
      await waitForRenderCapacity(mode.queueTarget);
      await tf.nextFrame();
      state=nextState;
      done=finished;
      steps++;
    }
    await waitForRenderIdle();
    bestLen=Math.max(bestLen,env.snake.length);
    ui.kBest.textContent=bestLen;
  }finally{
    watching=false;
    ui.btnWatch.disabled=false;
    ui.trainState.textContent=wasTraining?'training':'idle';
    if(wasTraining) startTraining();
  }
}

/* ---------------- Save / load ---------------- */
async function buildAppState(){
  const agentState=await agent.exportState();
  return {
    version:4,
    createdAt:new Date().toISOString(),
    algo:currentAlgoKey,
    playback:playbackMode,
    mode:trainingMode,
    envCount,
    gridSize:+ui.gridSize.value,
    rewardConfig:{...rewardConfig},
    agent:agentState,
    meta:{
      episode,totalSteps,bestLen,
      envCount,
      boardSize:COLS,
      rwHist:Array.from(rwHist),
      fruitHist:Array.from(fruitHist),
      lossHist:Array.from(lossHist),
      chartReward:Array.from(ui.chartReward.data),
    },
  };
}
function applyMeta(meta={}){
  episode=+meta.episode||0;
  totalSteps=+meta.totalSteps||0;
  bestLen=+meta.bestLen||0;
  assignArray(rwHist,meta.rwHist,v=>+v||0);
  assignArray(fruitHist,meta.fruitHist,v=>+v||0);
  assignArray(lossHist,meta.lossHist,v=>+v||0);
  ui.chartReward.data=Array.isArray(meta.chartReward)?meta.chartReward.map(v=>+v||0):[];
  ui.chartReward.draw();
  const hasMetaCount=typeof meta.envCount==='number';
  let nextCount=hasMetaCount?meta.envCount:envCount;
  if(trainingMode==='auto'){
    nextCount=Math.max(12,nextCount||12);
  }else{
    nextCount=Math.max(1,nextCount||1);
  }
  const nextSize=typeof meta.boardSize==='number'?meta.boardSize:+ui.gridSize.value;
  if(hasMetaCount){
    ui.envCount.value=`${nextCount}`;
  }
  if(typeof meta.boardSize==='number'){
    ui.gridSize.value=`${meta.boardSize}`;
    updateGridLabel();
  }
  reconfigureEnvironment({count:nextCount,size:nextSize,force:true});
  if(trainingMode==='auto' && autoPilot){
    const stageIdx=autoPilot.boardStages.findIndex(stage=>stage.size===COLS);
    if(stageIdx>=0) autoPilot.stageIndex=stageIdx;
  }
  updateStatsUI();
  updateReadouts();
}
async function saveTrainingToFile(){
  if(!agent) return;
  const resume=training;
  if(resume) stopTraining();
  try{
    await waitForRenderIdle();
    const state=await buildAppState();
    const blob=new Blob([JSON.stringify(state,null,2)],{type:'application/json'});
    const stamp=new Date().toISOString().replace(/[:.]/g,'-');
    const url=URL.createObjectURL(blob);
    const a=document.createElement('a');
    a.href=url;
    a.download=`snake-training-${stamp}.json`;
    document.body.appendChild(a);
    a.click();
    document.body.removeChild(a);
    setTimeout(()=>URL.revokeObjectURL(url),1000);
    flash('Saved to file');
  }catch(err){
    console.error(err);
    flash('Failed to save',true);
  }finally{
    if(resume&&!watching) startTraining();
  }
}
async function ensureCheckpointDirectory(){
  if(!window.showDirectoryPicker) throw new Error('File access is not supported in this browser');
  if(!checkpointDirHandle){
    checkpointDirHandle=await window.showDirectoryPicker({mode:'read'});
  }
  return checkpointDirHandle;
}
async function readLatestCheckpoint(){
  const handle=await ensureCheckpointDirectory();
  const latest=await handle.getDirectoryHandle('latest');
  const fileHandle=await latest.getFileHandle('checkpoint.json');
  const file=await fileHandle.getFile();
  const text=await file.text();
  return JSON.parse(text);
}
async function applyCheckpointData(data){
  if(!data||!data.agent) throw new Error('Invalid checkpoint');
  const kind=(data.agent.kind==='dqn')?'dueling':(AGENT_PRESETS[data.agent.kind]?data.agent.kind:'dueling');
  const preset=AGENT_PRESETS[kind];
  if(preset){
    applyPresetToUI({...preset.defaults,...(data.agent.config||{})});
  }
  if(data.rewardConfig) applyRewardConfigToUI(data.rewardConfig);
  }


async function loadTrainingFromFile(file){
  if(!agent||!file) return;
  if(watching){
    flash('Stop watching first',true);
    return;
  }
  const resume=training;
  if(resume) stopTraining();
  try{
    const text=await file.text();
    const data=JSON.parse(text);
    if(!data||!data.agent) throw new Error('Invalid save file');
    const algo=data.algo&&AGENT_PRESETS[data.algo]?data.algo:'dueling';
    applyPresetToUI({...AGENT_PRESETS[algo].defaults,...data.agent.config});
    if(data.rewardConfig) applyRewardConfigToUI(data.rewardConfig);
    const loadedEnvCount=data.envCount??data.meta?.envCount??envCount;
    const boardSize=typeof data.gridSize==='number'?data.gridSize:typeof data.meta?.boardSize==='number'?data.meta.boardSize:+ui.gridSize.value;
    ui.envCount.value=`${loadedEnvCount}`;
    ui.gridSize.value=`${boardSize}`;
    updateGridLabel();
    reconfigureEnvironment({count:loadedEnvCount,size:boardSize,force:true});
    instantiateAgent(algo,{useCurrentUI:true});
    await agent.importState(data.agent);
    applyConfigToAgent();
    if(data.playback) setPlaybackMode(data.playback);
    if(data.mode) setTrainingMode(data.mode);
    applyMeta(data.meta||{});
    flash('Loaded from file');
  }catch(err){
    console.error(err);
    flash('Failed to load',true);
  }finally{
    if(resume&&!watching) startTraining();
  }
}

/* ---------------- Init ---------------- */
window.addEventListener('load',()=>{
  bindUI();
  setPlaybackMode('cinematic');
  instantiateAgent('dueling');
  setImmediateState(env);
});
</script>
</body>
</html><|MERGE_RESOLUTION|>--- conflicted
+++ resolved
@@ -2637,35 +2637,6 @@
   stagnation:'stagnation',
   recovery:'recovery',
   regression:'regression',
-<<<<<<< HEAD
-  loss_ratio:'high variance',
-  recover:'recovery',
-  loop_penalty:'loops',
-  revisit_penalty:'revisits',
-  self_penalty:'self-collisions',
-  slow_fruit:'slow fruit',
-};
-const REWARD_LABELS={
-  loopPenalty:'Loop penalty',
-  revisitPenalty:'Revisit penalty',
-  selfPenalty:'Self crash penalty',
-  approachBonus:'Approach bonus',
-  retreatPenalty:'Retreat penalty',
-=======
-  loss_ratio:'hög varians',
-  recover:'återhämtning',
-  loop_penalty:'loopar',
-  revisit_penalty:'återbesök',
-  self_penalty:'självkrockar',
-  slow_fruit:'långsamma frukter',
-};
-const REWARD_LABELS={
-  loopPenalty:'Loopstraff',
-  revisitPenalty:'Återbesöksstraff',
-  selfPenalty:'Självkrockstraff',
-  approachBonus:'Närmande-bonus',
-  retreatPenalty:'Retreat-straff',
->>>>>>> a18f2599
 };
 const REWARD_DECIMALS={
   loopPenalty:2,
@@ -2758,13 +2729,6 @@
       res.tone='lr';
       break;
     case 'reward':{
-<<<<<<< HEAD
-      res.title='Reward';
-      const keyLabel=REWARD_LABELS[adj.key]||adj.key||'Reward';
-=======
-      res.title='Belöning';
-      const keyLabel=REWARD_LABELS[adj.key]||adj.key||'Belöning';
->>>>>>> a18f2599
       if(adj.value!==undefined){
         const decimals=REWARD_DECIMALS[adj.key]??3;
         res.detail=`${keyLabel} → ${formatMetric(adj.value,decimals)}`;
