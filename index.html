--- conflicted
+++ resolved
@@ -21,11 +21,7 @@
 body{
   margin:0;
   min-height:100vh;
-<<<<<<< HEAD
-  background:linear-gradient(160deg,#08091f 0%,#0c1333 45%,#130f35 100%);
-=======
   background:#030915;
->>>>>>> b8df3951
   color:var(--ink);
   font:14px/1.5 "Inter","Segoe UI",Roboto,sans-serif;
   position:relative;
@@ -37,19 +33,11 @@
   inset:0;
   z-index:-1;
   background:
-<<<<<<< HEAD
-    radial-gradient(115% 85% at 18% 18%,rgba(59,130,246,0.38) 0%,rgba(59,130,246,0) 68%),
-    radial-gradient(90% 95% at 82% 18%,rgba(168,85,247,0.36) 0%,rgba(88,28,135,0) 72%),
-    radial-gradient(110% 120% at 52% 110%,rgba(236,72,153,0.28) 0%,rgba(24,10,48,0) 70%),
-    linear-gradient(150deg,#0b1027 0%,#0f1338 40%,#1a0f3f 100%);
-  filter:saturate(1.15);
-=======
     radial-gradient(120% 80% at 15% 15%,rgba(59,130,246,0.35) 0%,rgba(59,130,246,0) 65%),
     radial-gradient(90% 90% at 85% 20%,rgba(34,197,94,0.25) 0%,rgba(13,148,136,0) 70%),
     radial-gradient(120% 120% at 50% 110%,rgba(147,51,234,0.25) 0%,rgba(15,23,42,0) 70%),
     linear-gradient(135deg,#07121c 0%,#0a1f24 38%,#0f2c1c 100%);
   filter:saturate(1.2);
->>>>>>> b8df3951
   pointer-events:none;
 }
 header{
@@ -176,15 +164,9 @@
   width:100%;
   aspect-ratio:1/1;
   border-radius:26px;
-<<<<<<< HEAD
-  background:linear-gradient(140deg,#1a1f5d 0%,#241a78 50%,#371463 100%);
-  border:1px solid rgba(129,140,248,0.28);
-  box-shadow:0 48px 110px rgba(17,12,60,0.75);
-=======
   background:radial-gradient(150% 140% at 28% 18%,#0d2a2a 0%,#071621 52%,#040b15 100%);
   border:1px solid rgba(34,197,94,0.18);
   box-shadow:0 40px 90px rgba(4,12,24,0.6);
->>>>>>> b8df3951
   position:relative;
   overflow:hidden;
 }
@@ -4185,69 +4167,6 @@
   fruit:{x:state.fruit.x,y:state.fruit.y},
   pattern:state.pattern||null,
 });
-<<<<<<< HEAD
-const GRID_COLOR='rgba(23,30,83,0.55)';
-const GRID_BORDER_COLOR='rgba(255,255,255,0.14)';
-const BOARD_GRADIENT_STOPS=[
-  {stop:0,color:hexToRgb('#202a8f')},
-  {stop:0.45,color:hexToRgb('#4338ca')},
-  {stop:1,color:hexToRgb('#7c3aed')},
-];
-const SNAKE_GRADIENT_STOPS=[
-  {stop:0,color:hexToRgb('#fb923c')},
-  {stop:0.45,color:hexToRgb('#f43f5e')},
-  {stop:1,color:hexToRgb('#8b5cf6')},
-];
-
-function hexToRgb(hex){
-  const normalized=hex.replace('#','');
-  const bigint=parseInt(normalized.length===3
-    ? normalized.split('').map(ch=>ch+ch).join('')
-    : normalized,16);
-  return {
-    r:(bigint>>16)&255,
-    g:(bigint>>8)&255,
-    b:bigint&255,
-  };
-}
-
-function mixRgb(a,b,t){
-  const factor=clamp(Number.isNaN(t)?0:t,0,1);
-  return {
-    r:a.r+(b.r-a.r)*factor,
-    g:a.g+(b.g-a.g)*factor,
-    b:a.b+(b.b-a.b)*factor,
-  };
-}
-
-function rgbToString({r,g,b},alpha=1){
-  return `rgba(${Math.round(r)},${Math.round(g)},${Math.round(b)},${alpha})`;
-}
-
-function lightenColor(rgb,amount){
-  return mixRgb(rgb,{r:255,g:255,b:255},amount);
-}
-
-function darkenColor(rgb,amount){
-  return mixRgb(rgb,{r:0,g:0,b:0},amount);
-}
-
-function gradientColor(stops,t){
-  if(!Array.isArray(stops)||!stops.length) return {r:255,g:255,b:255};
-  const target=clamp(Number.isNaN(t)?0:t,0,1);
-  let previous=stops[0];
-  for(let i=1;i<stops.length;i++){
-    const current=stops[i];
-    if(target<=current.stop){
-      const span=current.stop-previous.stop||1;
-      const local=(target-previous.stop)/span;
-      return mixRgb(previous.color,current.color,local);
-    }
-    previous=current;
-  }
-  return stops[stops.length-1].color;
-}
-=======
 const BG_COLOR='#04101a';
 const GRID_COLOR='rgba(148,255,223,0.12)';
 const HEAD_GRADIENT=['#34d399','#047857'];
@@ -4256,7 +4175,6 @@
 const BODY_GLOW='rgba(16,185,129,0.45)';
 const HEAD_STROKE='rgba(134,239,172,0.9)';
 const BODY_STROKE='rgba(21,128,61,0.65)';
->>>>>>> b8df3951
 let lastDrawnState=snapshotEnv(env);
 let renderQueue=[];
 let currentAnim=null;
@@ -4412,12 +4330,7 @@
       const py=y*CELL;
       const xp=COLS>1?x/(COLS-1):0;
       const yp=ROWS>1?y/(ROWS-1):0;
-<<<<<<< HEAD
-      const blendRatio=xp*0.8+yp*0.2;
-      const blend=clamp(Number.isNaN(blendRatio)?0:blendRatio,0,1);
-=======
       const blend=clamp01(xp*0.8+yp*0.2);
->>>>>>> b8df3951
       const base=gradientColor(BOARD_GRADIENT_STOPS,blend);
       const liftAmount=0.2-yp*0.08;
       const cellTone=lightenColor(base,0.18+Math.max(0,liftAmount));
@@ -4458,15 +4371,8 @@
   const count=total<=0?1:total;
   const ratio=count>1?index/(count-1):0;
   const eased=Math.pow(ratio,0.78);
-<<<<<<< HEAD
-  const rawGrowth=(count-2)/28;
-  const growthFactor=clamp(Number.isNaN(rawGrowth)?0:rawGrowth,0,1);
-  const rawProgress=eased*(0.7+growthFactor*0.25)+growthFactor*0.1;
-  const paletteProgress=clamp(Number.isNaN(rawProgress)?0:rawProgress,0,1);
-=======
   const growthFactor=clamp01((count-2)/28);
   const paletteProgress=clamp01(eased*(0.7+growthFactor*0.25)+growthFactor*0.1);
->>>>>>> b8df3951
   const base=gradientColor(SNAKE_GRADIENT_STOPS,paletteProgress);
   const headBoost=index===0?0.12:0;
   const top=lightenColor(base,0.26+headBoost);
@@ -4511,40 +4417,36 @@
   bctx.lineJoin='round';
   const head=segments[0];
   const neck=segments[1]||head;
-<<<<<<< HEAD
-  const total=segments.length;
   segments.forEach((seg,i)=>{
     const isHead=i===0;
-    const palette=computeSegmentPalette(i,total);
-    const size=isHead?CELL*0.86:CELL*0.76;
+    const colors=isHead?HEAD_GRADIENT:BODY_GRADIENT;
+    const glow=isHead?HEAD_GLOW:BODY_GLOW;
+    const size=isHead?CELL*0.84:CELL*0.74;
     const offset=(CELL-size)/2;
-    const radius=Math.min(size*0.5,14);
+    const radius=Math.min(size*0.48,14);
     const x=seg.x*CELL+offset;
     const y=seg.y*CELL+offset;
     const gradient=bctx.createLinearGradient(x,y,x,y+size);
-    gradient.addColorStop(0,rgbToString(palette.top));
-    gradient.addColorStop(1,rgbToString(palette.bottom));
-    bctx.shadowBlur=isHead?32:20;
-    bctx.shadowColor=rgbToString(palette.glow,isHead?0.7:0.5);
+    gradient.addColorStop(0,colors[0]);
+    gradient.addColorStop(1,colors[1]);
+    bctx.shadowBlur=isHead?26:14;
+    bctx.shadowColor=glow;
     bctx.fillStyle=gradient;
     fillRoundedRect(x,y,size,size,radius);
     bctx.shadowBlur=0;
-
-    const sheen=bctx.createRadialGradient(x+size*0.68,y+size*0.32,0,x+size*0.68,y+size*0.32,size*1.05);
-    sheen.addColorStop(0,'rgba(255,255,255,0.25)');
-    sheen.addColorStop(0.5,'rgba(255,255,255,0.08)');
+    const sheen=bctx.createRadialGradient(x+size*0.6,y+size*0.35,0,x+size*0.6,y+size*0.35,size*0.95);
+    sheen.addColorStop(0,'rgba(255,255,255,0.22)');
+    sheen.addColorStop(0.55,'rgba(255,255,255,0.08)');
     sheen.addColorStop(1,'rgba(255,255,255,0)');
     bctx.fillStyle=sheen;
     fillRoundedRect(x,y,size,size,radius);
-
-    const belly=bctx.createLinearGradient(x,y+size*0.35,x,y+size);
+    const belly=bctx.createLinearGradient(x,y+size*0.25,x,y+size);
     belly.addColorStop(0,'rgba(255,255,255,0)');
-    belly.addColorStop(1,rgbToString(lightenColor(palette.bottom,0.32),0.32));
+    belly.addColorStop(1,'rgba(203,255,198,0.28)');
     bctx.fillStyle=belly;
     fillRoundedRect(x,y,size,size,radius);
-
-    bctx.lineWidth=isHead?2.3:1.6;
-    bctx.strokeStyle=rgbToString(palette.stroke,isHead?0.95:0.85);
+    bctx.lineWidth=isHead?2.2:1.4;
+    bctx.strokeStyle=isHead?HEAD_STROKE:BODY_STROKE;
     strokeRoundedRect(x,y,size,size,radius);
   });
   drawSnakeHeadDetails(head,neck);
@@ -4612,105 +4514,6 @@
   bctx.restore();
 }
 
-=======
-  segments.forEach((seg,i)=>{
-    const isHead=i===0;
-    const colors=isHead?HEAD_GRADIENT:BODY_GRADIENT;
-    const glow=isHead?HEAD_GLOW:BODY_GLOW;
-    const size=isHead?CELL*0.84:CELL*0.74;
-    const offset=(CELL-size)/2;
-    const radius=Math.min(size*0.48,14);
-    const x=seg.x*CELL+offset;
-    const y=seg.y*CELL+offset;
-    const gradient=bctx.createLinearGradient(x,y,x,y+size);
-    gradient.addColorStop(0,colors[0]);
-    gradient.addColorStop(1,colors[1]);
-    bctx.shadowBlur=isHead?26:14;
-    bctx.shadowColor=glow;
-    bctx.fillStyle=gradient;
-    fillRoundedRect(x,y,size,size,radius);
-    bctx.shadowBlur=0;
-    const sheen=bctx.createRadialGradient(x+size*0.6,y+size*0.35,0,x+size*0.6,y+size*0.35,size*0.95);
-    sheen.addColorStop(0,'rgba(255,255,255,0.22)');
-    sheen.addColorStop(0.55,'rgba(255,255,255,0.08)');
-    sheen.addColorStop(1,'rgba(255,255,255,0)');
-    bctx.fillStyle=sheen;
-    fillRoundedRect(x,y,size,size,radius);
-    const belly=bctx.createLinearGradient(x,y+size*0.25,x,y+size);
-    belly.addColorStop(0,'rgba(255,255,255,0)');
-    belly.addColorStop(1,'rgba(203,255,198,0.28)');
-    bctx.fillStyle=belly;
-    fillRoundedRect(x,y,size,size,radius);
-    bctx.lineWidth=isHead?2.2:1.4;
-    bctx.strokeStyle=isHead?HEAD_STROKE:BODY_STROKE;
-    strokeRoundedRect(x,y,size,size,radius);
-  });
-  drawSnakeHeadDetails(head,neck);
-  bctx.restore();
-}
-
-function drawSnakeHeadDetails(head,neck){
-  if(!head) return;
-  const size=CELL*0.84;
-  const offset=(CELL-size)/2;
-  const cx=head.x*CELL+offset+size/2;
-  const cy=head.y*CELL+offset+size/2;
-  const nx=neck?.x??head.x;
-  const ny=neck?.y??head.y;
-  const dirX=head.x-nx;
-  const dirY=head.y-ny;
-  const angle=Math.atan2(dirY,dirX)||0;
-  const cos=Math.cos(angle);
-  const sin=Math.sin(angle);
-  const perpX=-sin;
-  const perpY=cos;
-  const eyeForward=size*0.26;
-  const eyeSpread=size*0.18;
-  const eyeRadius=size*0.09;
-  const pupilRadius=eyeRadius*0.45;
-  const pupilOffset=size*0.05;
-  const eyeBaseX=cx+cos*eyeForward;
-  const eyeBaseY=cy+sin*eyeForward;
-  bctx.save();
-  const eyes=[1,-1].map(sign=>({
-    x:eyeBaseX+perpX*eyeSpread*sign,
-    y:eyeBaseY+perpY*eyeSpread*sign,
-  }));
-  eyes.forEach(({x,y})=>{
-    bctx.fillStyle='rgba(255,255,255,0.96)';
-    bctx.beginPath();
-    bctx.arc(x,y,eyeRadius,0,Math.PI*2);
-    bctx.fill();
-    bctx.fillStyle='rgba(30,64,175,0.85)';
-    bctx.beginPath();
-    bctx.arc(x+cos*pupilOffset,y+sin*pupilOffset,pupilRadius,0,Math.PI*2);
-    bctx.fill();
-    bctx.fillStyle='rgba(255,255,255,0.75)';
-    bctx.beginPath();
-    bctx.arc(x+cos*pupilOffset*0.35,y+sin*pupilOffset*0.35,pupilRadius*0.35,0,Math.PI*2);
-    bctx.fill();
-  });
-  const tongueBase=size*0.46;
-  const tongueLength=size*0.45;
-  const tongueWidth=size*0.08;
-  const forkWidth=tongueWidth*1.7;
-  const baseX=cx+cos*tongueBase;
-  const baseY=cy+sin*tongueBase;
-  const tipX=cx+cos*(tongueBase+tongueLength);
-  const tipY=cy+sin*(tongueBase+tongueLength);
-  bctx.fillStyle='rgba(248,113,113,0.9)';
-  bctx.beginPath();
-  bctx.moveTo(baseX+perpX*tongueWidth,baseY+perpY*tongueWidth);
-  bctx.lineTo(tipX+perpX*forkWidth,tipY+perpY*forkWidth);
-  bctx.lineTo(tipX,tipY);
-  bctx.lineTo(tipX-perpX*forkWidth,tipY-perpY*forkWidth);
-  bctx.lineTo(baseX-perpX*tongueWidth,baseY-perpY*tongueWidth);
-  bctx.closePath();
-  bctx.fill();
-  bctx.restore();
-}
-
->>>>>>> b8df3951
 function roundedRectPath(x,y,w,h,r){
   const radius=Math.max(2,Math.min(r,Math.min(w,h)/2));
   bctx.beginPath();
